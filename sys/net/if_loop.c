/*-
 * Copyright (c) 1982, 1986, 1993
 *	The Regents of the University of California.  All rights reserved.
 *
 * Redistribution and use in source and binary forms, with or without
 * modification, are permitted provided that the following conditions
 * are met:
 * 1. Redistributions of source code must retain the above copyright
 *    notice, this list of conditions and the following disclaimer.
 * 2. Redistributions in binary form must reproduce the above copyright
 *    notice, this list of conditions and the following disclaimer in the
 *    documentation and/or other materials provided with the distribution.
 * 4. Neither the name of the University nor the names of its contributors
 *    may be used to endorse or promote products derived from this software
 *    without specific prior written permission.
 *
 * THIS SOFTWARE IS PROVIDED BY THE REGENTS AND CONTRIBUTORS ``AS IS'' AND
 * ANY EXPRESS OR IMPLIED WARRANTIES, INCLUDING, BUT NOT LIMITED TO, THE
 * IMPLIED WARRANTIES OF MERCHANTABILITY AND FITNESS FOR A PARTICULAR PURPOSE
 * ARE DISCLAIMED.  IN NO EVENT SHALL THE REGENTS OR CONTRIBUTORS BE LIABLE
 * FOR ANY DIRECT, INDIRECT, INCIDENTAL, SPECIAL, EXEMPLARY, OR CONSEQUENTIAL
 * DAMAGES (INCLUDING, BUT NOT LIMITED TO, PROCUREMENT OF SUBSTITUTE GOODS
 * OR SERVICES; LOSS OF USE, DATA, OR PROFITS; OR BUSINESS INTERRUPTION)
 * HOWEVER CAUSED AND ON ANY THEORY OF LIABILITY, WHETHER IN CONTRACT, STRICT
 * LIABILITY, OR TORT (INCLUDING NEGLIGENCE OR OTHERWISE) ARISING IN ANY WAY
 * OUT OF THE USE OF THIS SOFTWARE, EVEN IF ADVISED OF THE POSSIBILITY OF
 * SUCH DAMAGE.
 *
 *	@(#)if_loop.c	8.2 (Berkeley) 1/9/95
 * $FreeBSD$
 */

/*
 * Loopback interface driver for protocol testing and timing.
 */

#include "opt_atalk.h"
#include "opt_inet.h"
#include "opt_inet6.h"
#include "opt_ipx.h"

#include <sys/param.h>
#include <sys/systm.h>
#include <sys/kernel.h>
#include <sys/mbuf.h>
#include <sys/module.h>
#include <machine/bus.h>
#include <sys/rman.h>
#include <sys/socket.h>
#include <sys/sockio.h>
#include <sys/sysctl.h>

#include <net/if.h>
#include <net/if_clone.h>
#include <net/if_types.h>
#include <net/netisr.h>
#include <net/route.h>
#include <net/bpf.h>
#include <net/vnet.h>

#ifdef	INET
#include <netinet/in.h>
#include <netinet/in_var.h>
#endif

#ifdef IPX
#include <netipx/ipx.h>
#include <netipx/ipx_if.h>
#endif

#ifdef INET6
#ifndef INET
#include <netinet/in.h>
#endif
#include <netinet6/in6_var.h>
#include <netinet/ip6.h>
#endif

#ifdef NETATALK
#include <netatalk/at.h>
#include <netatalk/at_var.h>
#endif

#include <security/mac/mac_framework.h>

#ifdef TINY_LOMTU
#define	LOMTU	(1024+512)
#elif defined(LARGE_LOMTU)
#define LOMTU	131072
#else
#define LOMTU	16384
#endif

#define	LO_CSUM_FEATURES	(CSUM_IP | CSUM_TCP | CSUM_UDP | CSUM_SCTP)
#define	LO_CSUM_FEATURES6	(CSUM_TCP_IPV6 | CSUM_UDP_IPV6 | CSUM_SCTP_IPV6)
#define	LO_CSUM_SET		(CSUM_DATA_VALID | CSUM_DATA_VALID_IPV6 | \
				    CSUM_PSEUDO_HDR | \
				    CSUM_IP_CHECKED | CSUM_IP_VALID | \
				    CSUM_SCTP_VALID)

int		loioctl(struct ifnet *, u_long, caddr_t);
static void	lortrequest(int, struct rtentry *, struct rt_addrinfo *);
int		looutput(struct ifnet *ifp, struct mbuf *m,
		    struct sockaddr *dst, struct route *ro);
static int	lo_clone_create(struct if_clone *, int, caddr_t);
static void	lo_clone_destroy(struct ifnet *);

VNET_DEFINE(struct ifnet *, loif);	/* Used externally */

#ifdef VIMAGE
static VNET_DEFINE(struct ifc_simple_data, lo_cloner_data);
static VNET_DEFINE(struct if_clone, lo_cloner);
#define	V_lo_cloner_data	VNET(lo_cloner_data)
#define	V_lo_cloner		VNET(lo_cloner)
#endif

IFC_SIMPLE_DECLARE(lo, 1);

static void
lo_clone_destroy(struct ifnet *ifp)
{

#ifndef VIMAGE
	/* XXX: destroying lo0 will lead to panics. */
	KASSERT(V_loif != ifp, ("%s: destroying lo0", __func__));
#endif

	bpfdetach(ifp);
	if_detach(ifp);
	if_free(ifp);
}

static int
lo_clone_create(struct if_clone *ifc, int unit, caddr_t params)
{
	struct ifnet *ifp;

	ifp = if_alloc(IFT_LOOP);
	if (ifp == NULL)
		return (ENOSPC);

	if_initname(ifp, ifc->ifc_name, unit);
	ifp->if_mtu = LOMTU;
	ifp->if_flags = IFF_LOOPBACK | IFF_MULTICAST;
	ifp->if_ioctl = loioctl;
	ifp->if_output = looutput;
	ifp->if_snd.ifq_maxlen = ifqmaxlen;
	ifp->if_capabilities = ifp->if_capenable =
	    IFCAP_HWCSUM | IFCAP_HWCSUM_IPV6;
	ifp->if_hwassist = LO_CSUM_FEATURES | LO_CSUM_FEATURES6;
	if_attach(ifp);
	bpfattach(ifp, DLT_NULL, sizeof(u_int32_t));
	if (V_loif == NULL)
		V_loif = ifp;

	return (0);
}

static void
vnet_loif_init(const void *unused __unused)
{

#ifdef VIMAGE
	V_lo_cloner = lo_cloner;
	V_lo_cloner_data = lo_cloner_data;
	V_lo_cloner.ifc_data = &V_lo_cloner_data;
	if_clone_attach(&V_lo_cloner);
#else
	if_clone_attach(&lo_cloner);
#endif
}
VNET_SYSINIT(vnet_loif_init, SI_SUB_PROTO_IFATTACHDOMAIN, SI_ORDER_ANY,
    vnet_loif_init, NULL);

#ifdef VIMAGE
static void
vnet_loif_uninit(const void *unused __unused)
{

	if_clone_detach(&V_lo_cloner);
	V_loif = NULL;
}
VNET_SYSUNINIT(vnet_loif_uninit, SI_SUB_PROTO_IFATTACHDOMAIN, SI_ORDER_ANY,
    vnet_loif_uninit, NULL);
#endif

static int
loop_modevent(module_t mod, int type, void *data)
{

	switch (type) {
	case MOD_LOAD:
		break;

	case MOD_UNLOAD:
		printf("loop module unload - not possible for this module type\n");
		return (EINVAL);

	default:
		return (EOPNOTSUPP);
	}
	return (0);
}

static moduledata_t loop_mod = {
	"if_lo",
	loop_modevent,
	0
};

DECLARE_MODULE(if_lo, loop_mod, SI_SUB_PROTO_IFATTACHDOMAIN, SI_ORDER_ANY);

int
looutput(struct ifnet *ifp, struct mbuf *m, struct sockaddr *dst,
    struct route *ro)
{
	u_int32_t af;
	struct rtentry *rt = NULL;
#ifdef MAC
	int error;
#endif

	M_ASSERTPKTHDR(m); /* check if we have the packet header */

	if (ro != NULL)
		rt = ro->ro_rt;
#ifdef MAC
	error = mac_ifnet_check_transmit(ifp, m);
	if (error) {
		m_freem(m);
		return (error);
	}
#endif

	if (rt && rt->rt_flags & (RTF_REJECT|RTF_BLACKHOLE)) {
		m_freem(m);
		return (rt->rt_flags & RTF_BLACKHOLE ? 0 :
		        rt->rt_flags & RTF_HOST ? EHOSTUNREACH : ENETUNREACH);
	}

	ifp->if_opackets++;
	ifp->if_obytes += m->m_pkthdr.len;

	/* BPF writes need to be handled specially. */
	if (dst->sa_family == AF_UNSPEC) {
		bcopy(dst->sa_data, &af, sizeof(af));
		dst->sa_family = af;
	}

#if 1	/* XXX */
	switch (dst->sa_family) {
	case AF_INET:
		if (ifp->if_capenable & IFCAP_RXCSUM) {
			m->m_pkthdr.csum_data = 0xffff;
			m->m_pkthdr.csum_flags = LO_CSUM_SET;
		}
		m->m_pkthdr.csum_flags &= ~LO_CSUM_FEATURES;
		break;
	case AF_INET6:
<<<<<<< HEAD
=======
#if 0
		/*
		 * XXX-BZ for now always claim the checksum is good despite
		 * any interface flags.   This is a workaround for 9.1-R and
		 * a proper solution ought to be sought later.
		 */
>>>>>>> d20c256d
		if (ifp->if_capenable & IFCAP_RXCSUM_IPV6) {
			m->m_pkthdr.csum_data = 0xffff;
			m->m_pkthdr.csum_flags = LO_CSUM_SET;
		}
<<<<<<< HEAD
=======
#else
		m->m_pkthdr.csum_data = 0xffff;
		m->m_pkthdr.csum_flags = LO_CSUM_SET;
#endif
>>>>>>> d20c256d
		m->m_pkthdr.csum_flags &= ~LO_CSUM_FEATURES6;
		break;
	case AF_IPX:
	case AF_APPLETALK:
		break;
	default:
		printf("looutput: af=%d unexpected\n", dst->sa_family);
		m_freem(m);
		return (EAFNOSUPPORT);
	}
#endif
	return (if_simloop(ifp, m, dst->sa_family, 0));
}

/*
 * if_simloop()
 *
 * This function is to support software emulation of hardware loopback,
 * i.e., for interfaces with the IFF_SIMPLEX attribute. Since they can't
 * hear their own broadcasts, we create a copy of the packet that we
 * would normally receive via a hardware loopback.
 *
 * This function expects the packet to include the media header of length hlen.
 */
int
if_simloop(struct ifnet *ifp, struct mbuf *m, int af, int hlen)
{
	int isr;

	M_ASSERTPKTHDR(m);
	m_tag_delete_nonpersistent(m);
	m->m_pkthdr.rcvif = ifp;

#ifdef MAC
	mac_ifnet_create_mbuf(ifp, m);
#endif

	/*
	 * Let BPF see incoming packet in the following manner:
	 *  - Emulated packet loopback for a simplex interface
	 *    (net/if_ethersubr.c)
	 *	-> passes it to ifp's BPF
	 *  - IPv4/v6 multicast packet loopback (netinet(6)/ip(6)_output.c)
	 *	-> not passes it to any BPF
	 *  - Normal packet loopback from myself to myself (net/if_loop.c)
	 *	-> passes to lo0's BPF (even in case of IPv6, where ifp!=lo0)
	 */
	if (hlen > 0) {
		if (bpf_peers_present(ifp->if_bpf)) {
			bpf_mtap(ifp->if_bpf, m);
		}
	} else {
		if (bpf_peers_present(V_loif->if_bpf)) {
			if ((m->m_flags & M_MCAST) == 0 || V_loif == ifp) {
				/* XXX beware sizeof(af) != 4 */
				u_int32_t af1 = af;

				/*
				 * We need to prepend the address family.
				 */
				bpf_mtap2(V_loif->if_bpf, &af1, sizeof(af1), m);
			}
		}
	}

	/* Strip away media header */
	if (hlen > 0) {
		m_adj(m, hlen);
#ifndef __NO_STRICT_ALIGNMENT
		/*
		 * Some archs do not like unaligned data, so
		 * we move data down in the first mbuf.
		 */
		if (mtod(m, vm_offset_t) & 3) {
			KASSERT(hlen >= 3, ("if_simloop: hlen too small"));
			bcopy(m->m_data,
			    (char *)(mtod(m, vm_offset_t)
				- (mtod(m, vm_offset_t) & 3)),
			    m->m_len);
			m->m_data -= (mtod(m,vm_offset_t) & 3);
		}
#endif
	}

	/* Deliver to upper layer protocol */
	switch (af) {
#ifdef INET
	case AF_INET:
		isr = NETISR_IP;
		break;
#endif
#ifdef INET6
	case AF_INET6:
		m->m_flags |= M_LOOP;
		isr = NETISR_IPV6;
		break;
#endif
#ifdef IPX
	case AF_IPX:
		isr = NETISR_IPX;
		break;
#endif
#ifdef NETATALK
	case AF_APPLETALK:
		isr = NETISR_ATALK2;
		break;
#endif
	default:
		printf("if_simloop: can't handle af=%d\n", af);
		m_freem(m);
		return (EAFNOSUPPORT);
	}
	ifp->if_ipackets++;
	ifp->if_ibytes += m->m_pkthdr.len;
	netisr_queue(isr, m);	/* mbuf is free'd on failure. */
	return (0);
}

/* ARGSUSED */
static void
lortrequest(int cmd, struct rtentry *rt, struct rt_addrinfo *info)
{

	RT_LOCK_ASSERT(rt);
	rt->rt_rmx.rmx_mtu = rt->rt_ifp->if_mtu;
}

/*
 * Process an ioctl request.
 */
/* ARGSUSED */
int
loioctl(struct ifnet *ifp, u_long cmd, caddr_t data)
{
	struct ifaddr *ifa;
	struct ifreq *ifr = (struct ifreq *)data;
	int error = 0, mask;

	switch (cmd) {
	case SIOCSIFADDR:
		ifp->if_flags |= IFF_UP;
		ifp->if_drv_flags |= IFF_DRV_RUNNING;
		ifa = (struct ifaddr *)data;
		ifa->ifa_rtrequest = lortrequest;
		/*
		 * Everything else is done at a higher level.
		 */
		break;

	case SIOCADDMULTI:
	case SIOCDELMULTI:
		if (ifr == 0) {
			error = EAFNOSUPPORT;		/* XXX */
			break;
		}
		switch (ifr->ifr_addr.sa_family) {

#ifdef INET
		case AF_INET:
			break;
#endif
#ifdef INET6
		case AF_INET6:
			break;
#endif

		default:
			error = EAFNOSUPPORT;
			break;
		}
		break;

	case SIOCSIFMTU:
		ifp->if_mtu = ifr->ifr_mtu;
		break;

	case SIOCSIFFLAGS:
		break;

	case SIOCSIFCAP:
		mask = ifp->if_capenable ^ ifr->ifr_reqcap;
		if ((mask & IFCAP_RXCSUM) != 0)
			ifp->if_capenable ^= IFCAP_RXCSUM;
		if ((mask & IFCAP_TXCSUM) != 0)
			ifp->if_capenable ^= IFCAP_TXCSUM;
<<<<<<< HEAD
		if ((mask & IFCAP_RXCSUM_IPV6) != 0)
			ifp->if_capenable ^= IFCAP_RXCSUM_IPV6;
		if ((mask & IFCAP_TXCSUM_IPV6) != 0)
			ifp->if_capenable ^= IFCAP_TXCSUM_IPV6;
		ifp->if_hwassist = 0;
		if (ifp->if_capenable & IFCAP_TXCSUM)
			ifp->if_hwassist = LO_CSUM_FEATURES;
		if (ifp->if_capenable & IFCAP_TXCSUM_IPV6)
			ifp->if_hwassist |= LO_CSUM_FEATURES6;
=======
		if ((mask & IFCAP_RXCSUM_IPV6) != 0) {
#if 0
			ifp->if_capenable ^= IFCAP_RXCSUM_IPV6;
#else
			error = EOPNOTSUPP;
			break;
#endif
		}
		if ((mask & IFCAP_TXCSUM_IPV6) != 0) {
#if 0
			ifp->if_capenable ^= IFCAP_TXCSUM_IPV6;
#else
			error = EOPNOTSUPP;
			break;
#endif
		}
		ifp->if_hwassist = 0;
		if (ifp->if_capenable & IFCAP_TXCSUM)
			ifp->if_hwassist = LO_CSUM_FEATURES;
#if 0
		if (ifp->if_capenable & IFCAP_TXCSUM_IPV6)
			ifp->if_hwassist |= LO_CSUM_FEATURES6;
#endif
>>>>>>> d20c256d
		break;

	default:
		error = EINVAL;
	}
	return (error);
}<|MERGE_RESOLUTION|>--- conflicted
+++ resolved
@@ -257,26 +257,20 @@
 		m->m_pkthdr.csum_flags &= ~LO_CSUM_FEATURES;
 		break;
 	case AF_INET6:
-<<<<<<< HEAD
-=======
 #if 0
 		/*
 		 * XXX-BZ for now always claim the checksum is good despite
 		 * any interface flags.   This is a workaround for 9.1-R and
 		 * a proper solution ought to be sought later.
 		 */
->>>>>>> d20c256d
 		if (ifp->if_capenable & IFCAP_RXCSUM_IPV6) {
 			m->m_pkthdr.csum_data = 0xffff;
 			m->m_pkthdr.csum_flags = LO_CSUM_SET;
 		}
-<<<<<<< HEAD
-=======
 #else
 		m->m_pkthdr.csum_data = 0xffff;
 		m->m_pkthdr.csum_flags = LO_CSUM_SET;
 #endif
->>>>>>> d20c256d
 		m->m_pkthdr.csum_flags &= ~LO_CSUM_FEATURES6;
 		break;
 	case AF_IPX:
@@ -462,17 +456,6 @@
 			ifp->if_capenable ^= IFCAP_RXCSUM;
 		if ((mask & IFCAP_TXCSUM) != 0)
 			ifp->if_capenable ^= IFCAP_TXCSUM;
-<<<<<<< HEAD
-		if ((mask & IFCAP_RXCSUM_IPV6) != 0)
-			ifp->if_capenable ^= IFCAP_RXCSUM_IPV6;
-		if ((mask & IFCAP_TXCSUM_IPV6) != 0)
-			ifp->if_capenable ^= IFCAP_TXCSUM_IPV6;
-		ifp->if_hwassist = 0;
-		if (ifp->if_capenable & IFCAP_TXCSUM)
-			ifp->if_hwassist = LO_CSUM_FEATURES;
-		if (ifp->if_capenable & IFCAP_TXCSUM_IPV6)
-			ifp->if_hwassist |= LO_CSUM_FEATURES6;
-=======
 		if ((mask & IFCAP_RXCSUM_IPV6) != 0) {
 #if 0
 			ifp->if_capenable ^= IFCAP_RXCSUM_IPV6;
@@ -496,7 +479,6 @@
 		if (ifp->if_capenable & IFCAP_TXCSUM_IPV6)
 			ifp->if_hwassist |= LO_CSUM_FEATURES6;
 #endif
->>>>>>> d20c256d
 		break;
 
 	default:
