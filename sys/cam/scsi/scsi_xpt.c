--- conflicted
+++ resolved
@@ -1711,10 +1711,7 @@
 	done_ccb->ccb_h.status = CAM_REQ_CMP;
 	xpt_done(done_ccb);
 	if (TAILQ_FIRST(&softc->request_ccbs) == NULL) {
-<<<<<<< HEAD
-=======
 		CAM_DEBUG(periph->path, CAM_DEBUG_PROBE, ("Probe completed\n"));
->>>>>>> d20c256d
 		cam_periph_invalidate(periph);
 		cam_release_devq(periph->path,
 		    RELSIM_RELEASE_RUNLEVEL, 0, CAM_RL_XPT + 1, FALSE);
