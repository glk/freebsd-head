/* $FreeBSD$ */
/*-
 * Copyright (c) 2000 by Matthew Jacob
 * All rights reserved.
 *
 * Redistribution and use in source and binary forms, with or without
 * modification, are permitted provided that the following conditions
 * are met:
 * 1. Redistributions of source code must retain the above copyright
 *    notice, this list of conditions, and the following disclaimer,
 *    without modification, immediately at the beginning of the file.
 * 2. The name of the author may not be used to endorse or promote products
 *    derived from this software without specific prior written permission.
 *
 * Alternatively, this software may be distributed under the terms of the
 * the GNU Public License ("GPL").
 *
 * THIS SOFTWARE IS PROVIDED BY THE AUTHOR AND CONTRIBUTORS ``AS IS'' AND
 * ANY EXPRESS OR IMPLIED WARRANTIES, INCLUDING, BUT NOT LIMITED TO, THE
 * IMPLIED WARRANTIES OF MERCHANTABILITY AND FITNESS FOR A PARTICULAR PURPOSE
 * ARE DISCLAIMED. IN NO EVENT SHALL THE AUTHOR OR CONTRIBUTORS BE LIABLE FOR
 * ANY DIRECT, INDIRECT, INCIDENTAL, SPECIAL, EXEMPLARY, OR CONSEQUENTIAL
 * DAMAGES (INCLUDING, BUT NOT LIMITED TO, PROCUREMENT OF SUBSTITUTE GOODS
 * OR SERVICES; LOSS OF USE, DATA, OR PROFITS; OR BUSINESS INTERRUPTION)
 * HOWEVER CAUSED AND ON ANY THEORY OF LIABILITY, WHETHER IN CONTRACT, STRICT
 * LIABILITY, OR TORT (INCLUDING NEGLIGENCE OR OTHERWISE) ARISING IN ANY WAY
 * OUT OF THE USE OF THIS SOFTWARE, EVEN IF ADVISED OF THE POSSIBILITY OF
 * SUCH DAMAGE.
 *
 */

#ifndef	_SCSI_SES_H_
#define	_SCSI_SES_H_

#include <cam/scsi/scsi_all.h>

/*========================== Field Extraction Macros =========================*/
#define MK_ENUM(S, F, SUFFIX) S ## _ ## F ## SUFFIX

#define GEN_GETTER(LS, US, LF, UF)					    \
static inline int							    \
LS ## _get_ ## LF(struct LS *elem) {					    \
	return ((elem->bytes[MK_ENUM(US,UF,_BYTE)] & MK_ENUM(US,UF,_MASK))  \
	     >> MK_ENUM(US,UF,_SHIFT));					    \
}

#define GEN_SETTER(LS, US, LF, UF)					    \
static inline void							    \
LS ## _set_ ## LF(struct LS *elem, int val) {				    \
	elem->bytes[MK_ENUM(US,UF,_BYTE)] &= ~MK_ENUM(US,UF,_MASK);	    \
	elem->bytes[MK_ENUM(US,UF,_BYTE)] |=				    \
	    (val << MK_ENUM(US,UF,_SHIFT)) & MK_ENUM(US,UF,_MASK);	    \
}

#define GEN_HDR_GETTER(LS, US, LF, UF)					    \
static inline int							    \
LS ## _get_ ## LF(struct LS *page) {					    \
	return ((page->hdr.page_specific_flags & MK_ENUM(US,UF,_MASK))	    \
	     >> MK_ENUM(US,UF,_SHIFT));					    \
}

#define GEN_HDR_SETTER(LS, US, LF, UF)					    \
static inline void							    \
LS ## _set_ ## LF(struct LS *page, int val) {				    \
	page->hdr.page_specific_flags &= ~MK_ENUM(US,UF,_MASK);		    \
	page->hdr.page_specific_flags |=				    \
	    (val << MK_ENUM(US,UF,_SHIFT)) & MK_ENUM(US,UF,_MASK);	    \
}

#define GEN_ACCESSORS(LS, US, LF, UF)					    \
GEN_GETTER(LS, US, LF, UF)						    \
GEN_SETTER(LS, US, LF, UF)

#define GEN_HDR_ACCESSORS(LS, US, LF, UF)				    \
GEN_HDR_GETTER(LS, US, LF, UF)						    \
GEN_HDR_SETTER(LS, US, LF, UF)

/*===============  Common SCSI ENC Diagnostic Page Structures ===============*/
struct ses_page_hdr {
	uint8_t page_code;
	uint8_t page_specific_flags;
	uint8_t length[2];
	uint8_t gen_code[4];
};

static inline size_t
ses_page_length(const struct ses_page_hdr *hdr)
{
	/*
	 * The page length as received only accounts for bytes that
	 * follow the length field, namely starting with the generation
	 * code field.
	 */
	return (scsi_2btoul(hdr->length)
	      + offsetof(struct ses_page_hdr, gen_code));
}

/*============= SCSI ENC Configuration Diagnostic Page Structures ============*/
struct ses_enc_desc {
	uint8_t byte0;
	/*
	 * reserved0	: 1,
	 * rel_id	: 3,	relative enclosure process id
	 * reserved1	: 1,
	 * num_procs	: 3;	number of enclosure procesenc
	 */
	uint8_t	subenc_id;	/* Sub-enclosure Identifier */
	uint8_t	num_types;	/* # of supported types */
	uint8_t	length;		/* Enclosure Descriptor Length */
	uint8_t	logical_id[8];	/* formerly wwn */
	uint8_t	vendor_id[8];
	uint8_t	product_id[16];
	uint8_t	product_rev[4];
	uint8_t vendor_bytes[];
};

static inline uint8_t *
ses_enc_desc_last_byte(struct ses_enc_desc *encdesc)
{
<<<<<<< HEAD
	return (&encdesc->length + encdesc->length + 1);
=======
	return (&encdesc->length + encdesc->length);
>>>>>>> d20c256d
}

static inline struct ses_enc_desc *
ses_enc_desc_next(struct ses_enc_desc *encdesc)
{
	return ((struct ses_enc_desc *)(ses_enc_desc_last_byte(encdesc) + 1));
}

static inline int
ses_enc_desc_is_complete(struct ses_enc_desc *encdesc, uint8_t *last_buf_byte)
{
	return (&encdesc->length <= last_buf_byte
	     && ses_enc_desc_last_byte(encdesc) <= last_buf_byte);
}

struct ses_elm_type_desc {
	uint8_t	etype_elm_type;	/* type of element */
	uint8_t	etype_maxelt;	/* maximum supported */
	uint8_t	etype_subenc;	/* in sub-enclosure #n */
	uint8_t	etype_txt_len;	/* Type Descriptor Text Length */
};

struct ses_cfg_page {
	struct ses_page_hdr hdr;
	struct ses_enc_desc subencs[];
	/* type descriptors */
	/* type text */
};

static inline int
ses_cfg_page_get_num_subenc(struct ses_cfg_page *page)
{
	return (page->hdr.page_specific_flags + 1);
}


/*================ SCSI SES Control Diagnostic Page Structures ==============*/
struct ses_ctrl_common {
	uint8_t bytes[1];
};

enum ses_ctrl_common_field_data {
	SES_CTRL_COMMON_SELECT_BYTE		= 0,
	SES_CTRL_COMMON_SELECT_MASK		= 0x80,
	SES_CTRL_COMMON_SELECT_SHIFT		= 7,

	SES_CTRL_COMMON_PRDFAIL_BYTE		= 0,
	SES_CTRL_COMMON_PRDFAIL_MASK		= 0x40,
	SES_CTRL_COMMON_PRDFAIL_SHIFT		= 6,

	SES_CTRL_COMMON_DISABLE_BYTE		= 0,
	SES_CTRL_COMMON_DISABLE_MASK		= 0x20,
	SES_CTRL_COMMON_DISABLE_SHIFT		= 5,

	SES_CTRL_COMMON_RST_SWAP_BYTE		= 0,
	SES_CTRL_COMMON_RST_SWAP_MASK		= 0x10,
	SES_CTRL_COMMON_RST_SWAP_SHIFT		= 4
};

#define GEN_SES_CTRL_COMMON_ACCESSORS(LCASE, UCASE) \
    GEN_ACCESSORS(ses_ctrl_common, SES_CTRL_COMMON, LCASE, UCASE)
GEN_SES_CTRL_COMMON_ACCESSORS(select,   SELECT)
GEN_SES_CTRL_COMMON_ACCESSORS(prdfail,  PRDFAIL)
GEN_SES_CTRL_COMMON_ACCESSORS(disable,  DISABLE)
GEN_SES_CTRL_COMMON_ACCESSORS(rst_swap, RST_SWAP)
#undef GEN_SES_CTRL_COMMON_ACCESSORS

/*------------------------ Device Slot Control Element ----------------------*/
struct ses_ctrl_dev_slot {
	struct ses_ctrl_common common;
	uint8_t bytes[3];
};

enum ses_ctrl_dev_slot_field_data {
	SES_CTRL_DEV_SLOT_RQST_ACTIVE_BYTE	= 1,
	SES_CTRL_DEV_SLOT_RQST_ACTIVE_MASK	= 0x80,
	SES_CTRL_DEV_SLOT_RQST_ACTIVE_SHIFT	= 7,

	SES_CTRL_DEV_SLOT_DO_NOT_REMOVE_BYTE	= 1,
	SES_CTRL_DEV_SLOT_DO_NOT_REMOVE_MASK	= 0x40,
	SES_CTRL_DEV_SLOT_DO_NOT_REMOVE_SHIFT	= 6,

	SES_CTRL_DEV_SLOT_RQST_MISSING_BYTE	= 1,
	SES_CTRL_DEV_SLOT_RQST_MISSING_MASK	= 0x10,
	SES_CTRL_DEV_SLOT_RQST_MISSING_SHIFT	= 4,

	SES_CTRL_DEV_SLOT_RQST_INSERT_BYTE	= 1,
	SES_CTRL_DEV_SLOT_RQST_INSERT_MASK	= 0x08,
	SES_CTRL_DEV_SLOT_RQST_INSERT_SHIFT	= 3,

	SES_CTRL_DEV_SLOT_RQST_REMOVE_BYTE	= 1,
	SES_CTRL_DEV_SLOT_RQST_REMOVE_MASK	= 0x04,
	SES_CTRL_DEV_SLOT_RQST_REMOVE_SHIFT	= 2,

	SES_CTRL_DEV_SLOT_RQST_IDENT_BYTE	= 1,
	SES_CTRL_DEV_SLOT_RQST_IDENT_MASK	= 0x02,
	SES_CTRL_DEV_SLOT_RQST_IDENT_SHIFT	= 1,

	SES_CTRL_DEV_SLOT_RQST_FAULT_BYTE	= 2,
	SES_CTRL_DEV_SLOT_RQST_FAULT_MASK	= 0x20,
	SES_CTRL_DEV_SLOT_RQST_FAULT_SHIFT	= 5,

	SES_CTRL_DEV_SLOT_DEVICE_OFF_BYTE	= 2,
	SES_CTRL_DEV_SLOT_DEVICE_OFF_MASK	= 0x10,
	SES_CTRL_DEV_SLOT_DEVICE_OFF_SHIFT	= 4,

	SES_CTRL_DEV_SLOT_ENABLE_BYP_A_BYTE	= 2,
	SES_CTRL_DEV_SLOT_ENABLE_BYP_A_MASK	= 0x08,
	SES_CTRL_DEV_SLOT_ENABLE_BYP_A_SHIFT	= 3,

	SES_CTRL_DEV_SLOT_ENABLE_BYP_B_BYTE	= 2,
	SES_CTRL_DEV_SLOT_ENABLE_BYP_B_MASK	= 0x04,
	SES_CTRL_DEV_SLOT_ENABLE_BYP_B_SHIFT	= 2
};
#define GEN_SES_CTRL_DEV_SLOT_ACCESSORS(LCASE, UCASE) \
    GEN_ACCESSORS(ses_ctrl_dev_slot, SES_CTRL_DEV_SLOT, LCASE, UCASE)

GEN_SES_CTRL_DEV_SLOT_ACCESSORS(rqst_active,   RQST_ACTIVE)
GEN_SES_CTRL_DEV_SLOT_ACCESSORS(do_not_remove, DO_NOT_REMOVE)
GEN_SES_CTRL_DEV_SLOT_ACCESSORS(rqst_missing,  RQST_MISSING)
GEN_SES_CTRL_DEV_SLOT_ACCESSORS(rqst_insert,   RQST_INSERT)
GEN_SES_CTRL_DEV_SLOT_ACCESSORS(rqst_remove,   RQST_REMOVE)
GEN_SES_CTRL_DEV_SLOT_ACCESSORS(rqst_ident,    RQST_IDENT)
GEN_SES_CTRL_DEV_SLOT_ACCESSORS(rqst_fault,    RQST_FAULT)
GEN_SES_CTRL_DEV_SLOT_ACCESSORS(device_off,    DEVICE_OFF)
GEN_SES_CTRL_DEV_SLOT_ACCESSORS(enable_byp_a,  ENABLE_BYP_A)
GEN_SES_CTRL_DEV_SLOT_ACCESSORS(enable_byp_b,  ENABLE_BYP_B)
#undef GEN_SES_CTRL_DEV_SLOT_ACCESSORS

/*--------------------- Array Device Slot Control Element --------------------*/
struct ses_ctrl_array_dev_slot {
	struct ses_ctrl_common common;
	uint8_t bytes[3];
};

enum ses_ctrl_array_dev_slot_field_data {
	SES_CTRL_ARRAY_DEV_SLOT_RQST_OK_BYTE			= 0,
	SES_CTRL_ARRAY_DEV_SLOT_RQST_OK_MASK			= 0x80,
	SES_CTRL_ARRAY_DEV_SLOT_RQST_OK_SHIFT			= 7,

	SES_CTRL_ARRAY_DEV_SLOT_RQST_RSVD_DEVICE_BYTE		= 0,
	SES_CTRL_ARRAY_DEV_SLOT_RQST_RSVD_DEVICE_MASK		= 0x40,
	SES_CTRL_ARRAY_DEV_SLOT_RQST_RSVD_DEVICE_SHIFT		= 6,

	SES_CTRL_ARRAY_DEV_SLOT_RQST_HOT_SPARE_BYTE		= 0,
	SES_CTRL_ARRAY_DEV_SLOT_RQST_HOT_SPARE_MASK		= 0x20,
	SES_CTRL_ARRAY_DEV_SLOT_RQST_HOT_SPARE_SHIFT		= 5,

	SES_CTRL_ARRAY_DEV_SLOT_RQST_CONS_CHECK_BYTE		= 0,
	SES_CTRL_ARRAY_DEV_SLOT_RQST_CONS_CHECK_MASK		= 0x10,
	SES_CTRL_ARRAY_DEV_SLOT_RQST_CONS_CHECK_SHIFT		= 4,

	SES_CTRL_ARRAY_DEV_SLOT_RQST_IN_CRIT_ARRAY_BYTE		= 0,
	SES_CTRL_ARRAY_DEV_SLOT_RQST_IN_CRIT_ARRAY_MASK		= 0x08,
	SES_CTRL_ARRAY_DEV_SLOT_RQST_IN_CRIT_ARRAY_SHIFT	= 3,

	SES_CTRL_ARRAY_DEV_SLOT_RQST_IN_FAILED_ARRAY_BYTE	= 0,
	SES_CTRL_ARRAY_DEV_SLOT_RQST_IN_FAILED_ARRAY_MASK	= 0x04,
	SES_CTRL_ARRAY_DEV_SLOT_RQST_IN_FAILED_ARRAY_SHIFT	= 2,

	SES_CTRL_ARRAY_DEV_SLOT_RQST_REBUILD_REMAP_BYTE		= 0,
	SES_CTRL_ARRAY_DEV_SLOT_RQST_REBUILD_REMAP_MASK		= 0x02,
	SES_CTRL_ARRAY_DEV_SLOT_RQST_REBUILD_REMAP_SHIFT	= 1,

	SES_CTRL_ARRAY_DEV_SLOT_RQST_REBUILD_REMAP_ABORT_BYTE	= 0,
	SES_CTRL_ARRAY_DEV_SLOT_RQST_REBUILD_REMAP_ABORT_MASK	= 0x01,
	SES_CTRL_ARRAY_DEV_SLOT_RQST_REBUILD_REMAP_ABORT_SHIFT	= 0

	/*
	 * The remaining fields are identical to the device
	 * slot element type.  Access them through the device slot
	 * element type and its accessors.
	 */
};
#define GEN_SES_CTRL_ARRAY_DEV_SLOT_ACCESSORS(LCASE, UCASE)		\
    GEN_ACCESSORS(ses_ctrl_array_dev_slot, SES_CTRL_ARRAY_DEV_SLOT,	\
		  LCASE, UCASE)
GEN_SES_CTRL_ARRAY_DEV_SLOT_ACCESSORS(rqst_ok,             RQST_OK)
GEN_SES_CTRL_ARRAY_DEV_SLOT_ACCESSORS(rqst_rsvd_device,    RQST_RSVD_DEVICE)
GEN_SES_CTRL_ARRAY_DEV_SLOT_ACCESSORS(rqst_hot_spare,      RQST_HOT_SPARE)
GEN_SES_CTRL_ARRAY_DEV_SLOT_ACCESSORS(rqst_cons_check,     RQST_CONS_CHECK)
GEN_SES_CTRL_ARRAY_DEV_SLOT_ACCESSORS(rqst_in_crit_array,  RQST_IN_CRIT_ARRAY)
GEN_SES_CTRL_ARRAY_DEV_SLOT_ACCESSORS(rqst_in_failed_array,
				      RQST_IN_FAILED_ARRAY)
GEN_SES_CTRL_ARRAY_DEV_SLOT_ACCESSORS(rqst_rebuild_remap,  RQST_REBUILD_REMAP)
GEN_SES_CTRL_ARRAY_DEV_SLOT_ACCESSORS(rqst_rebuild_remap_abort,
				      RQST_REBUILD_REMAP_ABORT)
#undef GEN_SES_CTRL_ARRAY_DEV_SLOT_ACCESSORS

/*----------------------- Power Supply Control Element -----------------------*/
struct ses_ctrl_power_supply {
	struct ses_ctrl_common common;
	uint8_t bytes[3];
};

enum ses_ctrl_power_supply_field_data {
	SES_CTRL_POWER_SUPPLY_RQST_IDENT_BYTE	= 0,
	SES_CTRL_POWER_SUPPLY_RQST_IDENT_MASK	= 0x80,
	SES_CTRL_POWER_SUPPLY_RQST_IDENT_SHIFT	= 7,

	SES_CTRL_POWER_SUPPLY_RQST_FAIL_BYTE	= 2,
	SES_CTRL_POWER_SUPPLY_RQST_FAIL_MASK	= 0x40,
	SES_CTRL_POWER_SUPPLY_RQST_FAIL_SHIFT	= 6,

	SES_CTRL_POWER_SUPPLY_RQST_ON_BYTE	= 2,
	SES_CTRL_POWER_SUPPLY_RQST_ON_MASK	= 0x20,
	SES_CTRL_POWER_SUPPLY_RQST_ON_SHIFT	= 5
};

#define GEN_SES_CTRL_POWER_SUPPLY_ACCESSORS(LCASE, UCASE)	\
    GEN_ACCESSORS(ses_ctrl_power_supply, SES_CTRL_POWER_SUPPLY, LCASE, UCASE)
GEN_SES_CTRL_POWER_SUPPLY_ACCESSORS(rqst_ident, RQST_IDENT)
GEN_SES_CTRL_POWER_SUPPLY_ACCESSORS(rqst_fail,  RQST_FAIL)
GEN_SES_CTRL_POWER_SUPPLY_ACCESSORS(rqst_on,    RQST_ON)
#undef GEN_SES_CTRL_POWER_SUPPLY_ACCESSORS

/*-------------------------- Cooling Control Element -------------------------*/
struct ses_ctrl_cooling {
	struct ses_ctrl_common common;
	uint8_t bytes[3];
};

enum ses_ctrl_cooling_field_data {
	SES_CTRL_COOLING_RQST_IDENT_BYTE		= 0,
	SES_CTRL_COOLING_RQST_IDENT_MASK		= 0x80,
	SES_CTRL_COOLING_RQST_IDENT_SHIFT		= 7,

	SES_CTRL_COOLING_RQST_FAIL_BYTE			= 2,
	SES_CTRL_COOLING_RQST_FAIL_MASK			= 0x40,
	SES_CTRL_COOLING_RQST_FAIL_SHIFT		= 6,

	SES_CTRL_COOLING_RQST_ON_BYTE			= 2,
	SES_CTRL_COOLING_RQST_ON_MASK			= 0x20,
	SES_CTRL_COOLING_RQST_ON_SHIFT			= 5,

	SES_CTRL_COOLING_RQSTED_SPEED_CODE_BYTE		= 2,
	SES_CTRL_COOLING_RQSTED_SPEED_CODE_MASK		= 0x07,
	SES_CTRL_COOLING_RQSTED_SPEED_CODE_SHIFT	= 2,
	SES_CTRL_COOLING_RQSTED_SPEED_CODE_UNCHANGED	= 0x00,
	SES_CTRL_COOLING_RQSTED_SPEED_CODE_LOWEST	= 0x01,
	SES_CTRL_COOLING_RQSTED_SPEED_CODE_HIGHEST	= 0x07
};

#define GEN_SES_CTRL_COOLING_ACCESSORS(LCASE, UCASE)	\
    GEN_ACCESSORS(ses_ctrl_cooling, SES_CTRL_COOLING, LCASE, UCASE)
GEN_SES_CTRL_COOLING_ACCESSORS(rqst_ident,        RQST_IDENT)
GEN_SES_CTRL_COOLING_ACCESSORS(rqst_fail,         RQST_FAIL)
GEN_SES_CTRL_COOLING_ACCESSORS(rqst_on,           RQST_ON)
GEN_SES_CTRL_COOLING_ACCESSORS(rqsted_speed_code, RQSTED_SPEED_CODE)
#undef GEN_SES_CTRL_COOLING_ACCESSORS

/*-------------------- Temperature Sensor Control Element --------------------*/
struct ses_ctrl_temp_sensor {
	struct ses_ctrl_common common;
	uint8_t bytes[3];
};

enum ses_ctrl_temp_sensor_field_data {
	SES_CTRL_TEMP_SENSOR_RQST_IDENT_BYTE	= 0,
	SES_CTRL_TEMP_SENSOR_RQST_IDENT_MASK	= 0x80,
	SES_CTRL_TEMP_SENSOR_RQST_IDENT_SHIFT	= 7,

	SES_CTRL_TEMP_SENSOR_RQST_FAIL_BYTE	= 0,
	SES_CTRL_TEMP_SENSOR_RQST_FAIL_MASK	= 0x40,
	SES_CTRL_TEMP_SENSOR_RQST_FAIL_SHIFT	= 6
};

#define GEN_SES_CTRL_TEMP_SENSOR_ACCESSORS(LCASE, UCASE)	\
    GEN_ACCESSORS(ses_ctrl_temp_sensor, SES_CTRL_TEMP_SENSOR, LCASE, UCASE)
GEN_SES_CTRL_TEMP_SENSOR_ACCESSORS(rqst_ident, RQST_IDENT)
GEN_SES_CTRL_TEMP_SENSOR_ACCESSORS(rqst_fail,  RQST_FAIL)
#undef GEN_SES_CTRL_TEMP_SENSOR_ACCESSORS

/*------------------------- Door Lock Control Element ------------------------*/
struct ses_ctrl_door_lock {
	struct ses_ctrl_common common;
	uint8_t bytes[3];
};

enum ses_ctrl_door_lock_field_data {
	SES_CTRL_DOOR_LOCK_RQST_IDENT_BYTE	= 0,
	SES_CTRL_DOOR_LOCK_RQST_IDENT_MASK	= 0x80,
	SES_CTRL_DOOR_LOCK_RQST_IDENT_SHIFT	= 7,

	SES_CTRL_DOOR_LOCK_RQST_FAIL_BYTE	= 0,
	SES_CTRL_DOOR_LOCK_RQST_FAIL_MASK	= 0x40,
	SES_CTRL_DOOR_LOCK_RQST_FAIL_SHIFT	= 6,

	SES_CTRL_DOOR_LOCK_UNLOCK_BYTE		= 2,
	SES_CTRL_DOOR_LOCK_UNLOCK_MASK		= 0x01,
	SES_CTRL_DOOR_LOCK_UNLOCK_SHIFT		= 0
};

#define GEN_SES_CTRL_DOOR_LOCK_ACCESSORS(LCASE, UCASE)	\
    GEN_ACCESSORS(ses_ctrl_door_lock, SES_CTRL_DOOR_LOCK, LCASE, UCASE)
GEN_SES_CTRL_DOOR_LOCK_ACCESSORS(rqst_ident, RQST_IDENT)
GEN_SES_CTRL_DOOR_LOCK_ACCESSORS(rqst_fail,  RQST_FAIL)
GEN_SES_CTRL_DOOR_LOCK_ACCESSORS(unlock,     UNLOCK)
#undef GEN_SES_CTRL_DOOR_LOCK_ACCESSORS

/*----------------------- Audible Alarm Control Element ----------------------*/
struct ses_ctrl_audible_alarm {
	struct ses_ctrl_common common;
	uint8_t bytes[3];
};

enum ses_ctrl_audible_alarm_field_data {
	SES_CTRL_AUDIBLE_ALARM_RQST_IDENT_BYTE		= 0,
	SES_CTRL_AUDIBLE_ALARM_RQST_IDENT_MASK		= 0x80,
	SES_CTRL_AUDIBLE_ALARM_RQST_IDENT_SHIFT		= 7,

	SES_CTRL_AUDIBLE_ALARM_RQST_FAIL_BYTE		= 0,
	SES_CTRL_AUDIBLE_ALARM_RQST_FAIL_MASK		= 0x40,
	SES_CTRL_AUDIBLE_ALARM_RQST_FAIL_SHIFT		= 6,

	SES_CTRL_AUDIBLE_ALARM_SET_MUTE_BYTE		= 2,
	SES_CTRL_AUDIBLE_ALARM_SET_MUTE_MASK		= 0x40,
	SES_CTRL_AUDIBLE_ALARM_SET_MUTE_SHIFT		= 6,

	SES_CTRL_AUDIBLE_ALARM_SET_REMIND_BYTE		= 2,
	SES_CTRL_AUDIBLE_ALARM_SET_REMIND_MASK		= 0x10,
	SES_CTRL_AUDIBLE_ALARM_SET_REMIND_SHIFT		= 4,

	SES_CTRL_AUDIBLE_ALARM_TONE_CONTROL_BYTE	= 2,
	SES_CTRL_AUDIBLE_ALARM_TONE_CONTROL_MASK	= 0x0F,
	SES_CTRL_AUDIBLE_ALARM_TONE_CONTROL_SHIFT	= 0,
	SES_CTRL_AUDIBLE_ALARM_TONE_CONTROL_INFO	= 0x08,
	SES_CTRL_AUDIBLE_ALARM_TONE_CONTROL_NON_CRIT	= 0x04,
	SES_CTRL_AUDIBLE_ALARM_TONE_CONTROL_CRIT	= 0x02,
	SES_CTRL_AUDIBLE_ALARM_TONE_CONTROL_UNRECOV	= 0x01
};

#define GEN_SES_CTRL_AUDIBLE_ALARM_ACCESSORS(LCASE, UCASE)	\
    GEN_ACCESSORS(ses_ctrl_audible_alarm, SES_CTRL_AUDIBLE_ALARM, LCASE, UCASE)
GEN_SES_CTRL_AUDIBLE_ALARM_ACCESSORS(rqst_ident,   RQST_IDENT)
GEN_SES_CTRL_AUDIBLE_ALARM_ACCESSORS(rqst_fail,    RQST_FAIL)
GEN_SES_CTRL_AUDIBLE_ALARM_ACCESSORS(set_mute,     SET_MUTE)
GEN_SES_CTRL_AUDIBLE_ALARM_ACCESSORS(set_remind,   SET_REMIND)
GEN_SES_CTRL_AUDIBLE_ALARM_ACCESSORS(tone_control, TONE_CONTROL)
#undef GEN_SES_CTRL_AUDIBLE_ALARM_ACCESSORS

/*--------- Enclosure Services Controller Electronics Control Element --------*/
struct ses_ctrl_ecc_electronics {
	struct ses_ctrl_common common;
	uint8_t bytes[3];
};

enum ses_ctrl_ecc_electronics_field_data {
	SES_CTRL_ECC_ELECTRONICS_RQST_IDENT_BYTE	= 0,
	SES_CTRL_ECC_ELECTRONICS_RQST_IDENT_MASK	= 0x80,
	SES_CTRL_ECC_ELECTRONICS_RQST_IDENT_SHIFT	= 7,

	SES_CTRL_ECC_ELECTRONICS_RQST_FAIL_BYTE		= 0,
	SES_CTRL_ECC_ELECTRONICS_RQST_FAIL_MASK		= 0x40,
	SES_CTRL_ECC_ELECTRONICS_RQST_FAIL_SHIFT	= 6,

	SES_CTRL_ECC_ELECTRONICS_SELECT_ELEMENT_BYTE	= 1,
	SES_CTRL_ECC_ELECTRONICS_SELECT_ELEMENT_MASK	= 0x01,
	SES_CTRL_ECC_ELECTRONICS_SELECT_ELEMENT_SHIFT	= 0
};

#define GEN_SES_CTRL_ECC_ELECTRONICS_ACCESSORS(LCASE, UCASE)		\
    GEN_ACCESSORS(ses_ctrl_ecc_electronics, SES_CTRL_ECC_ELECTRONICS,	\
		  LCASE, UCASE)
GEN_SES_CTRL_ECC_ELECTRONICS_ACCESSORS(rqst_ident,     RQST_IDENT)
GEN_SES_CTRL_ECC_ELECTRONICS_ACCESSORS(rqst_fail,      RQST_FAIL)
GEN_SES_CTRL_ECC_ELECTRONICS_ACCESSORS(select_element, SELECT_ELEMENT)
#undef GEN_SES_CTRL_ECC_ELECTRONICS_ACCESSORS

/*----------- SCSI Services Controller Electronics Control Element -----------*/
struct ses_ctrl_scc_electronics {
	struct ses_ctrl_common common;
	uint8_t bytes[3];
};

enum ses_ctrl_scc_electronics_field_data {
	SES_CTRL_SCC_ELECTRONICS_RQST_IDENT_BYTE	= 0,
	SES_CTRL_SCC_ELECTRONICS_RQST_IDENT_MASK	= 0x80,
	SES_CTRL_SCC_ELECTRONICS_RQST_IDENT_SHIFT	= 7,

	SES_CTRL_SCC_ELECTRONICS_RQST_FAIL_BYTE		= 0,
	SES_CTRL_SCC_ELECTRONICS_RQST_FAIL_MASK		= 0x40,
	SES_CTRL_SCC_ELECTRONICS_RQST_FAIL_SHIFT	= 6
};

#define GEN_SES_CTRL_SCC_ELECTRONICS_ACCESSORS(LCASE, UCASE)		\
    GEN_ACCESSORS(ses_ctrl_scc_electronics, SES_CTRL_SCC_ELECTRONICS,	\
		  LCASE, UCASE)
GEN_SES_CTRL_SCC_ELECTRONICS_ACCESSORS(rqst_ident, RQST_IDENT)
GEN_SES_CTRL_SCC_ELECTRONICS_ACCESSORS(rqst_fail,  RQST_FAIL)
#undef GEN_SES_CTRL_SCC_ELECTRONICS_ACCESSORS

/*--------------------- Nonvolatile Cache Control Element --------------------*/
struct ses_ctrl_nv_cache {
	struct ses_ctrl_common common;
	uint8_t bytes[3];
};

enum ses_ctrl_nv_cache_field_data {
	SES_CTRL_NV_CACHE_RQST_IDENT_BYTE	= 0,
	SES_CTRL_NV_CACHE_RQST_IDENT_MASK	= 0x80,
	SES_CTRL_NV_CACHE_RQST_IDENT_SHIFT	= 7,

	SES_CTRL_NV_CACHE_RQST_FAIL_BYTE	= 0,
	SES_CTRL_NV_CACHE_RQST_FAIL_MASK	= 0x40,
	SES_CTRL_NV_CACHE_RQST_FAIL_SHIFT	= 6
};

#define GEN_SES_CTRL_NV_CACHE_ACCESSORS(LCASE, UCASE)		\
    GEN_ACCESSORS(ses_ctrl_nv_cache, SES_CTRL_NV_CACHE,	LCASE, UCASE)
GEN_SES_CTRL_NV_CACHE_ACCESSORS(rqst_ident, RQST_IDENT)
GEN_SES_CTRL_NV_CACHE_ACCESSORS(rqst_fail,  RQST_FAIL)
#undef GEN_SES_CTRL_NV_CACHE_ACCESSORS

/*----------------- Invalid Operation Reason Control Element -----------------*/
struct ses_ctrl_invalid_op_reason {
	struct ses_ctrl_common common;
	uint8_t bytes[3];
};

/* There are no element specific fields currently defined in the spec. */

/*--------------- Uninterruptible Power Supply Control Element ---------------*/
struct ses_ctrl_ups {
	struct ses_ctrl_common common;
	uint8_t bytes[3];
};

enum ses_ctrl_ups_field_data {
	SES_CTRL_UPS_RQST_IDENT_BYTE	= 2,
	SES_CTRL_UPS_RQST_IDENT_MASK	= 0x80,
	SES_CTRL_UPS_RQST_IDENT_SHIFT	= 7,

	SES_CTRL_UPS_RQST_FAIL_BYTE	= 2,
	SES_CTRL_UPS_RQST_FAIL_MASK	= 0x40,
	SES_CTRL_UPS_RQST_FAIL_SHIFT	= 6
};

#define GEN_SES_CTRL_UPS_ACCESSORS(LCASE, UCASE)	\
    GEN_ACCESSORS(ses_ctrl_ups, SES_CTRL_UPS, LCASE, UCASE)
GEN_SES_CTRL_UPS_ACCESSORS(rqst_ident, RQST_IDENT)
GEN_SES_CTRL_UPS_ACCESSORS(rqst_fail,  RQST_FAIL)
#undef GEN_SES_CTRL_UPS_ACCESSORS

/*-------------------------- Display Control Element -------------------------*/
struct ses_ctrl_display {
	struct ses_ctrl_common common;
	uint8_t bytes[1];
	uint8_t display_character[2];
};

enum ses_ctrl_display_field_data {
	SES_CTRL_DISPLAY_RQST_IDENT_BYTE	= 0,
	SES_CTRL_DISPLAY_RQST_IDENT_MASK	= 0x80,
	SES_CTRL_DISPLAY_RQST_IDENT_SHIFT	= 7,

	SES_CTRL_DISPLAY_RQST_FAIL_BYTE		= 0,
	SES_CTRL_DISPLAY_RQST_FAIL_MASK		= 0x40,
	SES_CTRL_DISPLAY_RQST_FAIL_SHIFT	= 6,

	SES_CTRL_DISPLAY_DISPLAY_MODE_BYTE	= 0,
	SES_CTRL_DISPLAY_DISPLAY_MODE_MASK	= 0x03,
	SES_CTRL_DISPLAY_DISPLAY_MODE_SHIFT	= 6,
	SES_CTRL_DISPLAY_DISPLAY_MODE_UNCHANGED = 0x0,
	SES_CTRL_DISPLAY_DISPLAY_MODE_ESP	= 0x1,
	SES_CTRL_DISPLAY_DISPLAY_MODE_DC_FIELD	= 0x2
};

#define GEN_SES_CTRL_DISPLAY_ACCESSORS(LCASE, UCASE)	\
    GEN_ACCESSORS(ses_ctrl_display, SES_CTRL_DISPLAY, LCASE, UCASE)
GEN_SES_CTRL_DISPLAY_ACCESSORS(rqst_ident,   RQST_IDENT)
GEN_SES_CTRL_DISPLAY_ACCESSORS(rqst_fail,    RQST_FAIL)
GEN_SES_CTRL_DISPLAY_ACCESSORS(display_mode, DISPLAY_MODE)
#undef GEN_SES_CTRL_DISPLAY_ACCESSORS

/*----------------------- Key Pad Entry Control Element ----------------------*/
struct ses_ctrl_key_pad_entry {
	struct ses_ctrl_common common;
	uint8_t bytes[3];
};

enum ses_ctrl_key_pad_entry_field_data {
	SES_CTRL_KEY_PAD_ENTRY_RQST_IDENT_BYTE	= 0,
	SES_CTRL_KEY_PAD_ENTRY_RQST_IDENT_MASK	= 0x80,
	SES_CTRL_KEY_PAD_ENTRY_RQST_IDENT_SHIFT	= 7,

	SES_CTRL_KEY_PAD_ENTRY_RQST_FAIL_BYTE	= 0,
	SES_CTRL_KEY_PAD_ENTRY_RQST_FAIL_MASK	= 0x40,
	SES_CTRL_KEY_PAD_ENTRY_RQST_FAIL_SHIFT	= 6
};

#define GEN_SES_CTRL_KEY_PAD_ENTRY_ACCESSORS(LCASE, UCASE)	\
    GEN_ACCESSORS(ses_ctrl_key_pad_entry, SES_CTRL_KEY_PAD_ENTRY, LCASE, UCASE)
GEN_SES_CTRL_KEY_PAD_ENTRY_ACCESSORS(rqst_ident,   RQST_IDENT)
GEN_SES_CTRL_KEY_PAD_ENTRY_ACCESSORS(rqst_fail,    RQST_FAIL)
#undef GEN_SES_CTRL_KEY_PAD_ENTRY_ACCESSORS

/*------------------------- Enclosure Control Element ------------------------*/
struct ses_ctrl_enclosure {
	struct ses_ctrl_common common;
	uint8_t bytes[3];
};

enum ses_ctrl_enclosure_field_data {
	SES_CTRL_ENCLOSURE_RQST_IDENT_BYTE		= 0,
	SES_CTRL_ENCLOSURE_RQST_IDENT_MASK		= 0x80,
	SES_CTRL_ENCLOSURE_RQST_IDENT_SHIFT		= 7,

	SES_CTRL_ENCLOSURE_POWER_CYCLE_RQST_BYTE	= 1,
	SES_CTRL_ENCLOSURE_POWER_CYCLE_RQST_MASK	= 0xC0,
	SES_CTRL_ENCLOSURE_POWER_CYCLE_RQST_SHIFT	= 6,
	SES_CTRL_ENCLOSURE_POWER_CYCLE_RQST_NONE	= 0x0,
	SES_CTRL_ENCLOSURE_POWER_CYCLE_RQST_AFTER_DELAY	= 0x1,
	SES_CTRL_ENCLOSURE_POWER_CYCLE_RQST_CANCEL	= 0x2,

	SES_CTRL_ENCLOSURE_POWER_CYCLE_DELAY_BYTE	= 1,
	SES_CTRL_ENCLOSURE_POWER_CYCLE_DELAY_MASK	= 0x3F,
	SES_CTRL_ENCLOSURE_POWER_CYCLE_DELAY_SHIFT	= 0,
	SES_CTRL_ENCLOSURE_POWER_CYCLE_DELAY_MAX	= 60,/*minutes*/

	SES_CTRL_ENCLOSURE_POWER_OFF_DURATION_BYTE	= 2,
	SES_CTRL_ENCLOSURE_POWER_OFF_DURATION_MASK	= 0xFC,
	SES_CTRL_ENCLOSURE_POWER_OFF_DURATION_SHIFT	= 2,
	SES_CTRL_ENCLOSURE_POWER_OFF_DURATION_MAX_AUTO	= 60,
	SES_CTRL_ENCLOSURE_POWER_OFF_DURATION_MANUAL	= 63,

	SES_CTRL_ENCLOSURE_RQST_FAIL_BYTE		= 2,
	SES_CTRL_ENCLOSURE_RQST_FAIL_MASK		= 0x02,
	SES_CTRL_ENCLOSURE_RQST_FAIL_SHIFT		= 1,

	SES_CTRL_ENCLOSURE_RQST_WARN_BYTE		= 2,
	SES_CTRL_ENCLOSURE_RQST_WARN_MASK		= 0x01,
	SES_CTRL_ENCLOSURE_RQST_WARN_SHIFT		= 0
};

#define GEN_SES_CTRL_ENCLOSURE_ACCESSORS(LCASE, UCASE)		\
    GEN_ACCESSORS(ses_ctrl_enclosure, SES_CTRL_ENCLOSURE, LCASE, UCASE)
GEN_SES_CTRL_ENCLOSURE_ACCESSORS(rqst_ident,         RQST_IDENT)
GEN_SES_CTRL_ENCLOSURE_ACCESSORS(power_cycle_rqst,   POWER_CYCLE_RQST)
GEN_SES_CTRL_ENCLOSURE_ACCESSORS(power_cycle_delay,  POWER_CYCLE_DELAY)
GEN_SES_CTRL_ENCLOSURE_ACCESSORS(power_off_duration, POWER_OFF_DURATION)
GEN_SES_CTRL_ENCLOSURE_ACCESSORS(rqst_fail,          RQST_FAIL)
GEN_SES_CTRL_ENCLOSURE_ACCESSORS(rqst_warn,          RQST_WARN)
#undef GEN_SES_CTRL_ENCLOSURE_ACCESSORS

/*------------------- SCSI Port/Transceiver Control Element ------------------*/
struct ses_ctrl_scsi_port_or_xcvr {
	struct ses_ctrl_common common;
	uint8_t bytes[3];
};

enum ses_ctrl_scsi_port_or_xcvr_field_data {
	SES_CTRL_SCSI_PORT_OR_XCVR_RQST_IDENT_BYTE	= 0,
	SES_CTRL_SCSI_PORT_OR_XCVR_RQST_IDENT_MASK	= 0x80,
	SES_CTRL_SCSI_PORT_OR_XCVR_RQST_IDENT_SHIFT	= 7,

	SES_CTRL_SCSI_PORT_OR_XCVR_RQST_FAIL_BYTE	= 0,
	SES_CTRL_SCSI_PORT_OR_XCVR_RQST_FAIL_MASK	= 0x40,
	SES_CTRL_SCSI_PORT_OR_XCVR_RQST_FAIL_SHIFT	= 6,

	SES_CTRL_SCSI_PORT_OR_XCVR_DISABLE_BYTE		= 2,
	SES_CTRL_SCSI_PORT_OR_XCVR_DISABLE_MASK		= 0x10,
	SES_CTRL_SCSI_PORT_OR_XCVR_DISABLE_SHIFT	= 4
};

#define GEN_SES_CTRL_SCSI_PORT_OR_XCVR_ACCESSORS(LCASE, UCASE)		 \
    GEN_ACCESSORS(ses_ctrl_scsi_port_or_xcvr, SES_CTRL_SCSI_PORT_OR_XCVR,\
		  LCASE, UCASE)
GEN_SES_CTRL_SCSI_PORT_OR_XCVR_ACCESSORS(rqst_ident, RQST_IDENT)
GEN_SES_CTRL_SCSI_PORT_OR_XCVR_ACCESSORS(disable,    DISABLE)
GEN_SES_CTRL_SCSI_PORT_OR_XCVR_ACCESSORS(rqst_fail,  RQST_FAIL)
#undef GEN_SES_CTRL_SCSI_PORT_OR_XCVR_ACCESSORS

/*------------------------- Language Control Element -------------------------*/
struct ses_ctrl_language {
	struct ses_ctrl_common common;
	uint8_t bytes[1];
	uint8_t language_code[2];
};

enum ses_ctrl_language_field_data {
	SES_CTRL_LANGUAGE_RQST_IDENT_BYTE	= 0,
	SES_CTRL_LANGUAGE_RQST_IDENT_MASK	= 0x80,
	SES_CTRL_LANGUAGE_RQST_IDENT_SHIFT	= 7
};

#define GEN_SES_CTRL_LANGUAGE_ACCESSORS(LCASE, UCASE)		 \
    GEN_ACCESSORS(ses_ctrl_language, SES_CTRL_LANGUAGE, LCASE, UCASE)
GEN_SES_CTRL_LANGUAGE_ACCESSORS(rqst_ident, RQST_IDENT)
#undef GEN_SES_CTRL_LANGUAGE_ACCESSORS

/*-------------------- Communication Port Control Element --------------------*/
struct ses_ctrl_comm_port {
	struct ses_ctrl_common common;
	uint8_t bytes[3];
};

enum ses_ctrl_comm_port_field_data {
	SES_CTRL_COMM_PORT_RQST_IDENT_BYTE	= 0,
	SES_CTRL_COMM_PORT_RQST_IDENT_MASK	= 0x80,
	SES_CTRL_COMM_PORT_RQST_IDENT_SHIFT	= 7,

	SES_CTRL_COMM_PORT_RQST_FAIL_BYTE	= 0,
	SES_CTRL_COMM_PORT_RQST_FAIL_MASK	= 0x40,
	SES_CTRL_COMM_PORT_RQST_FAIL_SHIFT	= 6,

	SES_CTRL_COMM_PORT_DISABLE_BYTE		= 2,
	SES_CTRL_COMM_PORT_DISABLE_MASK		= 0x01,
	SES_CTRL_COMM_PORT_DISABLE_SHIFT	= 0
};

#define GEN_SES_CTRL_COMM_PORT_ACCESSORS(LCASE, UCASE)		 \
    GEN_ACCESSORS(ses_ctrl_comm_port, SES_CTRL_COMM_PORT, LCASE, UCASE)
GEN_SES_CTRL_COMM_PORT_ACCESSORS(rqst_ident, RQST_IDENT)
GEN_SES_CTRL_COMM_PORT_ACCESSORS(rqst_fail,  RQST_FAIL)
GEN_SES_CTRL_COMM_PORT_ACCESSORS(disable,    DISABLE)
#undef GEN_SES_CTRL_COMM_PORT_ACCESSORS

/*---------------------- Voltage Sensor Control Element ----------------------*/
struct ses_ctrl_voltage_sensor {
	struct ses_ctrl_common common;
	uint8_t bytes[3];
};

enum ses_ctrl_voltage_sensor_field_data {
	SES_CTRL_VOLTAGE_SENSOR_RQST_IDENT_BYTE		= 0,
	SES_CTRL_VOLTAGE_SENSOR_RQST_IDENT_MASK		= 0x80,
	SES_CTRL_VOLTAGE_SENSOR_RQST_IDENT_SHIFT	= 7,

	SES_CTRL_VOLTAGE_SENSOR_RQST_FAIL_BYTE		= 0,
	SES_CTRL_VOLTAGE_SENSOR_RQST_FAIL_MASK		= 0x40,
	SES_CTRL_VOLTAGE_SENSOR_RQST_FAIL_SHIFT		= 6
};

#define GEN_SES_CTRL_VOLTAGE_SENSOR_ACCESSORS(LCASE, UCASE)		\
    GEN_ACCESSORS(ses_ctrl_voltage_sensor, SES_CTRL_VOLTAGE_SENSOR,	\
		  LCASE, UCASE)
GEN_SES_CTRL_VOLTAGE_SENSOR_ACCESSORS(rqst_ident, RQST_IDENT)
GEN_SES_CTRL_VOLTAGE_SENSOR_ACCESSORS(rqst_fail,  RQST_FAIL)
#undef GEN_SES_CTRL_VOLTAGE_SENSOR_ACCESSORS

/*---------------------- Current Sensor Control Element ----------------------*/
struct ses_ctrl_current_sensor {
	struct ses_ctrl_common common;
	uint8_t bytes[3];
};

enum ses_ctrl_current_sensor_field_data {
	SES_CTRL_CURRENT_SENSOR_RQST_IDENT_BYTE		= 0,
	SES_CTRL_CURRENT_SENSOR_RQST_IDENT_MASK		= 0x80,
	SES_CTRL_CURRENT_SENSOR_RQST_IDENT_SHIFT	= 7,

	SES_CTRL_CURRENT_SENSOR_RQST_FAIL_BYTE		= 0,
	SES_CTRL_CURRENT_SENSOR_RQST_FAIL_MASK		= 0x40,
	SES_CTRL_CURRENT_SENSOR_RQST_FAIL_SHIFT		= 6
};

#define GEN_SES_CTRL_CURRENT_SENSOR_ACCESSORS(LCASE, UCASE)		\
    GEN_ACCESSORS(ses_ctrl_current_sensor, SES_CTRL_CURRENT_SENSOR,	\
		  LCASE, UCASE)
GEN_SES_CTRL_CURRENT_SENSOR_ACCESSORS(rqst_ident, RQST_IDENT)
GEN_SES_CTRL_CURRENT_SENSOR_ACCESSORS(rqst_fail,  RQST_FAIL)
#undef GEN_SES_CTRL_CURRENT_SENSOR_ACCESSORS

/*--------------------- SCSI Target Port Control Element ---------------------*/
struct ses_ctrl_target_port {
	struct ses_ctrl_common common;
	uint8_t bytes[3];
};

enum ses_ctrl_scsi_target_port_field_data {
	SES_CTRL_TARGET_PORT_RQST_IDENT_BYTE	= 0,
	SES_CTRL_TARGET_PORT_RQST_IDENT_MASK	= 0x80,
	SES_CTRL_TARGET_PORT_RQST_IDENT_SHIFT	= 7,

	SES_CTRL_TARGET_PORT_RQST_FAIL_BYTE	= 0,
	SES_CTRL_TARGET_PORT_RQST_FAIL_MASK	= 0x40,
	SES_CTRL_TARGET_PORT_RQST_FAIL_SHIFT	= 6,

	SES_CTRL_TARGET_PORT_ENABLE_BYTE	= 2,
	SES_CTRL_TARGET_PORT_ENABLE_MASK	= 0x01,
	SES_CTRL_TARGET_PORT_ENABLE_SHIFT	= 0
};

#define GEN_SES_CTRL_TARGET_PORT_ACCESSORS(LCASE, UCASE)	\
    GEN_ACCESSORS(ses_ctrl_target_port, SES_CTRL_TARGET_PORT, LCASE, UCASE)
GEN_SES_CTRL_TARGET_PORT_ACCESSORS(rqst_ident, RQST_IDENT)
GEN_SES_CTRL_TARGET_PORT_ACCESSORS(rqst_fail,  RQST_FAIL)
GEN_SES_CTRL_TARGET_PORT_ACCESSORS(enable,     ENABLE)
#undef GEN_SES_CTRL_TARGET_PORT_ACCESSORS

/*-------------------- SCSI Initiator Port Control Element -------------------*/
struct ses_ctrl_initiator_port {
	struct ses_ctrl_common common;
	uint8_t bytes[3];
};

enum ses_ctrl_initiator_port_field_data {
	SES_CTRL_INITIATOR_PORT_RQST_IDENT_BYTE		= 0,
	SES_CTRL_INITIATOR_PORT_RQST_IDENT_MASK		= 0x80,
	SES_CTRL_INITIATOR_PORT_RQST_IDENT_SHIFT	= 7,

	SES_CTRL_INITIATOR_PORT_RQST_FAIL_BYTE		= 0,
	SES_CTRL_INITIATOR_PORT_RQST_FAIL_MASK		= 0x40,
	SES_CTRL_INITIATOR_PORT_RQST_FAIL_SHIFT		= 6,

	SES_CTRL_INITIATOR_PORT_ENABLE_BYTE		= 2,
	SES_CTRL_INITIATOR_PORT_ENABLE_MASK		= 0x01,
	SES_CTRL_INITIATOR_PORT_ENABLE_SHIFT		= 0
};

#define GEN_SES_CTRL_INITIATOR_PORT_ACCESSORS(LCASE, UCASE)		\
    GEN_ACCESSORS(ses_ctrl_initiator_port, SES_CTRL_INITIATOR_PORT,	\
		  LCASE, UCASE)
GEN_SES_CTRL_INITIATOR_PORT_ACCESSORS(rqst_ident, RQST_IDENT)
GEN_SES_CTRL_INITIATOR_PORT_ACCESSORS(rqst_fail,  RQST_FAIL)
GEN_SES_CTRL_INITIATOR_PORT_ACCESSORS(enable,     ENABLE)
#undef GEN_SES_CTRL_INITIATOR_PORT_ACCESSORS

/*-------------------- Simple Subenclosure Control Element -------------------*/
struct ses_ctrl_simple_subenc {
	struct ses_ctrl_common common;
	uint8_t bytes[3];
};

enum ses_ctrl_simple_subenc_field_data {
	SES_CTRL_SIMPlE_SUBSES_RQST_IDENT_BYTE	= 0,
	SES_CTRL_SIMPlE_SUBSES_RQST_IDENT_MASK	= 0x80,
	SES_CTRL_SIMPlE_SUBSES_RQST_IDENT_SHIFT	= 7,

	SES_CTRL_SIMPlE_SUBSES_RQST_FAIL_BYTE	= 0,
	SES_CTRL_SIMPlE_SUBSES_RQST_FAIL_MASK	= 0x40,
	SES_CTRL_SIMPlE_SUBSES_RQST_FAIL_SHIFT	= 6
};

#define GEN_SES_CTRL_SIMPlE_SUBSES_ACCESSORS(LCASE, UCASE)		\
    GEN_ACCESSORS(ses_ctrl_simple_subenc, SES_CTRL_SIMPlE_SUBSES,	\
		  LCASE, UCASE)
GEN_SES_CTRL_SIMPlE_SUBSES_ACCESSORS(rqst_ident, RQST_IDENT)
GEN_SES_CTRL_SIMPlE_SUBSES_ACCESSORS(rqst_fail,  RQST_FAIL)
#undef GEN_SES_CTRL_SIMPlE_SUBSES_ACCESSORS

/*----------------------- SAS Expander Control Element -----------------------*/
struct ses_ctrl_sas_expander {
	struct ses_ctrl_common common;
	uint8_t bytes[3];
};

enum ses_ctrl_sas_expander_field_data {
	SES_CTRL_SAS_EXPANDER_RQST_IDENT_BYTE	= 0,
	SES_CTRL_SAS_EXPANDER_RQST_IDENT_MASK	= 0x80,
	SES_CTRL_SAS_EXPANDER_RQST_IDENT_SHIFT	= 7,

	SES_CTRL_SAS_EXPANDER_RQST_FAIL_BYTE	= 0,
	SES_CTRL_SAS_EXPANDER_RQST_FAIL_MASK	= 0x40,
	SES_CTRL_SAS_EXPANDER_RQST_FAIL_SHIFT	= 6
};

#define GEN_SES_CTRL_SAS_EXPANDER_ACCESSORS(LCASE, UCASE)	\
    GEN_ACCESSORS(ses_ctrl_sas_expander, SES_CTRL_SAS_EXPANDER,	LCASE, UCASE)
GEN_SES_CTRL_SAS_EXPANDER_ACCESSORS(rqst_ident, RQST_IDENT)
GEN_SES_CTRL_SAS_EXPANDER_ACCESSORS(rqst_fail,  RQST_FAIL)
#undef GEN_SES_CTRL_SAS_EXPANDER_ACCESSORS

/*----------------------- SAS Connector Control Element ----------------------*/
struct ses_ctrl_sas_connector {
	struct ses_ctrl_common common;
	uint8_t bytes[3];
};

enum ses_ctrl_sas_connector_field_data {
	SES_CTRL_SAS_CONNECTOR_RQST_IDENT_BYTE		= 0,
	SES_CTRL_SAS_CONNECTOR_RQST_IDENT_MASK		= 0x80,
	SES_CTRL_SAS_CONNECTOR_RQST_IDENT_SHIFT		= 7,

	SES_CTRL_SAS_CONNECTOR_RQST_FAIL_BYTE		= 2,
	SES_CTRL_SAS_CONNECTOR_RQST_FAIL_MASK		= 0x40,
	SES_CTRL_SAS_CONNECTOR_RQST_FAIL_SHIFT		= 6
};

#define GEN_SES_CTRL_SAS_CONNECTOR_ACCESSORS(LCASE, UCASE)		\
    GEN_ACCESSORS(ses_ctrl_sas_connector, SES_CTRL_SAS_CONNECTOR,	\
		  LCASE, UCASE)
GEN_SES_CTRL_SAS_CONNECTOR_ACCESSORS(rqst_ident, RQST_IDENT)
GEN_SES_CTRL_SAS_CONNECTOR_ACCESSORS(rqst_fail,  RQST_FAIL)
#undef GEN_SES_CTRL_SAS_CONNECTOR_ACCESSORS

/*------------------------- Universal Control Element ------------------------*/
union ses_ctrl_element {
	struct ses_ctrl_common            common;
	struct ses_ctrl_dev_slot          dev_slot;
	struct ses_ctrl_array_dev_slot    array_dev_slot;
	struct ses_ctrl_power_supply      power_supply;
	struct ses_ctrl_cooling           cooling;
	struct ses_ctrl_temp_sensor       temp_sensor;
	struct ses_ctrl_door_lock         door_lock;
	struct ses_ctrl_audible_alarm     audible_alarm;
	struct ses_ctrl_ecc_electronics   ecc_electronics;
	struct ses_ctrl_scc_electronics   scc_electronics;
	struct ses_ctrl_nv_cache          nv_cache;
	struct ses_ctrl_invalid_op_reason invalid_op_reason;
	struct ses_ctrl_ups               ups;
	struct ses_ctrl_display           display;
	struct ses_ctrl_key_pad_entry     key_pad_entry;
	struct ses_ctrl_scsi_port_or_xcvr scsi_port_or_xcvr;
	struct ses_ctrl_language          language;
	struct ses_ctrl_comm_port         comm_port;
	struct ses_ctrl_voltage_sensor    voltage_sensor;
	struct ses_ctrl_current_sensor    current_sensor;
	struct ses_ctrl_target_port	  target_port;
	struct ses_ctrl_initiator_port    initiator_port;
	struct ses_ctrl_simple_subenc	  simple_subenc;
	struct ses_ctrl_sas_expander      sas_expander;
	struct ses_ctrl_sas_connector     sas_connector;
};

/*--------------------- SCSI SES Control Diagnostic Page ---------------------*/
struct ses_ctrl_page {
	struct ses_page_hdr hdr;
	union ses_ctrl_element   elements[];
};

enum ses_ctrl_page_field_data {
	SES_CTRL_PAGE_INFO_MASK		= 0x08,
	SES_CTRL_PAGE_INFO_SHIFT	= 3,

	SES_CTRL_PAGE_NON_CRIT_MASK	= 0x04,
	SES_CTRL_PAGE_NON_CRIT_SHIFT	= 2,

	SES_CTRL_PAGE_CRIT_MASK		= 0x02,
	SES_CTRL_PAGE_CRIT_SHIFT	= 1,

	SES_CTRL_PAGE_UNRECOV_MASK	= 0x01,
	SES_CTRL_PAGE_UNRECOV_SHIFT	= 0
};

#define GEN_SES_CTRL_PAGE_ACCESSORS(LCASE, UCASE) \
    GEN_HDR_ACCESSORS(ses_ctrl_page, SES_CTRL_PAGE, LCASE, UCASE)

GEN_SES_CTRL_PAGE_ACCESSORS(info,     INFO)
GEN_SES_CTRL_PAGE_ACCESSORS(non_crit, NON_CRIT)
GEN_SES_CTRL_PAGE_ACCESSORS(crit,     CRIT)
GEN_SES_CTRL_PAGE_ACCESSORS(unrecov,  UNRECOV)
#undef GEN_SES_CTRL_PAGE_ACCESSORS

/*================= SCSI SES Status Diagnostic Page Structures ===============*/
struct ses_status_common {
	uint8_t bytes[1];
};

enum ses_status_common_field_data {
	SES_STATUS_COMMON_PRDFAIL_BYTE			= 0,
	SES_STATUS_COMMON_PRDFAIL_MASK			= 0x40,
	SES_STATUS_COMMON_PRDFAIL_SHIFT			= 6,

	SES_STATUS_COMMON_DISABLED_BYTE			= 0,
	SES_STATUS_COMMON_DISABLED_MASK			= 0x20,
	SES_STATUS_COMMON_DISABLED_SHIFT		= 5,

	SES_STATUS_COMMON_SWAP_BYTE			= 0,
	SES_STATUS_COMMON_SWAP_MASK			= 0x10,
	SES_STATUS_COMMON_SWAP_SHIFT			= 4,

	SES_STATUS_COMMON_ELEMENT_STATUS_CODE_BYTE	= 0,
	SES_STATUS_COMMON_ELEMENT_STATUS_CODE_MASK	= 0x0F,
	SES_STATUS_COMMON_ELEMENT_STATUS_CODE_SHIFT	= 0
};

#define GEN_SES_STATUS_COMMON_ACCESSORS(LCASE, UCASE) \
    GEN_GETTER(ses_status_common, SES_STATUS_COMMON, LCASE, UCASE)

GEN_SES_STATUS_COMMON_ACCESSORS(prdfail,             PRDFAIL)
GEN_SES_STATUS_COMMON_ACCESSORS(disabled,            DISABLED)
GEN_SES_STATUS_COMMON_ACCESSORS(swap,                SWAP)
GEN_SES_STATUS_COMMON_ACCESSORS(element_status_code, ELEMENT_STATUS_CODE)
#undef GEN_SES_STATUS_COMMON_ACCESSORS

/*------------------------- Device Slot Status Element -----------------------*/
struct ses_status_dev_slot {
	struct ses_status_common common;
	uint8_t slot_address;
	uint8_t bytes[2];
};

enum ses_status_dev_slot_field_data {
	SES_STATUS_DEV_SLOT_APP_CLIENT_BYPED_A_BYTE	= 0,
	SES_STATUS_DEV_SLOT_APP_CLIENT_BYPED_A_MASK	= 0x80,
	SES_STATUS_DEV_SLOT_APP_CLIENT_BYPED_A_SHIFT	= 7,

	SES_STATUS_DEV_SLOT_DO_NOT_REMOVE_BYTE		= 0,
	SES_STATUS_DEV_SLOT_DO_NOT_REMOVE_MASK		= 0x40,
	SES_STATUS_DEV_SLOT_DO_NOT_REMOVE_SHIFT		= 6,

	SES_STATUS_DEV_SLOT_ENCLOSURE_BYPED_A_BYTE	= 0,
	SES_STATUS_DEV_SLOT_ENCLOSURE_BYPED_A_MASK	= 0x20,
	SES_STATUS_DEV_SLOT_ENCLOSURE_BYPED_A_SHIFT	= 5,

	SES_STATUS_DEV_SLOT_ENCLOSURE_BYPED_B_BYTE	= 0,
	SES_STATUS_DEV_SLOT_ENCLOSURE_BYPED_B_MASK	= 0x10,
	SES_STATUS_DEV_SLOT_ENCLOSURE_BYPED_B_SHIFT	= 4,

	SES_STATUS_DEV_SLOT_INSERT_READY_BYTE		= 0,
	SES_STATUS_DEV_SLOT_INSERT_READY_MASK		= 0x08,
	SES_STATUS_DEV_SLOT_INSERT_READY_SHIFT		= 3,

	SES_STATUS_DEV_SLOT_REMOVE_BYTE			= 0,
	SES_STATUS_DEV_SLOT_REMOVE_MASK			= 0x04,
	SES_STATUS_DEV_SLOT_REMOVE_SHIFT		= 2,

	SES_STATUS_DEV_SLOT_IDENT_BYTE			= 0,
	SES_STATUS_DEV_SLOT_IDENT_MASK			= 0x02,
	SES_STATUS_DEV_SLOT_IDENT_SHIFT			= 1,

	SES_STATUS_DEV_SLOT_REPORT_BYTE			= 0,
	SES_STATUS_DEV_SLOT_REPORT_MASK			= 0x01,
	SES_STATUS_DEV_SLOT_REPORT_SHIFT		= 0,

	SES_STATUS_DEV_SLOT_APP_CLIENT_BYPED_B_BYTE	= 1,
	SES_STATUS_DEV_SLOT_APP_CLIENT_BYPED_B_MASK	= 0x80,
	SES_STATUS_DEV_SLOT_APP_CLIENT_BYPED_B_SHIFT	= 7,

	SES_STATUS_DEV_SLOT_FAULT_SENSED_BYTE		= 1,
	SES_STATUS_DEV_SLOT_FAULT_SENSED_MASK		= 0x40,
	SES_STATUS_DEV_SLOT_FAULT_SENSED_SHIFT		= 6,

	SES_STATUS_DEV_SLOT_FAULT_REQUESTED_BYTE	= 1,
	SES_STATUS_DEV_SLOT_FAULT_REQUESTED_MASK	= 0x20,
	SES_STATUS_DEV_SLOT_FAULT_REQUESTED_SHIFT	= 5,

	SES_STATUS_DEV_SLOT_DEVICE_OFF_BYTE		= 1,
	SES_STATUS_DEV_SLOT_DEVICE_OFF_MASK		= 0x10,
	SES_STATUS_DEV_SLOT_DEVICE_OFF_SHIFT		= 4,

	SES_STATUS_DEV_SLOT_BYPED_A_BYTE		= 1,
	SES_STATUS_DEV_SLOT_BYPED_A_MASK		= 0x08,
	SES_STATUS_DEV_SLOT_BYPED_A_SHIFT		= 3,

	SES_STATUS_DEV_SLOT_BYPED_B_BYTE		= 1,
	SES_STATUS_DEV_SLOT_BYPED_B_MASK		= 0x04,
	SES_STATUS_DEV_SLOT_BYPED_B_SHIFT		= 2,

	SES_STATUS_DEV_SLOT_DEVICE_BYPED_A_BYTE		= 1,
	SES_STATUS_DEV_SLOT_DEVICE_BYPED_A_MASK		= 0x02,
	SES_STATUS_DEV_SLOT_DEVICE_BYPED_A_SHIFT	= 1,

	SES_STATUS_DEV_SLOT_DEVICE_BYPED_B_BYTE		= 1,
	SES_STATUS_DEV_SLOT_DEVICE_BYPED_B_MASK		= 0x01,
	SES_STATUS_DEV_SLOT_DEVICE_BYPED_B_SHIFT	= 0
};
#define GEN_SES_STATUS_DEV_SLOT_ACCESSORS(LCASE, UCASE) \
    GEN_GETTER(ses_status_dev_slot, SES_STATUS_DEV_SLOT, LCASE, UCASE)

GEN_SES_STATUS_DEV_SLOT_ACCESSORS(app_client_byped_a, APP_CLIENT_BYPED_A)
GEN_SES_STATUS_DEV_SLOT_ACCESSORS(do_not_remove,      DO_NOT_REMOVE)
GEN_SES_STATUS_DEV_SLOT_ACCESSORS(enclosure_byped_a,  ENCLOSURE_BYPED_A)
GEN_SES_STATUS_DEV_SLOT_ACCESSORS(enclosure_byped_b,  ENCLOSURE_BYPED_B)
GEN_SES_STATUS_DEV_SLOT_ACCESSORS(insert_ready,       INSERT_READY)
GEN_SES_STATUS_DEV_SLOT_ACCESSORS(remove,             REMOVE)
GEN_SES_STATUS_DEV_SLOT_ACCESSORS(ident,              IDENT)
GEN_SES_STATUS_DEV_SLOT_ACCESSORS(report,             REPORT)
GEN_SES_STATUS_DEV_SLOT_ACCESSORS(app_client_byped_b, APP_CLIENT_BYPED_B)
GEN_SES_STATUS_DEV_SLOT_ACCESSORS(fault_sensed,       FAULT_SENSED)
GEN_SES_STATUS_DEV_SLOT_ACCESSORS(fault_requested,    FAULT_REQUESTED)
GEN_SES_STATUS_DEV_SLOT_ACCESSORS(device_off,         DEVICE_OFF)
GEN_SES_STATUS_DEV_SLOT_ACCESSORS(byped_a,            BYPED_A)
GEN_SES_STATUS_DEV_SLOT_ACCESSORS(byped_b,            BYPED_B)
GEN_SES_STATUS_DEV_SLOT_ACCESSORS(device_byped_a,     DEVICE_BYPED_A)
GEN_SES_STATUS_DEV_SLOT_ACCESSORS(device_byped_b,     DEVICE_BYPED_B)
#undef GEN_SES_STATUS_DEV_SLOT_ACCESSORS

/*---------------------- Array Device Slot Status Element --------------------*/
struct ses_status_array_dev_slot {
	struct ses_status_common common;
	uint8_t bytes[3];
};

enum ses_status_array_dev_slot_field_data {
	SES_STATUS_ARRAY_DEV_SLOT_OK_BYTE			= 0,
	SES_STATUS_ARRAY_DEV_SLOT_OK_MASK			= 0x80,
	SES_STATUS_ARRAY_DEV_SLOT_OK_SHIFT			= 7,

	SES_STATUS_ARRAY_DEV_SLOT_RSVD_DEVICE_BYTE		= 0,
	SES_STATUS_ARRAY_DEV_SLOT_RSVD_DEVICE_MASK		= 0x40,
	SES_STATUS_ARRAY_DEV_SLOT_RSVD_DEVICE_SHIFT		= 6,

	SES_STATUS_ARRAY_DEV_SLOT_HOT_SPARE_BYTE		= 0,
	SES_STATUS_ARRAY_DEV_SLOT_HOT_SPARE_MASK		= 0x20,
	SES_STATUS_ARRAY_DEV_SLOT_HOT_SPARE_SHIFT		= 5,

	SES_STATUS_ARRAY_DEV_SLOT_CONS_CHECK_BYTE		= 0,
	SES_STATUS_ARRAY_DEV_SLOT_CONS_CHECK_MASK		= 0x10,
	SES_STATUS_ARRAY_DEV_SLOT_CONS_CHECK_SHIFT		= 4,

	SES_STATUS_ARRAY_DEV_SLOT_IN_CRIT_ARRAY_BYTE		= 0,
	SES_STATUS_ARRAY_DEV_SLOT_IN_CRIT_ARRAY_MASK		= 0x08,
	SES_STATUS_ARRAY_DEV_SLOT_IN_CRIT_ARRAY_SHIFT		= 3,

	SES_STATUS_ARRAY_DEV_SLOT_IN_FAILED_ARRAY_BYTE		= 0,
	SES_STATUS_ARRAY_DEV_SLOT_IN_FAILED_ARRAY_MASK		= 0x04,
	SES_STATUS_ARRAY_DEV_SLOT_IN_FAILED_ARRAY_SHIFT		= 2,

	SES_STATUS_ARRAY_DEV_SLOT_REBUILD_REMAP_BYTE		= 0,
	SES_STATUS_ARRAY_DEV_SLOT_REBUILD_REMAP_MASK		= 0x02,
	SES_STATUS_ARRAY_DEV_SLOT_REBUILD_REMAP_SHIFT		= 1,

	SES_STATUS_ARRAY_DEV_SLOT_REBUILD_REMAP_ABORT_BYTE	= 0,
	SES_STATUS_ARRAY_DEV_SLOT_REBUILD_REMAP_ABORT_MASK	= 0x01,
	SES_STATUS_ARRAY_DEV_SLOT_REBUILD_REMAP_ABORT_SHIFT	= 0

	/*
	 * The remaining fields are identical to the device
	 * slot element type.  Access them through the device slot
	 * element type and its accessors.
	 */
};
#define GEN_SES_STATUS_ARRAY_DEV_SLOT_ACCESSORS(LCASE, UCASE)		\
    GEN_GETTER(ses_status_array_dev_slot, SES_STATUS_ARRAY_DEV_SLOT,	\
	       LCASE, UCASE)
GEN_SES_STATUS_ARRAY_DEV_SLOT_ACCESSORS(ok,              OK)
GEN_SES_STATUS_ARRAY_DEV_SLOT_ACCESSORS(rsvd_device,     RSVD_DEVICE)
GEN_SES_STATUS_ARRAY_DEV_SLOT_ACCESSORS(hot_spare,       HOT_SPARE)
GEN_SES_STATUS_ARRAY_DEV_SLOT_ACCESSORS(cons_check,      CONS_CHECK)
GEN_SES_STATUS_ARRAY_DEV_SLOT_ACCESSORS(in_crit_array,   IN_CRIT_ARRAY)
GEN_SES_STATUS_ARRAY_DEV_SLOT_ACCESSORS(in_failed_array, IN_FAILED_ARRAY)
GEN_SES_STATUS_ARRAY_DEV_SLOT_ACCESSORS(rebuild_remap,   REBUILD_REMAP)
GEN_SES_STATUS_ARRAY_DEV_SLOT_ACCESSORS(rebuild_remap_abort,
					REBUILD_REMAP_ABORT)
#undef GEN_SES_STATUS_ARRAY_DEV_SLOT_ACCESSORS

/*----------------------- Power Supply Status Element ------------------------*/
struct ses_status_power_supply {
	struct ses_status_common common;
	uint8_t bytes[3];
};

enum ses_status_power_supply_field_data {
	SES_STATUS_POWER_SUPPLY_IDENT_BYTE		= 0,
	SES_STATUS_POWER_SUPPLY_IDENT_MASK		= 0x80,
	SES_STATUS_POWER_SUPPLY_IDENT_SHIFT		= 7,

	SES_STATUS_POWER_SUPPLY_DC_OVER_VOLTAGE_BYTE	= 1,
	SES_STATUS_POWER_SUPPLY_DC_OVER_VOLTAGE_MASK	= 0x08,
	SES_STATUS_POWER_SUPPLY_DC_OVER_VOLTAGE_SHIFT	= 3,

	SES_STATUS_POWER_SUPPLY_DC_UNDER_VOLTAGE_BYTE	= 1,
	SES_STATUS_POWER_SUPPLY_DC_UNDER_VOLTAGE_MASK	= 0x04,
	SES_STATUS_POWER_SUPPLY_DC_UNDER_VOLTAGE_SHIFT	= 2,

	SES_STATUS_POWER_SUPPLY_DC_OVER_CURRENT_BYTE	= 1,
	SES_STATUS_POWER_SUPPLY_DC_OVER_CURRENT_MASK	= 0x02,
	SES_STATUS_POWER_SUPPLY_DC_OVER_CURRENT_SHIFT	= 1,

	SES_STATUS_POWER_SUPPLY_HOT_SWAP_BYTE		= 2,
	SES_STATUS_POWER_SUPPLY_HOT_SWAP_MASK		= 0x80,
	SES_STATUS_POWER_SUPPLY_HOT_SWAP_SHIFT		= 7,

	SES_STATUS_POWER_SUPPLY_FAIL_BYTE		= 2,
	SES_STATUS_POWER_SUPPLY_FAIL_MASK		= 0x40,
	SES_STATUS_POWER_SUPPLY_FAIL_SHIFT		= 6,

	SES_STATUS_POWER_SUPPLY_REQUESTED_ON_BYTE	= 2,
	SES_STATUS_POWER_SUPPLY_REQUESTED_ON_MASK	= 0x20,
	SES_STATUS_POWER_SUPPLY_REQUESTED_ON_SHIFT	= 5,

	SES_STATUS_POWER_SUPPLY_OFF_BYTE		= 2,
	SES_STATUS_POWER_SUPPLY_OFF_MASK		= 0x10,
	SES_STATUS_POWER_SUPPLY_OFF_SHIFT		= 4,

	SES_STATUS_POWER_SUPPLY_OVERTMP_FAIL_BYTE	= 2,
	SES_STATUS_POWER_SUPPLY_OVERTMP_FAIL_MASK	= 0x08,
	SES_STATUS_POWER_SUPPLY_OVERTMP_FAIL_SHIFT	= 3,

	SES_STATUS_POWER_SUPPLY_TEMP_WARN_BYTE		= 2,
	SES_STATUS_POWER_SUPPLY_TEMP_WARN_MASK		= 0x04,
	SES_STATUS_POWER_SUPPLY_TEMP_WARN_SHIFT		= 2,

	SES_STATUS_POWER_SUPPLY_AC_FAIL_BYTE		= 2,
	SES_STATUS_POWER_SUPPLY_AC_FAIL_MASK		= 0x02,
	SES_STATUS_POWER_SUPPLY_AC_FAIL_SHIFT		= 1,

	SES_STATUS_POWER_SUPPLY_DC_FAIL_BYTE		= 2,
	SES_STATUS_POWER_SUPPLY_DC_FAIL_MASK		= 0x01,
	SES_STATUS_POWER_SUPPLY_DC_FAIL_SHIFT		= 0
};

#define GEN_SES_STATUS_POWER_SUPPLY_ACCESSORS(LCASE, UCASE)	\
    GEN_GETTER(ses_status_power_supply, SES_STATUS_POWER_SUPPLY, LCASE, UCASE)
GEN_SES_STATUS_POWER_SUPPLY_ACCESSORS(ident,            IDENT)
GEN_SES_STATUS_POWER_SUPPLY_ACCESSORS(dc_over_voltage,  DC_OVER_VOLTAGE)
GEN_SES_STATUS_POWER_SUPPLY_ACCESSORS(dc_under_voltage, DC_UNDER_VOLTAGE)
GEN_SES_STATUS_POWER_SUPPLY_ACCESSORS(dc_over_current,  DC_OVER_CURRENT)
GEN_SES_STATUS_POWER_SUPPLY_ACCESSORS(hot_swap,         HOT_SWAP)
GEN_SES_STATUS_POWER_SUPPLY_ACCESSORS(fail,             FAIL)
GEN_SES_STATUS_POWER_SUPPLY_ACCESSORS(requested_on,     REQUESTED_ON)
GEN_SES_STATUS_POWER_SUPPLY_ACCESSORS(off,              OFF)
GEN_SES_STATUS_POWER_SUPPLY_ACCESSORS(overtmp_fail,     OVERTMP_FAIL)
GEN_SES_STATUS_POWER_SUPPLY_ACCESSORS(temp_warn,        TEMP_WARN)
GEN_SES_STATUS_POWER_SUPPLY_ACCESSORS(ac_fail,          AC_FAIL)
GEN_SES_STATUS_POWER_SUPPLY_ACCESSORS(dc_fail,          DC_FAIL)
#undef GEN_SES_STATUS_POWER_SUPPLY_ACCESSORS

/*-------------------------- Cooling Status Element --------------------------*/
struct ses_status_cooling {
	struct ses_status_common common;
	uint8_t bytes[3];
};

enum ses_status_cooling_field_data {
	SES_STATUS_COOLING_IDENT_BYTE			= 0,
	SES_STATUS_COOLING_IDENT_MASK			= 0x80,
	SES_STATUS_COOLING_IDENT_SHIFT			= 7,

	SES_STATUS_COOLING_ACTUAL_FAN_SPEED_MSB_BYTE	= 0,
	SES_STATUS_COOLING_ACTUAL_FAN_SPEED_MSB_MASK	= 0x07,
	SES_STATUS_COOLING_ACTUAL_FAN_SPEED_MSB_SHIFT	= 0,

	SES_STATUS_COOLING_ACTUAL_FAN_SPEED_LSB_BYTE	= 1,
	SES_STATUS_COOLING_ACTUAL_FAN_SPEED_LSB_MASK	= 0xFF,
	SES_STATUS_COOLING_ACTUAL_FAN_SPEED_LSB_SHIFT	= 0,

	SES_STATUS_COOLING_HOT_SWAP_BYTE		= 2,
	SES_STATUS_COOLING_HOT_SWAP_MASK		= 0x40,
	SES_STATUS_COOLING_HOT_SWAP_SHIFT		= 6,

	SES_STATUS_COOLING_FAIL_BYTE			= 2,
	SES_STATUS_COOLING_FAIL_MASK			= 0x40,
	SES_STATUS_COOLING_FAIL_SHIFT			= 6,

	SES_STATUS_COOLING_REQUESTED_ON_BYTE		= 2,
	SES_STATUS_COOLING_REQUESTED_ON_MASK		= 0x20,
	SES_STATUS_COOLING_REQUESTED_ON_SHIFT		= 5,

	SES_STATUS_COOLING_OFF_BYTE			= 2,
	SES_STATUS_COOLING_OFF_MASK			= 0x20,
	SES_STATUS_COOLING_OFF_SHIFT			= 5,

	SES_STATUS_COOLING_ACTUAL_SPEED_CODE_BYTE	= 2,
	SES_STATUS_COOLING_ACTUAL_SPEED_CODE_MASK	= 0x07,
	SES_STATUS_COOLING_ACTUAL_SPEED_CODE_SHIFT	= 2,
	SES_STATUS_COOLING_ACTUAL_SPEED_CODE_STOPPED	= 0x00,
	SES_STATUS_COOLING_ACTUAL_SPEED_CODE_LOWEST	= 0x01,
	SES_STATUS_COOLING_ACTUAL_SPEED_CODE_HIGHEST	= 0x07
};

#define GEN_SES_STATUS_COOLING_ACCESSORS(LCASE, UCASE)	\
    GEN_GETTER(ses_status_cooling, SES_STATUS_COOLING, LCASE, UCASE)
GEN_SES_STATUS_COOLING_ACCESSORS(ident,                IDENT)
GEN_SES_STATUS_COOLING_ACCESSORS(actual_fan_speed_msb, ACTUAL_FAN_SPEED_MSB)
GEN_SES_STATUS_COOLING_ACCESSORS(actual_fan_speed_lsb, ACTUAL_FAN_SPEED_LSB)
GEN_SES_STATUS_COOLING_ACCESSORS(hot_swap,             HOT_SWAP)
GEN_SES_STATUS_COOLING_ACCESSORS(fail,                 FAIL)
GEN_SES_STATUS_COOLING_ACCESSORS(requested_on,         REQUESTED_ON)
GEN_SES_STATUS_COOLING_ACCESSORS(off,                  OFF)
GEN_SES_STATUS_COOLING_ACCESSORS(actual_speed_code,    ACTUAL_SPEED_CODE)
#undef GEN_SES_STATUS_COOLING_ACCESSORS

static inline int
ses_status_cooling_get_actual_fan_speed(struct ses_status_cooling *elem)
{
	return (ses_status_cooling_get_actual_fan_speed_msb(elem) << 8
	      | ses_status_cooling_get_actual_fan_speed_lsb(elem));
}

/*-------------------- Temperature Sensor Status Element ---------------------*/
struct ses_status_temp_sensor {
	struct ses_status_common common;
	uint8_t bytes[3];
};

enum ses_status_temp_sensor_field_data {
	SES_STATUS_TEMP_SENSOR_IDENT_BYTE		= 0,
	SES_STATUS_TEMP_SENSOR_IDENT_MASK		= 0x80,
	SES_STATUS_TEMP_SENSOR_IDENT_SHIFT		= 7,

	SES_STATUS_TEMP_SENSOR_FAIL_BYTE		= 0,
	SES_STATUS_TEMP_SENSOR_FAIL_MASK		= 0x40,
	SES_STATUS_TEMP_SENSOR_FAIL_SHIFT		= 6,

	SES_STATUS_TEMP_SENSOR_TEMPERATURE_BYTE		= 1,
	SES_STATUS_TEMP_SENSOR_TEMPERATURE_MASK		= 0xFF,
	SES_STATUS_TEMP_SENSOR_TEMPERATURE_SHIFT	= 0,

	SES_STATUS_TEMP_SENSOR_OT_FAILURE_BYTE		= 2,
	SES_STATUS_TEMP_SENSOR_OT_FAILURE_MASK		= 0x08,
	SES_STATUS_TEMP_SENSOR_OT_FAILURE_SHIFT		= 3,

	SES_STATUS_TEMP_SENSOR_OT_WARNING_BYTE		= 2,
	SES_STATUS_TEMP_SENSOR_OT_WARNING_MASK		= 0x04,
	SES_STATUS_TEMP_SENSOR_OT_WARNING_SHIFT		= 2,

	SES_STATUS_TEMP_SENSOR_UT_FAILURE_BYTE		= 2,
	SES_STATUS_TEMP_SENSOR_UT_FAILURE_MASK		= 0x02,
	SES_STATUS_TEMP_SENSOR_UT_FAILURE_SHIFT		= 1,

	SES_STATUS_TEMP_SENSOR_UT_WARNING_BYTE		= 2,
	SES_STATUS_TEMP_SENSOR_UT_WARNING_MASK		= 0x01,
	SES_STATUS_TEMP_SENSOR_UT_WARNING_SHIFT		= 0
};

#define GEN_SES_STATUS_TEMP_SENSOR_ACCESSORS(LCASE, UCASE)	\
    GEN_GETTER(ses_status_temp_sensor, SES_STATUS_TEMP_SENSOR, LCASE, UCASE)
GEN_SES_STATUS_TEMP_SENSOR_ACCESSORS(ident,       IDENT)
GEN_SES_STATUS_TEMP_SENSOR_ACCESSORS(fail,        FAIL)
GEN_SES_STATUS_TEMP_SENSOR_ACCESSORS(temperature, TEMPERATURE)
GEN_SES_STATUS_TEMP_SENSOR_ACCESSORS(ot_failure,  OT_FAILURE)
GEN_SES_STATUS_TEMP_SENSOR_ACCESSORS(ot_warning,  OT_WARNING)
GEN_SES_STATUS_TEMP_SENSOR_ACCESSORS(ut_failure,  UT_FAILURE)
GEN_SES_STATUS_TEMP_SENSOR_ACCESSORS(ut_warning,  UT_WARNING)
#undef GEN_SES_STATUS_TEMP_SENSOR_ACCESSORS

/*------------------------- Door Lock Status Element -------------------------*/
struct ses_status_door_lock {
	struct ses_status_common common;
	uint8_t bytes[3];
};

enum ses_status_door_lock_field_data {
	SES_STATUS_DOOR_LOCK_IDENT_BYTE		= 0,
	SES_STATUS_DOOR_LOCK_IDENT_MASK		= 0x80,
	SES_STATUS_DOOR_LOCK_IDENT_SHIFT	= 7,

	SES_STATUS_DOOR_LOCK_FAIL_BYTE		= 0,
	SES_STATUS_DOOR_LOCK_FAIL_MASK		= 0x40,
	SES_STATUS_DOOR_LOCK_FAIL_SHIFT		= 6,

	SES_STATUS_DOOR_LOCK_UNLOCKED_BYTE	= 2,
	SES_STATUS_DOOR_LOCK_UNLOCKED_MASK	= 0x01,
	SES_STATUS_DOOR_LOCK_UNLOCKED_SHIFT	= 0
};

#define GEN_SES_STATUS_DOOR_LOCK_ACCESSORS(LCASE, UCASE)	\
    GEN_GETTER(ses_status_door_lock, SES_STATUS_DOOR_LOCK, LCASE, UCASE)
GEN_SES_STATUS_DOOR_LOCK_ACCESSORS(ident,    IDENT)
GEN_SES_STATUS_DOOR_LOCK_ACCESSORS(fail,     FAIL)
GEN_SES_STATUS_DOOR_LOCK_ACCESSORS(unlocked, UNLOCKED)
#undef GEN_SES_STATUS_DOOR_LOCK_ACCESSORS

/*----------------------- Audible Alarm Status Element -----------------------*/
struct ses_status_audible_alarm {
	struct ses_status_common common;
	uint8_t bytes[3];
};

enum ses_status_audible_alarm_field_data {
	SES_STATUS_AUDIBLE_ALARM_IDENT_BYTE			= 0,
	SES_STATUS_AUDIBLE_ALARM_IDENT_MASK			= 0x80,
	SES_STATUS_AUDIBLE_ALARM_IDENT_SHIFT			= 7,

	SES_STATUS_AUDIBLE_ALARM_FAIL_BYTE			= 0,
	SES_STATUS_AUDIBLE_ALARM_FAIL_MASK			= 0x40,
	SES_STATUS_AUDIBLE_ALARM_FAIL_SHIFT			= 6,

	SES_STATUS_AUDIBLE_ALARM_RQST_MUTE_BYTE			= 2,
	SES_STATUS_AUDIBLE_ALARM_RQST_MUTE_MASK			= 0x80,
	SES_STATUS_AUDIBLE_ALARM_RQST_MUTE_SHIFT		= 7,

	SES_STATUS_AUDIBLE_ALARM_MUTED_BYTE			= 2,
	SES_STATUS_AUDIBLE_ALARM_MUTED_MASK			= 0x40,
	SES_STATUS_AUDIBLE_ALARM_MUTED_SHIFT			= 6,

	SES_STATUS_AUDIBLE_ALARM_REMIND_BYTE			= 2,
	SES_STATUS_AUDIBLE_ALARM_REMIND_MASK			= 0x10,
	SES_STATUS_AUDIBLE_ALARM_REMIND_SHIFT			= 4,

	SES_STATUS_AUDIBLE_ALARM_TONE_INDICATOR_BYTE		= 2,
	SES_STATUS_AUDIBLE_ALARM_TONE_INDICATOR_MASK		= 0x0F,
	SES_STATUS_AUDIBLE_ALARM_TONE_INDICATOR_SHIFT		= 0,
	SES_STATUS_AUDIBLE_ALARM_TONE_INDICATOR_INFO		= 0x08,
	SES_STATUS_AUDIBLE_ALARM_TONE_INDICATOR_NON_CRIT	= 0x04,
	SES_STATUS_AUDIBLE_ALARM_TONE_INDICATOR_CRIT		= 0x02,
	SES_STATUS_AUDIBLE_ALARM_TONE_INDICATOR_UNRECOV		= 0x01
};

#define GEN_SES_STATUS_AUDIBLE_ALARM_ACCESSORS(LCASE, UCASE)	\
    GEN_GETTER(ses_status_audible_alarm, SES_STATUS_AUDIBLE_ALARM, LCASE, UCASE)
GEN_SES_STATUS_AUDIBLE_ALARM_ACCESSORS(ident,          IDENT)
GEN_SES_STATUS_AUDIBLE_ALARM_ACCESSORS(fail,           FAIL)
GEN_SES_STATUS_AUDIBLE_ALARM_ACCESSORS(rqst_mute,      RQST_MUTE)
GEN_SES_STATUS_AUDIBLE_ALARM_ACCESSORS(muted,          MUTED)
GEN_SES_STATUS_AUDIBLE_ALARM_ACCESSORS(remind,         REMIND)
GEN_SES_STATUS_AUDIBLE_ALARM_ACCESSORS(tone_indicator, TONE_INDICATOR)
#undef GEN_SES_STATUS_AUDIBLE_ALARM_ACCESSORS

/*---------- Enclosure Services Statusler Electronics Status Element ---------*/
struct ses_status_ecc_electronics {
	struct ses_status_common common;
	uint8_t bytes[3];
};

enum ses_status_ecc_electronics_field_data {
	SES_STATUS_ECC_ELECTRONICS_IDENT_BYTE		= 0,
	SES_STATUS_ECC_ELECTRONICS_IDENT_MASK		= 0x80,
	SES_STATUS_ECC_ELECTRONICS_IDENT_SHIFT		= 7,

	SES_STATUS_ECC_ELECTRONICS_FAIL_BYTE		= 0,
	SES_STATUS_ECC_ELECTRONICS_FAIL_MASK		= 0x40,
	SES_STATUS_ECC_ELECTRONICS_FAIL_SHIFT		= 6,

	SES_STATUS_ECC_ELECTRONICS_REPORT_BYTE		= 1,
	SES_STATUS_ECC_ELECTRONICS_REPORT_MASK		= 0x01,
	SES_STATUS_ECC_ELECTRONICS_REPORT_SHIFT		= 0,

	SES_STATUS_ECC_ELECTRONICS_HOT_SWAP_BYTE	= 2,
	SES_STATUS_ECC_ELECTRONICS_HOT_SWAP_MASK	= 0x80,
	SES_STATUS_ECC_ELECTRONICS_HOT_SWAP_SHIFT	= 7
};

#define GEN_SES_STATUS_ECC_ELECTRONICS_ACCESSORS(LCASE, UCASE)		\
    GEN_GETTER(ses_status_ecc_electronics, SES_STATUS_ECC_ELECTRONICS,	\
		  LCASE, UCASE)
GEN_SES_STATUS_ECC_ELECTRONICS_ACCESSORS(ident,     IDENT)
GEN_SES_STATUS_ECC_ELECTRONICS_ACCESSORS(fail,      FAIL)
GEN_SES_STATUS_ECC_ELECTRONICS_ACCESSORS(report,    REPORT)
GEN_SES_STATUS_ECC_ELECTRONICS_ACCESSORS(hot_swap,  HOT_SWAP)
#undef GEN_SES_STATUS_ECC_ELECTRONICS_ACCESSORS

/*------------ SCSI Services Statusler Electronics Status Element ------------*/
struct ses_status_scc_electronics {
	struct ses_status_common common;
	uint8_t bytes[3];
};

enum ses_status_scc_electronics_field_data {
	SES_STATUS_SCC_ELECTRONICS_IDENT_BYTE	= 0,
	SES_STATUS_SCC_ELECTRONICS_IDENT_MASK	= 0x80,
	SES_STATUS_SCC_ELECTRONICS_IDENT_SHIFT	= 7,

	SES_STATUS_SCC_ELECTRONICS_FAIL_BYTE	= 0,
	SES_STATUS_SCC_ELECTRONICS_FAIL_MASK	= 0x40,
	SES_STATUS_SCC_ELECTRONICS_FAIL_SHIFT	= 6,

	SES_STATUS_SCC_ELECTRONICS_REPORT_BYTE	= 1,
	SES_STATUS_SCC_ELECTRONICS_REPORT_MASK	= 0x01,
	SES_STATUS_SCC_ELECTRONICS_REPORT_SHIFT	= 0
};

#define GEN_SES_STATUS_SCC_ELECTRONICS_ACCESSORS(LCASE, UCASE)		\
    GEN_GETTER(ses_status_scc_electronics, SES_STATUS_SCC_ELECTRONICS,	\
		  LCASE, UCASE)
GEN_SES_STATUS_SCC_ELECTRONICS_ACCESSORS(ident,     IDENT)
GEN_SES_STATUS_SCC_ELECTRONICS_ACCESSORS(fail,      FAIL)
GEN_SES_STATUS_SCC_ELECTRONICS_ACCESSORS(report,    REPORT)
#undef GEN_SES_STATUS_SCC_ELECTRONICS_ACCESSORS

/*--------------------- Nonvolatile Cache Status Element ---------------------*/
struct ses_status_nv_cache {
	struct ses_status_common common;
	uint8_t bytes[1];
	uint8_t cache_size[2];
};

enum ses_status_nv_cache_field_data {
	SES_STATUS_NV_CACHE_IDENT_BYTE			= 0,
	SES_STATUS_NV_CACHE_IDENT_MASK			= 0x80,
	SES_STATUS_NV_CACHE_IDENT_SHIFT			= 7,

	SES_STATUS_NV_CACHE_FAIL_BYTE			= 0,
	SES_STATUS_NV_CACHE_FAIL_MASK			= 0x40,
	SES_STATUS_NV_CACHE_FAIL_SHIFT			= 6,

	SES_STATUS_NV_CACHE_SIZE_MULTIPLIER_BYTE	= 0,
	SES_STATUS_NV_CACHE_SIZE_MULTIPLIER_MASK	= 0x03,
	SES_STATUS_NV_CACHE_SIZE_MULTIPLIER_SHIFT	= 0,
	SES_STATUS_NV_CACHE_SIZE_MULTIPLIER_BYTES	= 0x0,
	SES_STATUS_NV_CACHE_SIZE_MULTIPLIER_KBYTES	= 0x1,
	SES_STATUS_NV_CACHE_SIZE_MULTIPLIER_MBYTES	= 0x2,
	SES_STATUS_NV_CACHE_SIZE_MULTIPLIER_GBYTES	= 0x3
};

#define GEN_SES_STATUS_NV_CACHE_ACCESSORS(LCASE, UCASE)		\
    GEN_GETTER(ses_status_nv_cache, SES_STATUS_NV_CACHE, LCASE, UCASE)
GEN_SES_STATUS_NV_CACHE_ACCESSORS(ident,           IDENT)
GEN_SES_STATUS_NV_CACHE_ACCESSORS(fail,            FAIL)
GEN_SES_STATUS_NV_CACHE_ACCESSORS(size_multiplier, SIZE_MULTIPLIER)
#undef GEN_SES_STATUS_NV_CACHE_ACCESSORS

static inline uintmax_t
ses_status_nv_cache_get_cache_size(struct ses_status_nv_cache *elem)
{
	uintmax_t cache_size;
	int multiplier;

	/* Multiplier is in units of 2^10 */
	cache_size = scsi_2btoul(elem->cache_size);
	multiplier = 10 * ses_status_nv_cache_get_size_multiplier(elem);
	return (cache_size << multiplier);
}

/*----------------- Invalid Operation Reason Status Element ------------------*/
struct ses_status_invalid_op_reason {
	struct ses_status_common common;
	uint8_t bytes[3];
};

enum ses_status_invalid_op_field_data {
	SES_STATUS_INVALID_OP_REASON_TYPE_BYTE				= 0,
	SES_STATUS_INVALID_OP_REASON_TYPE_MASK				= 0xC0,
	SES_STATUS_INVALID_OP_REASON_TYPE_SHIFT				= 6,
	SES_STATUS_INVALID_OP_REASON_TYPE_PC_ERROR			= 0x00,
	SES_STATUS_INVALID_OP_REASON_TYPE_PF_ERROR			= 0x01,
	SES_STATUS_INVALID_OP_REASON_TYPE_VS_ERROR			= 0x03,

	SES_STATUS_INVALID_OP_REASON_PC_ERROR_PC_NOT_SUPPORTED_BYTE	= 0,
	SES_STATUS_INVALID_OP_REASON_PC_ERROR_PC_NOT_SUPPORTED_MASK	= 0x01,
	SES_STATUS_INVALID_OP_REASON_PC_ERROR_PC_NOT_SUPPORTED_SHIFT	= 0,

	SES_STATUS_INVALID_OP_REASON_PF_ERROR_BIT_NUMBER_BYTE		= 0,
	SES_STATUS_INVALID_OP_REASON_PF_ERROR_BIT_NUMBER_MASK		= 0x03,
	SES_STATUS_INVALID_OP_REASON_PF_ERROR_BIT_NUMBER_SHIFT		= 0
};

#define GEN_SES_STATUS_INVALID_OP_REASON_ACCESSORS(LCASE, UCASE)	   \
    GEN_GETTER(ses_status_invalid_op_reason, SES_STATUS_INVALID_OP_REASON, \
	       LCASE, UCASE)
GEN_SES_STATUS_INVALID_OP_REASON_ACCESSORS(type, TYPE)
GEN_SES_STATUS_INVALID_OP_REASON_ACCESSORS(pc_error_pc_not_supported,
					   PC_ERROR_PC_NOT_SUPPORTED)
GEN_SES_STATUS_INVALID_OP_REASON_ACCESSORS(pf_error_bit_number,
					   PF_ERROR_BIT_NUMBER)
#undef GEN_SES_STATUS_INVALID_OP_ACCESSORS

/*--------------- Uninterruptible Power Supply Status Element ----------------*/
struct ses_status_ups {
	struct ses_status_common common;
	/* Minutes of remaining capacity. */
	uint8_t battery_status;
	uint8_t bytes[2];
};

enum ses_status_ups_field_data {
	SES_STATUS_UPS_AC_LO_BYTE	= 0,
	SES_STATUS_UPS_AC_LO_MASK	= 0x80,
	SES_STATUS_UPS_AC_LO_SHIFT	= 7,

	SES_STATUS_UPS_AC_HI_BYTE	= 0,
	SES_STATUS_UPS_AC_HI_MASK	= 0x40,
	SES_STATUS_UPS_AC_HI_SHIFT	= 6,

	SES_STATUS_UPS_AC_QUAL_BYTE	= 0,
	SES_STATUS_UPS_AC_QUAL_MASK	= 0x20,
	SES_STATUS_UPS_AC_QUAL_SHIFT	= 5,

	SES_STATUS_UPS_AC_FAIL_BYTE	= 0,
	SES_STATUS_UPS_AC_FAIL_MASK	= 0x10,
	SES_STATUS_UPS_AC_FAIL_SHIFT	= 4,

	SES_STATUS_UPS_DC_FAIL_BYTE	= 0,
	SES_STATUS_UPS_DC_FAIL_MASK	= 0x08,
	SES_STATUS_UPS_DC_FAIL_SHIFT	= 3,

	SES_STATUS_UPS_UPS_FAIL_BYTE	= 0,
	SES_STATUS_UPS_UPS_FAIL_MASK	= 0x04,
	SES_STATUS_UPS_UPS_FAIL_SHIFT	= 2,

	SES_STATUS_UPS_WARN_BYTE	= 0,
	SES_STATUS_UPS_WARN_MASK	= 0x02,
	SES_STATUS_UPS_WARN_SHIFT	= 1,

	SES_STATUS_UPS_INTF_FAIL_BYTE	= 0,
	SES_STATUS_UPS_INTF_FAIL_MASK	= 0x01,
	SES_STATUS_UPS_INTF_FAIL_SHIFT	= 0,

	SES_STATUS_UPS_IDENT_BYTE	= 0,
	SES_STATUS_UPS_IDENT_MASK	= 0x80,
	SES_STATUS_UPS_IDENT_SHIFT	= 7,

	SES_STATUS_UPS_FAIL_BYTE	= 1,
	SES_STATUS_UPS_FAIL_MASK	= 0x40,
	SES_STATUS_UPS_FAIL_SHIFT	= 6,

	SES_STATUS_UPS_BATT_FAIL_BYTE	= 1,
	SES_STATUS_UPS_BATT_FAIL_MASK	= 0x02,
	SES_STATUS_UPS_BATT_FAIL_SHIFT	= 1,

	SES_STATUS_UPS_BPF_BYTE		= 1,
	SES_STATUS_UPS_BPF_MASK		= 0x01,
	SES_STATUS_UPS_BPF_SHIFT	= 0
};

#define GEN_SES_STATUS_UPS_ACCESSORS(LCASE, UCASE)	\
    GEN_GETTER(ses_status_ups, SES_STATUS_UPS, LCASE, UCASE)
GEN_SES_STATUS_UPS_ACCESSORS(ac_lo,           AC_LO)
GEN_SES_STATUS_UPS_ACCESSORS(ac_hi,            AC_HI)
GEN_SES_STATUS_UPS_ACCESSORS(ac_qual,          AC_QUAL)
GEN_SES_STATUS_UPS_ACCESSORS(ac_fail,          AC_FAIL)
GEN_SES_STATUS_UPS_ACCESSORS(dc_fail,          DC_FAIL)
GEN_SES_STATUS_UPS_ACCESSORS(ups_fail,         UPS_FAIL)
GEN_SES_STATUS_UPS_ACCESSORS(warn,             WARN)
GEN_SES_STATUS_UPS_ACCESSORS(intf_fail,        INTF_FAIL)
GEN_SES_STATUS_UPS_ACCESSORS(ident,            IDENT)
GEN_SES_STATUS_UPS_ACCESSORS(fail,             FAIL)
GEN_SES_STATUS_UPS_ACCESSORS(batt_fail,        BATT_FAIL)
GEN_SES_STATUS_UPS_ACCESSORS(bpf,              BPF)
#undef GEN_SES_STATUS_UPS_ACCESSORS

/*-------------------------- Display Status Element --------------------------*/
struct ses_status_display {
	struct ses_status_common common;
	uint8_t bytes[1];
	uint8_t display_character[2];
};

enum ses_status_display_field_data {
	SES_STATUS_DISPLAY_IDENT_BYTE			= 0,
	SES_STATUS_DISPLAY_IDENT_MASK			= 0x80,
	SES_STATUS_DISPLAY_IDENT_SHIFT			= 7,

	SES_STATUS_DISPLAY_FAIL_BYTE			= 0,
	SES_STATUS_DISPLAY_FAIL_MASK			= 0x40,
	SES_STATUS_DISPLAY_FAIL_SHIFT			= 6,

	SES_STATUS_DISPLAY_DISPLAY_MODE_BYTE		= 0,
	SES_STATUS_DISPLAY_DISPLAY_MODE_MASK		= 0x03,
	SES_STATUS_DISPLAY_DISPLAY_MODE_SHIFT		= 6,
	SES_STATUS_DISPLAY_DISPLAY_MODE_DC_FIELD_UNSUPP	= 0x0,
	SES_STATUS_DISPLAY_DISPLAY_MODE_DC_FIELD_SUPP	= 0x1,
	SES_STATUS_DISPLAY_DISPLAY_MODE_DC_FIELD	= 0x2
};

#define GEN_SES_STATUS_DISPLAY_ACCESSORS(LCASE, UCASE)	\
    GEN_GETTER(ses_status_display, SES_STATUS_DISPLAY, LCASE, UCASE)
GEN_SES_STATUS_DISPLAY_ACCESSORS(ident,        IDENT)
GEN_SES_STATUS_DISPLAY_ACCESSORS(fail,         FAIL)
GEN_SES_STATUS_DISPLAY_ACCESSORS(display_mode, DISPLAY_MODE)
#undef GEN_SES_STATUS_DISPLAY_ACCESSORS

/*----------------------- Key Pad Entry Status Element -----------------------*/
struct ses_status_key_pad_entry {
	struct ses_status_common common;
	uint8_t bytes[3];
};

enum ses_status_key_pad_entry_field_data {
	SES_STATUS_KEY_PAD_ENTRY_IDENT_BYTE	= 0,
	SES_STATUS_KEY_PAD_ENTRY_IDENT_MASK	= 0x80,
	SES_STATUS_KEY_PAD_ENTRY_IDENT_SHIFT	= 7,

	SES_STATUS_KEY_PAD_ENTRY_FAIL_BYTE	= 0,
	SES_STATUS_KEY_PAD_ENTRY_FAIL_MASK	= 0x40,
	SES_STATUS_KEY_PAD_ENTRY_FAIL_SHIFT	= 6
};

#define GEN_SES_STATUS_KEY_PAD_ENTRY_ACCESSORS(LCASE, UCASE)	\
    GEN_GETTER(ses_status_key_pad_entry, SES_STATUS_KEY_PAD_ENTRY, LCASE, UCASE)
GEN_SES_STATUS_KEY_PAD_ENTRY_ACCESSORS(ident, IDENT)
GEN_SES_STATUS_KEY_PAD_ENTRY_ACCESSORS(fail,  FAIL)
#undef GEN_SES_STATUS_KEY_PAD_ENTRY_ACCESSORS

/*------------------------- Enclosure Status Element -------------------------*/
struct ses_status_enclosure {
	struct ses_status_common common;
	uint8_t bytes[3];
};

enum ses_status_enclosure_field_data {
	SES_STATUS_ENCLOSURE_IDENT_BYTE					= 0,
	SES_STATUS_ENCLOSURE_IDENT_MASK					= 0x80,
	SES_STATUS_ENCLOSURE_IDENT_SHIFT				= 7,

	SES_STATUS_ENCLOSURE_TIME_UNTIL_POWER_CYCLE_BYTE		= 1,
	SES_STATUS_ENCLOSURE_TIME_UNTIL_POWER_CYCLE_MASK		= 0xFC,
	SES_STATUS_ENCLOSURE_TIME_UNTIL_POWER_CYCLE_SHIFT		= 2,

	SES_STATUS_ENCLOSURE_FAIL_BYTE					= 1,
	SES_STATUS_ENCLOSURE_FAIL_MASK					= 0x02,
	SES_STATUS_ENCLOSURE_FAIL_SHIFT					= 1,

	SES_STATUS_ENCLOSURE_WARN_BYTE					= 1,
	SES_STATUS_ENCLOSURE_WARN_MASK					= 0x01,
	SES_STATUS_ENCLOSURE_WARN_SHIFT					= 0,

	SES_STATUS_ENCLOSURE_REQUESTED_POWER_OFF_DURATION_BYTE		= 2,
	SES_STATUS_ENCLOSURE_REQUESTED_POWER_OFF_DURATION_MASK		= 0xFC,
	SES_STATUS_ENCLOSURE_REQUESTED_POWER_OFF_DURATION_SHIFT		= 2,
	SES_STATUS_ENCLOSURE_REQUESTED_POWER_OFF_DURATION_MAX_AUTO	= 60,
	SES_STATUS_ENCLOSURE_REQUESTED_POWER_OFF_DURATION_MANUAL	= 63,

	SES_STATUS_ENCLOSURE_REQUESTED_FAIL_BYTE			= 2,
	SES_STATUS_ENCLOSURE_REQUESTED_FAIL_MASK			= 0x02,
	SES_STATUS_ENCLOSURE_REQUESTED_FAIL_SHIFT			= 1,

	SES_STATUS_ENCLOSURE_REQUESTED_WARN_BYTE			= 2,
	SES_STATUS_ENCLOSURE_REQUESTED_WARN_MASK			= 0x01,
	SES_STATUS_ENCLOSURE_REQUESTED_WARN_SHIFT			= 0
};

#define GEN_SES_STATUS_ENCLOSURE_ACCESSORS(LCASE, UCASE)		\
    GEN_GETTER(ses_status_enclosure, SES_STATUS_ENCLOSURE, LCASE, UCASE)
GEN_SES_STATUS_ENCLOSURE_ACCESSORS(ident,          IDENT)
GEN_SES_STATUS_ENCLOSURE_ACCESSORS(time_until_power_cycle,
				   TIME_UNTIL_POWER_CYCLE)
GEN_SES_STATUS_ENCLOSURE_ACCESSORS(fail,           FAIL)
GEN_SES_STATUS_ENCLOSURE_ACCESSORS(warn,           WARN)
GEN_SES_STATUS_ENCLOSURE_ACCESSORS(requested_power_off_duration,
				   REQUESTED_POWER_OFF_DURATION)
GEN_SES_STATUS_ENCLOSURE_ACCESSORS(requested_fail, REQUESTED_FAIL)
GEN_SES_STATUS_ENCLOSURE_ACCESSORS(requested_warn, REQUESTED_WARN)
#undef GEN_SES_STATUS_ENCLOSURE_ACCESSORS

/*------------------- SCSI Port/Transceiver Status Element -------------------*/
struct ses_status_scsi_port_or_xcvr {
	struct ses_status_common common;
	uint8_t bytes[3];
};

enum ses_status_scsi_port_or_xcvr_field_data {
	SES_STATUS_SCSI_PORT_OR_XCVR_IDENT_BYTE		= 0,
	SES_STATUS_SCSI_PORT_OR_XCVR_IDENT_MASK		= 0x80,
	SES_STATUS_SCSI_PORT_OR_XCVR_IDENT_SHIFT	= 7,

	SES_STATUS_SCSI_PORT_OR_XCVR_FAIL_BYTE		= 0,
	SES_STATUS_SCSI_PORT_OR_XCVR_FAIL_MASK		= 0x40,
	SES_STATUS_SCSI_PORT_OR_XCVR_FAIL_SHIFT		= 6,

	SES_STATUS_SCSI_PORT_OR_XCVR_REPORT_BYTE	= 1,
	SES_STATUS_SCSI_PORT_OR_XCVR_REPORT_MASK	= 0x01,
	SES_STATUS_SCSI_PORT_OR_XCVR_REPORT_SHIFT	= 0,

	SES_STATUS_SCSI_PORT_OR_XCVR_DISABLED_BYTE	= 2,
	SES_STATUS_SCSI_PORT_OR_XCVR_DISABLED_MASK	= 0x10,
	SES_STATUS_SCSI_PORT_OR_XCVR_DISABLED_SHIFT	= 4,

	SES_STATUS_SCSI_PORT_OR_XCVR_LOL_BYTE		= 2,
	SES_STATUS_SCSI_PORT_OR_XCVR_LOL_MASK		= 0x02,
	SES_STATUS_SCSI_PORT_OR_XCVR_LOL_SHIFT		= 1,

	SES_STATUS_SCSI_PORT_OR_XCVR_XMIT_FAIL_BYTE	= 2,
	SES_STATUS_SCSI_PORT_OR_XCVR_XMIT_FAIL_MASK	= 0x01,
	SES_STATUS_SCSI_PORT_OR_XCVR_XMIT_FAIL_SHIFT	= 0
};

#define GEN_SES_STATUS_SCSI_PORT_OR_XCVR_ACCESSORS(LCASE, UCASE)	 \
    GEN_GETTER(ses_status_scsi_port_or_xcvr, SES_STATUS_SCSI_PORT_OR_XCVR,\
	       LCASE, UCASE)
GEN_SES_STATUS_SCSI_PORT_OR_XCVR_ACCESSORS(ident,     IDENT)
GEN_SES_STATUS_SCSI_PORT_OR_XCVR_ACCESSORS(fail,      FAIL)
GEN_SES_STATUS_SCSI_PORT_OR_XCVR_ACCESSORS(report,    REPORT)
GEN_SES_STATUS_SCSI_PORT_OR_XCVR_ACCESSORS(disable,   DISABLED)
GEN_SES_STATUS_SCSI_PORT_OR_XCVR_ACCESSORS(lol,       LOL)
GEN_SES_STATUS_SCSI_PORT_OR_XCVR_ACCESSORS(xmit_fail, XMIT_FAIL)
#undef GEN_SES_STATUS_SCSI_PORT_OR_XCVR_ACCESSORS

/*------------------------- Language Status Element --------------------------*/
struct ses_status_language {
	struct ses_status_common common;
	uint8_t bytes[1];
	uint8_t language_code[2];
};

enum ses_status_language_field_data {
	SES_STATUS_LANGUAGE_IDENT_BYTE	= 0,
	SES_STATUS_LANGUAGE_IDENT_MASK	= 0x80,
	SES_STATUS_LANGUAGE_IDENT_SHIFT	= 7
};

#define GEN_SES_STATUS_LANGUAGE_ACCESSORS(LCASE, UCASE)		 \
    GEN_GETTER(ses_status_language, SES_STATUS_LANGUAGE, LCASE, UCASE)
GEN_SES_STATUS_LANGUAGE_ACCESSORS(ident, IDENT)
#undef GEN_SES_STATUS_LANGUAGE_ACCESSORS

/*-------------------- Communication Port Status Element ---------------------*/
struct ses_status_comm_port {
	struct ses_status_common common;
	uint8_t bytes[3];
};

enum ses_status_comm_port_field_data {
	SES_STATUS_COMM_PORT_IDENT_BYTE		= 0,
	SES_STATUS_COMM_PORT_IDENT_MASK		= 0x80,
	SES_STATUS_COMM_PORT_IDENT_SHIFT	= 7,

	SES_STATUS_COMM_PORT_FAIL_BYTE		= 0,
	SES_STATUS_COMM_PORT_FAIL_MASK		= 0x40,
	SES_STATUS_COMM_PORT_FAIL_SHIFT		= 6,

	SES_STATUS_COMM_PORT_DISABLED_BYTE	= 2,
	SES_STATUS_COMM_PORT_DISABLED_MASK	= 0x01,
	SES_STATUS_COMM_PORT_DISABLED_SHIFT	= 0
};

#define GEN_SES_STATUS_COMM_PORT_ACCESSORS(LCASE, UCASE)		 \
    GEN_GETTER(ses_status_comm_port, SES_STATUS_COMM_PORT, LCASE, UCASE)
GEN_SES_STATUS_COMM_PORT_ACCESSORS(ident,    IDENT)
GEN_SES_STATUS_COMM_PORT_ACCESSORS(fail,     FAIL)
GEN_SES_STATUS_COMM_PORT_ACCESSORS(disabled, DISABLED)
#undef GEN_SES_STATUS_COMM_PORT_ACCESSORS

/*---------------------- Voltage Sensor Status Element -----------------------*/
struct ses_status_voltage_sensor {
	struct ses_status_common common;
	uint8_t bytes[1];
	uint8_t voltage[2];
};

enum ses_status_voltage_sensor_field_data {
	SES_STATUS_VOLTAGE_SENSOR_IDENT_BYTE		= 0,
	SES_STATUS_VOLTAGE_SENSOR_IDENT_MASK		= 0x80,
	SES_STATUS_VOLTAGE_SENSOR_IDENT_SHIFT		= 7,

	SES_STATUS_VOLTAGE_SENSOR_FAIL_BYTE		= 0,
	SES_STATUS_VOLTAGE_SENSOR_FAIL_MASK		= 0x40,
	SES_STATUS_VOLTAGE_SENSOR_FAIL_SHIFT		= 6,

	SES_STATUS_VOLTAGE_SENSOR_WARN_OVER_BYTE	= 0,
	SES_STATUS_VOLTAGE_SENSOR_WARN_OVER_MASK	= 0x08,
	SES_STATUS_VOLTAGE_SENSOR_WARN_OVER_SHIFT	= 3,

	SES_STATUS_VOLTAGE_SENSOR_WARN_UNDER_BYTE	= 0,
	SES_STATUS_VOLTAGE_SENSOR_WARN_UNDER_MASK	= 0x04,
	SES_STATUS_VOLTAGE_SENSOR_WARN_UNDER_SHIFT	= 2,

	SES_STATUS_VOLTAGE_SENSOR_CRIT_OVER_BYTE	= 0,
	SES_STATUS_VOLTAGE_SENSOR_CRIT_OVER_MASK	= 0x02,
	SES_STATUS_VOLTAGE_SENSOR_CRIT_OVER_SHIFT	= 1,

	SES_STATUS_VOLTAGE_SENSOR_CRIT_UNDER_BYTE	= 0,
	SES_STATUS_VOLTAGE_SENSOR_CRIT_UNDER_MASK	= 0x01,
	SES_STATUS_VOLTAGE_SENSOR_CRIT_UNDER_SHIFT	= 0
};

#define GEN_SES_STATUS_VOLTAGE_SENSOR_ACCESSORS(LCASE, UCASE)		\
    GEN_GETTER(ses_status_voltage_sensor, SES_STATUS_VOLTAGE_SENSOR,	\
		  LCASE, UCASE)
GEN_SES_STATUS_VOLTAGE_SENSOR_ACCESSORS(ident,      IDENT)
GEN_SES_STATUS_VOLTAGE_SENSOR_ACCESSORS(fail,       FAIL)
GEN_SES_STATUS_VOLTAGE_SENSOR_ACCESSORS(warn_over,  WARN_OVER)
GEN_SES_STATUS_VOLTAGE_SENSOR_ACCESSORS(warn_under, WARN_UNDER)
GEN_SES_STATUS_VOLTAGE_SENSOR_ACCESSORS(crit_over,  CRIT_OVER)
GEN_SES_STATUS_VOLTAGE_SENSOR_ACCESSORS(crit_under, CRIT_UNDER)
#undef GEN_SES_STATUS_VOLTAGE_SENSOR_ACCESSORS

/*---------------------- Current Sensor Status Element -----------------------*/
struct ses_status_current_sensor {
	struct ses_status_common common;
	uint8_t bytes[3];
};

enum ses_status_current_sensor_field_data {
	SES_STATUS_CURRENT_SENSOR_IDENT_BYTE		= 0,
	SES_STATUS_CURRENT_SENSOR_IDENT_MASK		= 0x80,
	SES_STATUS_CURRENT_SENSOR_IDENT_SHIFT		= 7,

	SES_STATUS_CURRENT_SENSOR_FAIL_BYTE		= 0,
	SES_STATUS_CURRENT_SENSOR_FAIL_MASK		= 0x40,
	SES_STATUS_CURRENT_SENSOR_FAIL_SHIFT		= 6,

	SES_STATUS_CURRENT_SENSOR_WARN_OVER_BYTE	= 0,
	SES_STATUS_CURRENT_SENSOR_WARN_OVER_MASK	= 0x08,
	SES_STATUS_CURRENT_SENSOR_WARN_OVER_SHIFT	= 3,

	SES_STATUS_CURRENT_SENSOR_CRIT_OVER_BYTE	= 0,
	SES_STATUS_CURRENT_SENSOR_CRIT_OVER_MASK	= 0x02,
	SES_STATUS_CURRENT_SENSOR_CRIT_OVER_SHIFT	= 1
};

#define GEN_SES_STATUS_CURRENT_SENSOR_ACCESSORS(LCASE, UCASE)		\
    GEN_GETTER(ses_status_current_sensor, SES_STATUS_CURRENT_SENSOR,	\
		  LCASE, UCASE)
GEN_SES_STATUS_CURRENT_SENSOR_ACCESSORS(ident,      IDENT)
GEN_SES_STATUS_CURRENT_SENSOR_ACCESSORS(fail,       FAIL)
GEN_SES_STATUS_CURRENT_SENSOR_ACCESSORS(warn_over,  WARN_OVER)
GEN_SES_STATUS_CURRENT_SENSOR_ACCESSORS(crit_over,  CRIT_OVER)
#undef GEN_SES_STATUS_CURRENT_SENSOR_ACCESSORS

/*--------------------- SCSI Target Port Status Element ----------------------*/
struct ses_status_target_port {
	struct ses_status_common common;
	uint8_t bytes[3];
};

enum ses_status_scsi_target_port_field_data {
	SES_STATUS_TARGET_PORT_IDENT_BYTE	= 0,
	SES_STATUS_TARGET_PORT_IDENT_MASK	= 0x80,
	SES_STATUS_TARGET_PORT_IDENT_SHIFT	= 7,

	SES_STATUS_TARGET_PORT_FAIL_BYTE	= 0,
	SES_STATUS_TARGET_PORT_FAIL_MASK	= 0x40,
	SES_STATUS_TARGET_PORT_FAIL_SHIFT	= 6,

	SES_STATUS_TARGET_PORT_REPORT_BYTE	= 1,
	SES_STATUS_TARGET_PORT_REPORT_MASK	= 0x01,
	SES_STATUS_TARGET_PORT_REPORT_SHIFT	= 0,

	SES_STATUS_TARGET_PORT_ENABLED_BYTE	= 2,
	SES_STATUS_TARGET_PORT_ENABLED_MASK	= 0x01,
	SES_STATUS_TARGET_PORT_ENABLED_SHIFT	= 0
};

#define GEN_SES_STATUS_TARGET_PORT_ACCESSORS(LCASE, UCASE)	\
    GEN_GETTER(ses_status_target_port, SES_STATUS_TARGET_PORT, LCASE, UCASE)
GEN_SES_STATUS_TARGET_PORT_ACCESSORS(ident,   IDENT)
GEN_SES_STATUS_TARGET_PORT_ACCESSORS(fail,    FAIL)
GEN_SES_STATUS_TARGET_PORT_ACCESSORS(report,  REPORT)
GEN_SES_STATUS_TARGET_PORT_ACCESSORS(enabled, ENABLED)
#undef GEN_SES_STATUS_TARGET_PORT_ACCESSORS

/*-------------------- SCSI Initiator Port Status Element --------------------*/
struct ses_status_initiator_port {
	struct ses_status_common common;
	uint8_t bytes[3];
};

enum ses_status_scsi_initiator_port_field_data {
	SES_STATUS_INITIATOR_PORT_IDENT_BYTE	= 0,
	SES_STATUS_INITIATOR_PORT_IDENT_MASK	= 0x80,
	SES_STATUS_INITIATOR_PORT_IDENT_SHIFT	= 7,

	SES_STATUS_INITIATOR_PORT_FAIL_BYTE	= 0,
	SES_STATUS_INITIATOR_PORT_FAIL_MASK	= 0x40,
	SES_STATUS_INITIATOR_PORT_FAIL_SHIFT	= 6,

	SES_STATUS_INITIATOR_PORT_REPORT_BYTE	= 1,
	SES_STATUS_INITIATOR_PORT_REPORT_MASK	= 0x01,
	SES_STATUS_INITIATOR_PORT_REPORT_SHIFT	= 0,

	SES_STATUS_INITIATOR_PORT_ENABLED_BYTE	= 2,
	SES_STATUS_INITIATOR_PORT_ENABLED_MASK	= 0x01,
	SES_STATUS_INITIATOR_PORT_ENABLED_SHIFT	= 0
};

#define GEN_SES_STATUS_INITIATOR_PORT_ACCESSORS(LCASE, UCASE)		\
    GEN_GETTER(ses_status_initiator_port, SES_STATUS_INITIATOR_PORT,	\
	       LCASE, UCASE)
GEN_SES_STATUS_INITIATOR_PORT_ACCESSORS(ident,   IDENT)
GEN_SES_STATUS_INITIATOR_PORT_ACCESSORS(fail,    FAIL)
GEN_SES_STATUS_INITIATOR_PORT_ACCESSORS(report,  REPORT)
GEN_SES_STATUS_INITIATOR_PORT_ACCESSORS(enabled, ENABLED)
#undef GEN_SES_STATUS_INITIATOR_PORT_ACCESSORS

/*-------------------- Simple Subenclosure Status Element --------------------*/
struct ses_status_simple_subses {
	struct ses_status_common common;
	uint8_t bytes[2];
	uint8_t short_enclosure_status;
};

enum ses_status_simple_subses_field_data {
	SES_STATUS_SIMPlE_SUBSES_IDENT_BYTE	= 0,
	SES_STATUS_SIMPlE_SUBSES_IDENT_MASK	= 0x80,
	SES_STATUS_SIMPlE_SUBSES_IDENT_SHIFT	= 7,

	SES_STATUS_SIMPlE_SUBSES_FAIL_BYTE	= 0,
	SES_STATUS_SIMPlE_SUBSES_FAIL_MASK	= 0x40,
	SES_STATUS_SIMPlE_SUBSES_FAIL_SHIFT	= 6
};

#define GEN_SES_STATUS_SIMPlE_SUBSES_ACCESSORS(LCASE, UCASE)		\
    GEN_GETTER(ses_status_simple_subses, SES_STATUS_SIMPlE_SUBSES,	\
		  LCASE, UCASE)
GEN_SES_STATUS_SIMPlE_SUBSES_ACCESSORS(ident, IDENT)
GEN_SES_STATUS_SIMPlE_SUBSES_ACCESSORS(fail,  FAIL)
#undef GEN_SES_STATUS_SIMPlE_SUBSES_ACCESSORS

/*----------------------- SAS Expander Status Element ------------------------*/
struct ses_status_sas_expander {
	struct ses_status_common common;
	uint8_t bytes[3];
};

enum ses_status_sas_expander_field_data {
	SES_STATUS_SAS_EXPANDER_IDENT_BYTE	= 0,
	SES_STATUS_SAS_EXPANDER_IDENT_MASK	= 0x80,
	SES_STATUS_SAS_EXPANDER_IDENT_SHIFT	= 7,

	SES_STATUS_SAS_EXPANDER_FAIL_BYTE	= 0,
	SES_STATUS_SAS_EXPANDER_FAIL_MASK	= 0x40,
	SES_STATUS_SAS_EXPANDER_FAIL_SHIFT	= 6
};

#define GEN_SES_STATUS_SAS_EXPANDER_ACCESSORS(LCASE, UCASE)	\
    GEN_GETTER(ses_status_sas_expander, SES_STATUS_SAS_EXPANDER,	LCASE, UCASE)
GEN_SES_STATUS_SAS_EXPANDER_ACCESSORS(ident, IDENT)
GEN_SES_STATUS_SAS_EXPANDER_ACCESSORS(fail,  FAIL)
#undef GEN_SES_STATUS_SAS_EXPANDER_ACCESSORS

/*----------------------- SAS Connector Status Element -----------------------*/
struct ses_status_sas_connector {
	struct ses_status_common common;
	uint8_t bytes[3];
};

enum ses_status_sas_connector_field_data {
	SES_STATUS_SAS_CONNECTOR_IDENT_BYTE		= 0,
	SES_STATUS_SAS_CONNECTOR_IDENT_MASK		= 0x80,
	SES_STATUS_SAS_CONNECTOR_IDENT_SHIFT		= 7,

	SES_STATUS_SAS_CONNECTOR_TYPE_BYTE		= 0,
	SES_STATUS_SAS_CONNECTOR_TYPE_MASK		= 0x7F,
	SES_STATUS_SAS_CONNECTOR_TYPE_SHIFT		= 0,

	SES_STATUS_SAS_CONNECTOR_PHYS_LINK_BYTE		= 1,
	SES_STATUS_SAS_CONNECTOR_PHYS_LINK_MASK		= 0xFF,
	SES_STATUS_SAS_CONNECTOR_PHYS_LINK_SHIFT	= 0,
	SES_STATUS_SAS_CONNECTOR_PHYS_LINK_ALL		= 0xFF,

	SES_STATUS_SAS_CONNECTOR_FAIL_BYTE		= 2,
	SES_STATUS_SAS_CONNECTOR_FAIL_MASK		= 0x40,
	SES_STATUS_SAS_CONNECTOR_FAIL_SHIFT		= 6,
};

#define GEN_SES_STATUS_SAS_CONNECTOR_ACCESSORS(LCASE, UCASE)		\
    GEN_GETTER(ses_status_sas_connector, SES_STATUS_SAS_CONNECTOR,	\
		  LCASE, UCASE)
GEN_SES_STATUS_SAS_CONNECTOR_ACCESSORS(ident,     IDENT)
GEN_SES_STATUS_SAS_CONNECTOR_ACCESSORS(type,      TYPE)
GEN_SES_STATUS_SAS_CONNECTOR_ACCESSORS(phys_link, PHYS_LINK)
GEN_SES_STATUS_SAS_CONNECTOR_ACCESSORS(fail,      FAIL)
#undef GEN_SES_STATUS_SAS_CONNECTOR_ACCESSORS

/*------------------------- Universal Status Element -------------------------*/
union ses_status_element {
	struct ses_status_common            common;
	struct ses_status_dev_slot          dev_slot;
	struct ses_status_array_dev_slot    array_dev_slot;
	struct ses_status_power_supply      power_supply;
	struct ses_status_cooling           cooling;
	struct ses_status_temp_sensor       temp_sensor;
	struct ses_status_door_lock         door_lock;
	struct ses_status_audible_alarm     audible_alarm;
	struct ses_status_ecc_electronics   ecc_electronics;
	struct ses_status_scc_electronics   scc_electronics;
	struct ses_status_nv_cache          nv_cache;
	struct ses_status_invalid_op_reason invalid_op_reason;
	struct ses_status_ups               ups;
	struct ses_status_display           display;
	struct ses_status_key_pad_entry     key_pad_entry;
	struct ses_status_scsi_port_or_xcvr scsi_port_or_xcvr;
	struct ses_status_language          language;
	struct ses_status_comm_port         comm_port;
	struct ses_status_voltage_sensor    voltage_sensor;
	struct ses_status_current_sensor    current_sensor;
	struct ses_status_target_port       target_port;
	struct ses_status_initiator_port    initiator_port;
	struct ses_status_simple_subses     simple_subses;
	struct ses_status_sas_expander      sas_expander;
	struct ses_status_sas_connector     sas_connector;
	uint8_t				    bytes[4];
};

/*===================== SCSI SES Status Diagnostic Page =====================*/
struct ses_status_page {
	struct ses_page_hdr  hdr;
	union ses_status_element  elements[];
};

enum ses_status_page_field_data {
	SES_STATUS_PAGE_INVOP_MASK	= 0x10,
	SES_STATUS_PAGE_INVOP_SHIFT	= 4,

	SES_STATUS_PAGE_INFO_MASK	= 0x08,
	SES_STATUS_PAGE_INFO_SHIFT	= 3,

	SES_STATUS_PAGE_NON_CRIT_MASK	= 0x04,
	SES_STATUS_PAGE_NON_CRIT_SHIFT	= 2,

	SES_STATUS_PAGE_CRIT_MASK	= 0x02,
	SES_STATUS_PAGE_CRIT_SHIFT	= 1,

	SES_STATUS_PAGE_UNRECOV_MASK	= 0x01,
	SES_STATUS_PAGE_UNRECOV_SHIFT	= 0,

	SES_STATUS_PAGE_CHANGED_MASK	= SES_STATUS_PAGE_INVOP_MASK
					| SES_STATUS_PAGE_INFO_MASK
					| SES_STATUS_PAGE_NON_CRIT_MASK
					| SES_STATUS_PAGE_CRIT_MASK
					| SES_STATUS_PAGE_UNRECOV_MASK,
	SES_STATUS_PAGE_CHANGED_SHIFT	= 0,
};

#define GEN_SES_STATUS_PAGE_ACCESSORS(LCASE, UCASE) \
    GEN_HDR_ACCESSORS(ses_status_page, SES_STATUS_PAGE, LCASE, UCASE)

GEN_SES_STATUS_PAGE_ACCESSORS(invop,    INVOP)
GEN_SES_STATUS_PAGE_ACCESSORS(info,     INFO)
GEN_SES_STATUS_PAGE_ACCESSORS(non_crit, NON_CRIT)
GEN_SES_STATUS_PAGE_ACCESSORS(crit,     CRIT)
GEN_SES_STATUS_PAGE_ACCESSORS(unrecov,  UNRECOV)
GEN_SES_STATUS_PAGE_ACCESSORS(changed,  CHANGED)
#undef GEN_SES_STATUS_PAGE_ACCESSORS

/*================ SCSI SES Element Descriptor Diagnostic Page ===============*/
struct ses_elem_descr {
	uint8_t	reserved[2];
	uint8_t	length[2];
	char	description[];
};

struct ses_elem_descr_page {
	struct ses_page_hdr   hdr;
	struct ses_elem_descr descrs[];
};

/*============ SCSI SES Additional Element Status Diagnostic Page ============*/
struct ses_addl_elem_status_page {
	struct ses_page_hdr   hdr;
};

/*====================== Legacy (Deprecated) Structures ======================*/
struct ses_control_page_hdr {
	uint8_t page_code;
	uint8_t control_flags;
	uint8_t length[2];
	uint8_t gen_code[4];
/* Followed by variable length array of descriptors. */
};

struct ses_status_page_hdr {
	uint8_t page_code;
	uint8_t status_flags;
	uint8_t length[2];
	uint8_t gen_code[4];
/* Followed by variable length array of descriptors. */
};

/* ses_page_hdr.reserved values */
/*
 * Enclosure Status Diagnostic Page:
 * uint8_t	reserved : 3,
 * 		invop : 1,
 * 		info : 1,
 * 		noncritical : 1,
 * 		critical : 1,
 * 		unrecov : 1;
 */
#define	SES_ENCSTAT_UNRECOV		0x01
#define	SES_ENCSTAT_CRITICAL		0x02
#define	SES_ENCSTAT_NONCRITICAL		0x04
#define	SES_ENCSTAT_INFO		0x08
#define	SES_ENCSTAT_INVOP		0x10
/* Status mask: All of the above OR'd together */
#define	SES_STATUS_MASK			0x1f
#define	SES_SET_STATUS_MASK		0xf
/* Element Descriptor Diagnostic Page: unused */
/* Additional Element Status Diagnostic Page: unused */



/* Summary SES Status Defines, Common Status Codes */
#define	SES_OBJSTAT_UNSUPPORTED		0
#define	SES_OBJSTAT_OK			1
#define	SES_OBJSTAT_CRIT		2
#define	SES_OBJSTAT_NONCRIT		3
#define	SES_OBJSTAT_UNRECOV		4
#define	SES_OBJSTAT_NOTINSTALLED	5
#define	SES_OBJSTAT_UNKNOWN		6
#define	SES_OBJSTAT_NOTAVAIL		7
#define	SES_OBJSTAT_NOACCESS		8

/*
 * For control pages, cstat[0] is the same for the
 * enclosure and is common across all device types.
 *
 * If SESCTL_CSEL is set, then PRDFAIL, DISABLE and RSTSWAP
 * are checked, otherwise bits that are specific to the device
 * type in the other 3 bytes of cstat or checked.
 */
#define	SESCTL_CSEL		0x80
#define	SESCTL_PRDFAIL		0x40
#define	SESCTL_DISABLE		0x20
#define	SESCTL_RSTSWAP		0x10


/* Control bits, Device Elements, byte 2 */
#define	SESCTL_DRVLCK	0x40	/* "DO NOT REMOVE" */
#define	SESCTL_RQSINS	0x08	/* RQST INSERT */
#define	SESCTL_RQSRMV	0x04	/* RQST REMOVE */
#define	SESCTL_RQSID	0x02	/* RQST IDENT */
/* Control bits, Device Elements, byte 3 */
#define	SESCTL_RQSFLT	0x20	/* RQST FAULT */
#define	SESCTL_DEVOFF	0x10	/* DEVICE OFF */

/* Control bits, Generic, byte 3 */
#define	SESCTL_RQSTFAIL	0x40
#define	SESCTL_RQSTON	0x20

/*
 * Getting text for an object type is a little
 * trickier because it's string data that can
 * go up to 64 KBytes. Build this union and
 * fill the obj_id with the id of the object who's
 * help text you want, and if text is available,
 * obj_text will be filled in, null terminated.
 */

typedef union {
	unsigned int obj_id;
	char obj_text[1];
} ses_hlptxt;

/*============================================================================*/
struct ses_elm_desc_hdr {
	uint8_t reserved[2];
	uint8_t length[2];
};

/*
 * SES v2 r20 6.1.13 - Element Additional Status diagnostic page
 * Tables 26-28 (general), 29-32 (FC), 33-41 (SAS)
 *
 * Protocol identifier uses definitions in scsi_all.h;
 * SPSP_PROTO_FC, SPSP_PROTO_SAS are the only ones used here.
 */

struct ses_elm_fc_eip_hdr {
	uint8_t num_phys;
	uint8_t reserved[2];
	uint8_t dev_slot_num;
	uint8_t node_name[8];
};

struct ses_elm_fc_noneip_hdr {
	uint8_t num_phys;
	uint8_t reserved;
	uint8_t node_name[8];
};

struct ses_elm_fc_base_hdr {
	uint8_t num_phys;
};

union ses_elm_fc_hdr {
	struct ses_elm_fc_base_hdr	base_hdr;
	struct ses_elm_fc_eip_hdr	eip_hdr;
	struct ses_elm_fc_noneip_hdr	noneip_hdr;
};

struct ses_elm_fc_port {
	uint8_t port_loop_position;
	uint8_t bypass_reason;
#define SES_FC_PORT_BYPASS_UNBYPASSED			0x00

#define	SES_FC_PORT_BYPASS_LINKFAIL_RATE_TOO_HIGH	0x10
#define	SES_FC_PORT_BYPASS_SYNC_LOSS_RATE_TOO_HIGH	0x11
#define	SES_FC_PORT_BYPASS_SIGNAL_LOSS_RATE_TOO_HIGH	0x12
#define	SES_FC_PORT_BYPASS_SEQPROTO_ERR_RATE_TOO_HIGH	0x13
#define	SES_FC_PORT_BYPASS_INVAL_XMIT_RATE_TOO_HIGH	0x14
#define	SES_FC_PORT_BYPASS_CRC_ERR_RATE_TOO_HIGH	0x15

#define	SES_FC_PORT_BYPASS_ERR_RATE_RESERVED_BEGIN	0x16
#define	SES_FC_PORT_BYPASS_ERR_RATE_RESERVED_END	0x1F

#define	SES_FC_PORT_BYPASS_LINKFAIL_COUNT_TOO_HIGH	0x20
#define	SES_FC_PORT_BYPASS_SYNC_LOSS_COUNT_TOO_HIGH	0x21
#define	SES_FC_PORT_BYPASS_SIGNAL_LOSS_COUNT_TOO_HIGH	0x22
#define	SES_FC_PORT_BYPASS_SEQPROTO_ERR_COUNT_TOO_HIGH	0x23
#define	SES_FC_PORT_BYPASS_INVAL_XMIT_COUNT_TOO_HIGH	0x24
#define	SES_FC_PORT_BYPASS_CRC_ERR_COUNT_TOO_HIGH	0x25

#define	SES_FC_PORT_BYPASS_ERR_COUNT_RESERVED_BEGIN	0x26
#define	SES_FC_PORT_BYPASS_ERR_COUNT_RESERVED_END	0x2F

#define	SES_FC_PORT_BYPASS_RESERVED_BEGIN		0x30
#define	SES_FC_PORT_BYPASS_RESERVED_END			0xBF

#define	SES_FC_PORT_BYPASS_VENDOR_SPECIFIC_BEGIN	0xC0
#define	SES_FC_PORT_BYPASS_VENDOR_SPECIFIC_END		0xFF
	uint8_t port_req_hard_addr;
	uint8_t n_port_id[3];
	uint8_t n_port_name[8];
};

struct ses_elm_sas_device_phy {
	uint8_t byte0;
	/*
	 * uint8_t reserved0 : 1,
	 * uint8_t device_type : 3,
	 * uint8_t reserved1 : 4;
	 */

	uint8_t reserved0;

	/* Bit positions for initiator and target port protocols */
#define	SES_SASOBJ_DEV_PHY_SMP		0x2
#define	SES_SASOBJ_DEV_PHY_STP		0x4
#define	SES_SASOBJ_DEV_PHY_SSP		0x8
	/* Select all of the above protocols */
#define	SES_SASOBJ_DEV_PHY_PROTOMASK	0xe
	uint8_t initiator_ports;
	/*
	 * uint8_t reserved0 : 4,
	 * uint8_t ssp : 1,
	 * uint8_t stp : 1,
	 * uint8_t smp : 1,
	 * uint8_t reserved1 : 3;
	 */
	uint8_t target_ports;
	/*
	 * uint8_t sata_port_selector : 1,
	 * uint8_t reserved : 3,
	 * uint8_t ssp : 1,
	 * uint8_t stp : 1,
	 * uint8_t smp : 1,
	 * uint8_t sata_device : 1;
	 */
	uint8_t parent_addr[8];		/* SAS address of parent */
	uint8_t phy_addr[8];		/* SAS address of this phy */
	uint8_t phy_id;
	uint8_t reserved1[7];
};
#ifdef _KERNEL
int ses_elm_sas_dev_phy_sata_dev(struct ses_elm_sas_device_phy *);
int ses_elm_sas_dev_phy_sata_port(struct ses_elm_sas_device_phy *);
int ses_elm_sas_dev_phy_dev_type(struct ses_elm_sas_device_phy *);
#endif	/* _KERNEL */

struct ses_elm_sas_expander_phy {
	uint8_t connector_index;
	uint8_t other_index;
};

struct ses_elm_sas_port_phy {
	uint8_t phy_id;
	uint8_t reserved;
	uint8_t connector_index;
	uint8_t other_index;
	uint8_t phy_addr[8];
};

struct ses_elm_sas_type0_base_hdr {
	uint8_t num_phys;
	uint8_t byte1;
	/*
	 * uint8_t descriptor_type : 2,
	 * uint8_t reserved : 5,
	 * uint8_t not_all_phys : 1;
	 */
#define	SES_SASOBJ_TYPE0_NOT_ALL_PHYS(obj)	\
	((obj)->byte1 & 0x1)
};

struct ses_elm_sas_type0_eip_hdr {
	struct ses_elm_sas_type0_base_hdr base;
	uint8_t reserved;
	uint8_t dev_slot_num;
};

struct ses_elm_sas_type1_expander_hdr {
	uint8_t num_phys;
	uint8_t byte1;
	/*
	 * uint8_t descriptor_type : 2,
	 * uint8_t reserved : 6;
	 */
	uint8_t reserved[2];
	uint8_t sas_addr[8];
};

struct ses_elm_sas_type1_nonexpander_hdr {
	uint8_t num_phys;
	uint8_t byte1;
	/*
	 * uint8_t descriptor_type : 2,
	 * uint8_t reserved : 6;
	 */
	uint8_t reserved[2];
};

/* NB: This is only usable for as long as the headers happen to match */
struct ses_elm_sas_base_hdr {
	uint8_t num_phys;
	uint8_t byte1;
	/*
	 * uint8_t descriptor_type : 2,
	 * uint8_t descr_specific : 6;
	 */
#define	SES_SASOBJ_TYPE_SLOT	0
#define	SES_SASOBJ_TYPE_OTHER	1
};

union ses_elm_sas_hdr {
	struct ses_elm_sas_base_hdr 			base_hdr;
	struct ses_elm_sas_type0_base_hdr		type0_noneip;
	struct ses_elm_sas_type0_eip_hdr		type0_eip;
	struct ses_elm_sas_type1_expander_hdr		type1_exp;
	struct ses_elm_sas_type1_nonexpander_hdr	type1_nonexp;
};
int ses_elm_sas_type0_not_all_phys(union ses_elm_sas_hdr *);
int ses_elm_sas_descr_type(union ses_elm_sas_hdr *);

struct ses_elm_addlstatus_base_hdr {
	uint8_t byte0;
	/*
	 * uint8_t invalid : 1,
	 * uint8_t reserved : 2,
	 * uint8_t eip : 1,
	 * uint8_t proto_id : 4;
	 */
	uint8_t length;
};
int ses_elm_addlstatus_proto(struct ses_elm_addlstatus_base_hdr *);
int ses_elm_addlstatus_eip(struct ses_elm_addlstatus_base_hdr *);
int ses_elm_addlstatus_invalid(struct ses_elm_addlstatus_base_hdr *);

struct ses_elm_addlstatus_eip_hdr {
	struct ses_elm_addlstatus_base_hdr base;
	uint8_t reserved;
	uint8_t element_index;
	/* NB: This define (currently) applies to all eip=1 headers */
#define	SES_EIP_HDR_EXTRA_LEN	2
};

union ses_elm_addlstatus_descr_hdr {
	struct ses_elm_addlstatus_base_hdr	base;
	struct ses_elm_addlstatus_eip_hdr	eip;
};

union ses_elm_addlstatus_proto_hdr {
	union ses_elm_fc_hdr	fc;
	union ses_elm_sas_hdr	sas;
};

/*============================= Namespace Cleanup ============================*/
#undef GEN_HDR_ACCESSORS
#undef GEN_ACCESSORS
#undef GEN_HDR_SETTER
#undef GEN_HDR_GETTER
#undef GEN_SETTER
#undef GEN_GETTER
#undef MK_ENUM

#endif	/* _SCSI_SES_H_ */<|MERGE_RESOLUTION|>--- conflicted
+++ resolved
@@ -117,11 +117,7 @@
 static inline uint8_t *
 ses_enc_desc_last_byte(struct ses_enc_desc *encdesc)
 {
-<<<<<<< HEAD
-	return (&encdesc->length + encdesc->length + 1);
-=======
 	return (&encdesc->length + encdesc->length);
->>>>>>> d20c256d
 }
 
 static inline struct ses_enc_desc *
