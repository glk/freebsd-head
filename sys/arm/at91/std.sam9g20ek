#$FreeBSD$
include "../at91/std.at91sam9"

options		STARTUP_PAGETABLE_ADDR=0x20800000
makeoptions	KERNPHYSADDR=0x20000000
makeoptions	KERNVIRTADDR=0xc0000000
options		KERNPHYSADDR=0x20000000	
options		KERNVIRTADDR=0xc0000000

<<<<<<< HEAD
device		at91_board_sam9g20ek
=======
device		at91_board_sam9g20ek
device		at91sam9g20
>>>>>>> d20c256d
<|MERGE_RESOLUTION|>--- conflicted
+++ resolved
@@ -7,9 +7,5 @@
 options		KERNPHYSADDR=0x20000000	
 options		KERNVIRTADDR=0xc0000000
 
-<<<<<<< HEAD
 device		at91_board_sam9g20ek
-=======
-device		at91_board_sam9g20ek
-device		at91sam9g20
->>>>>>> d20c256d
+device		at91sam9g20