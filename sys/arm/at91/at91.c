--- conflicted
+++ resolved
@@ -54,11 +54,6 @@
 
 extern const struct pmap_devmap at91_devmap[];
 
-<<<<<<< HEAD
-uint32_t at91_chip_id;
-
-=======
->>>>>>> d20c256d
 uint32_t at91_master_clock;
 
 static int
