/*-
 * Copyright (c) 2006 M. Warner Losh.  All rights reserved.
 * Copyright (c) 2010 Greg Ansley.  All rights reserved.
 *
 * Redistribution and use in source and binary forms, with or without
 * modification, are permitted provided that the following conditions
 * are met:
 * 1. Redistributions of source code must retain the above copyright
 *    notice, this list of conditions and the following disclaimer.
 * 2. Redistributions in binary form must reproduce the above copyright
 *    notice, this list of conditions and the following disclaimer in the
 *    documentation and/or other materials provided with the distribution.
 *
 * THIS SOFTWARE IS PROVIDED BY AUTHOR AND CONTRIBUTORS ``AS IS'' AND
 * ANY EXPRESS OR IMPLIED WARRANTIES, INCLUDING, BUT NOT LIMITED TO, THE
 * IMPLIED WARRANTIES OF MERCHANTABILITY AND FITNESS FOR A PARTICULAR PURPOSE
 * ARE DISCLAIMED.  IN NO EVENT SHALL AUTHOR OR CONTRIBUTORS BE LIABLE
 * FOR ANY DIRECT, INDIRECT, INCIDENTAL, SPECIAL, EXEMPLARY, OR CONSEQUENTIAL
 * DAMAGES (INCLUDING, BUT NOT LIMITED TO, PROCUREMENT OF SUBSTITUTE GOODS
 * OR SERVICES; LOSS OF USE, DATA, OR PROFITS; OR BUSINESS INTERRUPTION)
 * HOWEVER CAUSED AND ON ANY THEORY OF LIABILITY, WHETHER IN CONTRACT, STRICT
 * LIABILITY, OR TORT (INCLUDING NEGLIGENCE OR OTHERWISE) ARISING IN ANY WAY
 * OUT OF THE USE OF THIS SOFTWARE, EVEN IF ADVISED OF THE POSSIBILITY OF
 * SUCH DAMAGE.
 */

#include <sys/cdefs.h>
__FBSDID("$FreeBSD$");

#include <sys/param.h>
#include <sys/systm.h>
#include <sys/kernel.h>
#include <sys/malloc.h>
#include <sys/module.h>
#include <sys/time.h>
#include <sys/bus.h>
#include <sys/resource.h>
#include <sys/rman.h>
#include <sys/timetc.h>

#include <machine/bus.h>
#include <machine/cpu.h>
#include <machine/cpufunc.h>
#include <machine/resource.h>
#include <machine/frame.h>
#include <machine/intr.h>
#include <arm/at91/at91reg.h>
#include <arm/at91/at91var.h>

#include <arm/at91/at91_pmcreg.h>
#include <arm/at91/at91_pmcvar.h>

static struct at91_pmc_softc {
	bus_space_tag_t		sc_st;
	bus_space_handle_t	sc_sh;
	struct resource	*mem_res;	/* Memory resource */
	device_t		dev;
} *pmc_softc;

static uint32_t pllb_init;

MALLOC_DECLARE(M_PMC);
MALLOC_DEFINE(M_PMC, "at91_pmc_clocks", "AT91 PMC Clock descriptors");

#define AT91_PMC_BASE 0xffffc00

static void at91_pmc_set_pllb_mode(struct at91_pmc_clock *, int);
static void at91_pmc_set_upll_mode(struct at91_pmc_clock *, int);
static void at91_pmc_set_sys_mode(struct at91_pmc_clock *, int);
static void at91_pmc_set_periph_mode(struct at91_pmc_clock *, int);
static void at91_pmc_clock_alias(const char *name, const char *alias);

static struct at91_pmc_clock slck = {
	.name = "slck",		/* 32,768 Hz slow clock */
	.hz = 32768,
	.refcnt = 1,
	.id = 0,
	.primary = 1,
};

/*
 * NOTE: Clocks for "ordinary peripheral" devices e.g. spi0, udp0, uhp0 etc.
 * are now created automatically. Only "system" clocks need be defined here.
 */
static struct at91_pmc_clock main_ck = {
	.name = "main",		/* Main clock */
	.refcnt = 0,
	.id = 1,
	.primary = 1,
	.pmc_mask = PMC_IER_MOSCS,
};

static struct at91_pmc_clock plla = {
	.name = "plla",		/* PLLA Clock, used for CPU clocking */
	.parent = &main_ck,
	.refcnt = 1,
	.id = 0,
	.primary = 1,
	.pll = 1,
	.pmc_mask = PMC_IER_LOCKA,
};

static struct at91_pmc_clock pllb = {
	.name = "pllb",		/* PLLB Clock, used for USB functions */
	.parent = &main_ck,
	.refcnt = 0,
	.id = 0,
	.primary = 1,
	.pll = 1,
	.pmc_mask = PMC_IER_LOCKB,
	.set_mode = &at91_pmc_set_pllb_mode,
};

/* Used by USB on at91sam9g45 */
static struct at91_pmc_clock upll = {
	.name = "upll",		/* UTMI PLL, used for USB functions on 9G45 family */
	.parent = &main_ck,
	.refcnt = 0,
	.id = 0,
	.primary = 1,
	.pll = 1,
	.pmc_mask = (1 << 6),
	.set_mode = &at91_pmc_set_upll_mode,
};

static struct at91_pmc_clock udpck = {
	.name = "udpck",
	.parent = &pllb,
	.pmc_mask = PMC_SCER_UDP,
	.set_mode = at91_pmc_set_sys_mode
};

static struct at91_pmc_clock uhpck = {
	.name = "uhpck",
	.parent = &pllb,
	.pmc_mask = PMC_SCER_UHP,
	.set_mode = at91_pmc_set_sys_mode
};

static struct at91_pmc_clock mck = {
	.name = "mck",		/* Master (Peripheral) Clock */
	.pmc_mask = PMC_IER_MCKRDY,
	.refcnt = 0,
};

static struct at91_pmc_clock cpu = {
	.name = "cpu",		/* CPU Clock */
	.parent = &plla,
	.pmc_mask = PMC_SCER_PCK,
	.refcnt = 0,
};

/* "+32" or the automatic peripheral clocks */
static struct at91_pmc_clock *clock_list[16+32] = {
	&slck,
	&main_ck,
	&plla,
	&pllb,
	&upll,
	&udpck,
	&uhpck,
	&mck,
	&cpu
};

static inline uint32_t
RD4(struct at91_pmc_softc *sc, bus_size_t off)
{

	if (sc == NULL) {
		uint32_t *p = (uint32_t *)(AT91_BASE + AT91_PMC_BASE + off);

		return *p;
	}
	return (bus_read_4(sc->mem_res, off));
}

static inline void
WR4(struct at91_pmc_softc *sc, bus_size_t off, uint32_t val)
{

	if (sc == NULL) {
		uint32_t *p = (uint32_t *)(AT91_BASE + AT91_PMC_BASE + off);

		*p = val;
	} else
		bus_write_4(sc->mem_res, off, val);
<<<<<<< HEAD
=======
}

/*
 * The following is unused currently since we don't ever set the PLLA
 * frequency of the device.  If we did, we'd have to also pay attention
 * to the ICPLLA bit in the PMC_PLLICPR register for frequencies lower
 * than ~600MHz, which the PMC code doesn't do right now.
 */
uint32_t
at91_pmc_800mhz_plla_outb(int freq)
{
	uint32_t outa;

	/*
	 * Set OUTA, per the data sheet.  See Table 46-16 titled
	 * PLLA Frequency Regarding ICPLLA and OUTA in the SAM9X25 doc,
	 * Table 46-17 in the SAM9G20 doc, or Table 46-16 in the SAM9G45 doc.
	 * Note: the frequencies overlap by 5MHz, so we add 3 here to
	 * center shoot the transition.
	 */

	freq /= 1000000;		/* MHz */
	if (freq >= 800)
		freq = 800;
	freq += 3;			/* Allow for overlap. */
	outa = 3 - ((freq / 50) & 3);	/* 750 / 50 = 7, see table */
	return (1 << 29)| (outa << 14);
}

uint32_t
at91_pmc_800mhz_pllb_outb(int freq)
{

	return (0);
>>>>>>> d20c256d
}

void
at91_pmc_set_pllb_mode(struct at91_pmc_clock *clk, int on)
{
	struct at91_pmc_softc *sc = pmc_softc;
	uint32_t value;

	if (on) {
		on = PMC_IER_LOCKB;
		value = pllb_init;
	} else
		value = 0;

	/* Workaround RM9200 Errata #26 */
	if (at91_is_rm92() &&
	   ((value ^ RD4(sc, CKGR_PLLBR)) & 0x03f0ff) != 0) {
		WR4(sc, CKGR_PLLBR, value ^ 1);
		while ((RD4(sc, PMC_SR) & PMC_IER_LOCKB) != on)
			continue;
	}

	WR4(sc, CKGR_PLLBR, value);
	while ((RD4(sc, PMC_SR) & PMC_IER_LOCKB) != on)
		continue;
}

static void
at91_pmc_set_upll_mode(struct at91_pmc_clock *clk, int on)
{
	struct at91_pmc_softc *sc = pmc_softc;
	uint32_t value;

	if (on) {
		on = PMC_IER_LOCKU;
		value = CKGR_UCKR_UPLLEN | CKGR_UCKR_BIASEN;
	} else
		value = 0;

	WR4(sc, CKGR_UCKR, RD4(sc, CKGR_UCKR) | value);
	while ((RD4(sc, PMC_SR) & PMC_IER_LOCKU) != on)
		continue;

	WR4(sc, PMC_USB, PMC_USB_USBDIV(9) | PMC_USB_USBS);
	WR4(sc, PMC_SCER, PMC_SCER_UHP_SAM9);
}

static void
at91_pmc_set_sys_mode(struct at91_pmc_clock *clk, int on)
{
	struct at91_pmc_softc *sc = pmc_softc;

	WR4(sc, on ? PMC_SCER : PMC_SCDR, clk->pmc_mask);
	if (on)
		while ((RD4(sc, PMC_SCSR) & clk->pmc_mask) != clk->pmc_mask)
			continue;
	else
		while ((RD4(sc, PMC_SCSR) & clk->pmc_mask) == clk->pmc_mask)
			continue;
}

static void
at91_pmc_set_periph_mode(struct at91_pmc_clock *clk, int on)
{
	struct at91_pmc_softc *sc = pmc_softc;

	WR4(sc, on ? PMC_PCER : PMC_PCDR, clk->pmc_mask);
	if (on)
		while ((RD4(sc, PMC_PCSR) & clk->pmc_mask) != clk->pmc_mask)
			continue;
	else
		while ((RD4(sc, PMC_PCSR) & clk->pmc_mask) == clk->pmc_mask)
			continue;
}

struct at91_pmc_clock *
at91_pmc_clock_add(const char *name, uint32_t irq,
    struct at91_pmc_clock *parent)
{
	struct at91_pmc_clock *clk;
	int i, buflen;

	clk = malloc(sizeof(*clk), M_PMC, M_NOWAIT | M_ZERO);
	if (clk == NULL)
		goto err;

	buflen = strlen(name) + 1;
	clk->name = malloc(buflen, M_PMC, M_NOWAIT);
	if (clk->name == NULL)
		goto err;

	strlcpy(clk->name, name, buflen);
	clk->pmc_mask = 1 << irq;
	clk->set_mode = &at91_pmc_set_periph_mode;
	if (parent == NULL)
		clk->parent = &mck;
	else
		clk->parent = parent;

	for (i = 0; i < sizeof(clock_list) / sizeof(clock_list[0]); i++) {
		if (clock_list[i] == NULL) {
			clock_list[i] = clk;
			return (clk);
		}
	}
err:
	if (clk != NULL) {
		if (clk->name != NULL)
			free(clk->name, M_PMC);
		free(clk, M_PMC);
	}

	panic("could not allocate pmc clock '%s'", name);
	return (NULL);
}

static void
at91_pmc_clock_alias(const char *name, const char *alias)
{
	struct at91_pmc_clock *clk, *alias_clk;

	clk = at91_pmc_clock_ref(name);
	if (clk)
		alias_clk = at91_pmc_clock_add(alias, 0, clk->parent);

	if (clk && alias_clk) {
		alias_clk->hz = clk->hz;
		alias_clk->pmc_mask = clk->pmc_mask;
		alias_clk->set_mode = clk->set_mode;
	}
}

struct at91_pmc_clock *
at91_pmc_clock_ref(const char *name)
{
	int i;

	for (i = 0; i < sizeof(clock_list) / sizeof(clock_list[0]); i++) {
		if (clock_list[i] == NULL)
		    break;
		if (strcmp(name, clock_list[i]->name) == 0)
			return (clock_list[i]);
	}

	return (NULL);
}

void
at91_pmc_clock_deref(struct at91_pmc_clock *clk)
{
	if (clk == NULL)
		return;
}

void
at91_pmc_clock_enable(struct at91_pmc_clock *clk)
{
	if (clk == NULL)
		return;

	/* XXX LOCKING? XXX */
	if (clk->parent)
		at91_pmc_clock_enable(clk->parent);
	if (clk->refcnt++ == 0 && clk->set_mode)
		clk->set_mode(clk, 1);
}

void
at91_pmc_clock_disable(struct at91_pmc_clock *clk)
{
	if (clk == NULL)
		return;

	/* XXX LOCKING? XXX */
	if (--clk->refcnt == 0 && clk->set_mode)
		clk->set_mode(clk, 0);
	if (clk->parent)
		at91_pmc_clock_disable(clk->parent);
}

static int
at91_pmc_pll_rate(struct at91_pmc_clock *clk, uint32_t reg)
{
	uint32_t mul, div, freq;

	freq = clk->parent->hz;
	div = (reg >> clk->pll_div_shift) & clk->pll_div_mask;
	mul = (reg >> clk->pll_mul_shift) & clk->pll_mul_mask;

#if 0
	printf("pll = (%d /  %d) * %d = %d\n",
	    freq, div, mul + 1, (freq/div) * (mul+1));
#endif

	if (div != 0 && mul != 0) {
		freq /= div;
		freq *= mul + 1;
	} else
		freq = 0;
	clk->hz = freq;

	return (freq);
}

static uint32_t
at91_pmc_pll_calc(struct at91_pmc_clock *clk, uint32_t out_freq)
{
	uint32_t i, div = 0, mul = 0, diff = 1 << 30;

	unsigned ret = 0x3e00;

	if (out_freq > clk->pll_max_out)
		goto fail;

	for (i = 1; i < 256; i++) {
		int32_t diff1;
		uint32_t input, mul1;

		input = clk->parent->hz / i;
		if (input < clk->pll_min_in)
			break;
		if (input > clk->pll_max_in)
			continue;

		mul1 = out_freq / input;
		if (mul1 > (clk->pll_mul_mask + 1))
			continue;
		if (mul1 == 0)
			break;

		diff1 = out_freq - input * mul1;
		if (diff1 < 0)
			diff1 = -diff1;
		if (diff > diff1) {
			diff = diff1;
			div = i;
			mul = mul1;
			if (diff == 0)
				break;
		}
	}
	if (diff > (out_freq >> PMC_PLL_SHIFT_TOL))
		goto fail;

	if (clk->set_outb != NULL)
		ret |= clk->set_outb(out_freq);

	return (ret |
		((mul - 1) << clk->pll_mul_shift) |
		(div << clk->pll_div_shift));
fail:
	return (0);
}

#if !defined(AT91C_MAIN_CLOCK)
static const unsigned int at91_main_clock_tbl[] = {
	3000000, 3276800, 3686400, 3840000, 4000000,
	4433619, 4915200, 5000000, 5242880, 6000000,
	6144000, 6400000, 6553600, 7159090, 7372800,
	7864320, 8000000, 9830400, 10000000, 11059200,
	12000000, 12288000, 13560000, 14318180, 14745600,
	16000000, 17344700, 18432000, 20000000
};
#define	MAIN_CLOCK_TBL_LEN	(sizeof(at91_main_clock_tbl) / sizeof(*at91_main_clock_tbl))
#endif

static unsigned int
at91_pmc_sense_main_clock(void)
{
#if !defined(AT91C_MAIN_CLOCK)
	unsigned int ckgr_val;
	unsigned int diff, matchdiff, freq;
	int i;

	ckgr_val = (RD4(NULL, CKGR_MCFR) & CKGR_MCFR_MAINF_MASK) << 11;

	/*
	 * Clocks up to 50MHz can be connected to some models.  If
	 * the frequency is >= 21MHz, assume that the slow clock can
	 * measure it correctly, and that any error can be adequately
	 * compensated for by roudning to the nearest 500Hz.  Users
	 * with fast, or odd-ball clocks will need to set
	 * AT91C_MAIN_CLOCK in the kernel config file.
	 */
	if (ckgr_val >= 21000000)
		return ((ckgr_val + 250) / 500 * 500);

	/*
	 * Try to find the standard frequency that match best.
	 */
	freq = at91_main_clock_tbl[0];
	matchdiff = abs(ckgr_val - at91_main_clock_tbl[0]);
	for (i = 1; i < MAIN_CLOCK_TBL_LEN; i++) {
		diff = abs(ckgr_val - at91_main_clock_tbl[i]);
		if (diff < matchdiff) {
			freq = at91_main_clock_tbl[i];
			matchdiff = diff;
		}
	}
	return (freq);
#else
	return (AT91C_MAIN_CLOCK);
#endif
}

void
at91_pmc_init_clock(void)
{
	struct at91_pmc_softc *sc = NULL;
	unsigned int main_clock;
	uint32_t mckr;
	uint32_t mdiv;

	main_clock = at91_pmc_sense_main_clock();

	if (at91_is_sam9() || at91_is_sam9xe()) {
		uhpck.pmc_mask = PMC_SCER_UHP_SAM9;
		udpck.pmc_mask = PMC_SCER_UDP_SAM9;
	}

	/* There is no pllb on AT91SAM9G45 */
	if (at91_cpu_is(AT91_T_SAM9G45)) {
		uhpck.parent = &upll;
		uhpck.pmc_mask = PMC_SCER_UHP_SAM9;
	}

	mckr = RD4(sc, PMC_MCKR);
	main_ck.hz = main_clock;

	/*
	 * Note: this means outa calc code for plla never used since
	 * we never change it.  If we did, we'd also have to mind
	 * ICPLLA to get the charge pump current right.
	 */
	at91_pmc_pll_rate(&plla, RD4(sc, CKGR_PLLAR));

	if (at91_cpu_is(AT91_T_SAM9G45) && (mckr & PMC_MCKR_PLLADIV2))
		plla.hz /= 2;

	/*
	 * Initialize the usb clock.  This sets up pllb, but disables the
	 * actual clock. XXX except for the if 0 :(
	 */
<<<<<<< HEAD
	pllb_init = at91_pmc_pll_calc(&pllb, 48000000 * 2) | 0x10000000;
	at91_pmc_pll_rate(&pllb, pllb_init);

=======
	if (!at91_cpu_is(AT91_T_SAM9G45)) {
		pllb_init = at91_pmc_pll_calc(&pllb, 48000000 * 2) | 0x10000000;
		at91_pmc_pll_rate(&pllb, pllb_init);
>>>>>>> d20c256d
#if 0
		/* Turn off USB clocks */
		at91_pmc_set_periph_mode(&ohci_clk, 0);
		at91_pmc_set_periph_mode(&udc_clk, 0);
#endif
	}

	if (at91_is_rm92()) {
		WR4(sc, PMC_SCDR, PMC_SCER_UHP | PMC_SCER_UDP);
		WR4(sc, PMC_SCER, PMC_SCER_MCKUDP);
	} else
		WR4(sc, PMC_SCDR, PMC_SCER_UHP_SAM9 | PMC_SCER_UDP_SAM9);
	WR4(sc, CKGR_PLLBR, 0);

	/*
	 * MCK and PCU derive from one of the primary clocks.  Initialize
	 * this relationship.
	 */
	mck.parent = clock_list[mckr & 0x3];
	mck.parent->refcnt++;

	cpu.hz = mck.hz = mck.parent->hz /
	    (1 << ((mckr & PMC_MCKR_PRES_MASK) >> 2));

	mdiv = (mckr & PMC_MCKR_MDIV_MASK) >> 8;
	if (at91_is_sam9() || at91_is_sam9xe()) {
		/*
		 * On AT91SAM9G45 when mdiv == 3 we need to divide
		 * MCK by 3 but not, for example, on 9g20.
		 */
		if (!at91_cpu_is(AT91_T_SAM9G45) || mdiv <= 2)
			mdiv *= 2;
		if (mdiv > 0)
			mck.hz /= mdiv;
	} else
		mck.hz /= (1 + mdiv);

	/* Only found on SAM9G20 */
	if (at91_cpu_is(AT91_T_SAM9G20))
		cpu.hz /= (mckr & PMC_MCKR_PDIV) ?  2 : 1;

	at91_master_clock = mck.hz;

	/* These clocks refrenced by "special" names */
	at91_pmc_clock_alias("ohci0", "ohci_clk");
	at91_pmc_clock_alias("udp0",  "udp_clk");

	/* Turn off "Progamable" clocks */
	WR4(sc, PMC_SCDR, PMC_SCER_PCK0 | PMC_SCER_PCK1 | PMC_SCER_PCK2 |
	    PMC_SCER_PCK3);

	/* XXX kludge, turn on all peripherals */
	WR4(sc, PMC_PCER, 0xffffffff);

	/* Disable all interrupts for PMC */
	WR4(sc, PMC_IDR, 0xffffffff);
}

static void
at91_pmc_deactivate(device_t dev)
{
	struct at91_pmc_softc *sc;

	sc = device_get_softc(dev);
	bus_generic_detach(sc->dev);
	if (sc->mem_res)
		bus_release_resource(dev, SYS_RES_IOPORT,
		    rman_get_rid(sc->mem_res), sc->mem_res);
	sc->mem_res = 0;
}

static int
at91_pmc_activate(device_t dev)
{
	struct at91_pmc_softc *sc;
	int rid;

	sc = device_get_softc(dev);
	rid = 0;
	sc->mem_res = bus_alloc_resource_any(dev, SYS_RES_MEMORY, &rid,
	    RF_ACTIVE);
	if (sc->mem_res == NULL)
		goto errout;
	return (0);
errout:
	at91_pmc_deactivate(dev);
	return (ENOMEM);
}

static int
at91_pmc_probe(device_t dev)
{

	device_set_desc(dev, "PMC");
	return (0);
}

static int
at91_pmc_attach(device_t dev)
{
	int err;

	pmc_softc = device_get_softc(dev);
	pmc_softc->dev = dev;
	if ((err = at91_pmc_activate(dev)) != 0)
		return (err);

	/*
	 * Configure main clock frequency.
	 */
	at91_pmc_init_clock();

	/*
	 * Display info about clocks previously computed
	 */
	device_printf(dev,
	    "Primary: %d Hz PLLA: %d MHz CPU: %d MHz MCK: %d MHz\n",
	    main_ck.hz,
	    plla.hz / 1000000,
	    cpu.hz / 1000000, mck.hz / 1000000);

	return (0);
}

static device_method_t at91_pmc_methods[] = {
	DEVMETHOD(device_probe, at91_pmc_probe),
	DEVMETHOD(device_attach, at91_pmc_attach),
	DEVMETHOD_END
};

static driver_t at91_pmc_driver = {
	"at91_pmc",
	at91_pmc_methods,
	sizeof(struct at91_pmc_softc),
};
static devclass_t at91_pmc_devclass;

DRIVER_MODULE(at91_pmc, atmelarm, at91_pmc_driver, at91_pmc_devclass, NULL,
    NULL);<|MERGE_RESOLUTION|>--- conflicted
+++ resolved
@@ -185,8 +185,6 @@
 		*p = val;
 	} else
 		bus_write_4(sc->mem_res, off, val);
-<<<<<<< HEAD
-=======
 }
 
 /*
@@ -221,7 +219,6 @@
 {
 
 	return (0);
->>>>>>> d20c256d
 }
 
 void
@@ -565,15 +562,9 @@
 	 * Initialize the usb clock.  This sets up pllb, but disables the
 	 * actual clock. XXX except for the if 0 :(
 	 */
-<<<<<<< HEAD
-	pllb_init = at91_pmc_pll_calc(&pllb, 48000000 * 2) | 0x10000000;
-	at91_pmc_pll_rate(&pllb, pllb_init);
-
-=======
 	if (!at91_cpu_is(AT91_T_SAM9G45)) {
 		pllb_init = at91_pmc_pll_calc(&pllb, 48000000 * 2) | 0x10000000;
 		at91_pmc_pll_rate(&pllb, pllb_init);
->>>>>>> d20c256d
 #if 0
 		/* Turn off USB clocks */
 		at91_pmc_set_periph_mode(&ohci_clk, 0);
