#include <machine/asm.h>
#include <arm/at91/at91_rstreg.h>
#include <arm/at91/at91reg.h>
#include <arm/at91/at91sam9g20reg.h>
__FBSDID("$FreeBSD$");

#define SDRAM_TR  (AT91_BASE + \
	AT91SAM9G20_SDRAMC_BASE + AT91SAM9G20_SDRAMC_TR)
#define SDRAM_LPR (AT91_BASE + \
	AT91SAM9G20_SDRAMC_BASE + AT91SAM9G20_SDRAMC_LPR)
#define RSTC_RCR  (AT91_BASE + \
	AT91SAM9G20_RSTC_BASE + RST_CR)

/*
 * From AT91SAM9G20 Datasheet errata 44:3.5:
 *
 * When User Reset occurs durring SDRAM read acces, eh SDRAM clock is turned
 * off while data are ready to be read on the data bus. The SDRAM maintains
<<<<<<< HEAD
 * the data until the clock restarts. 
 * 
=======
 * the data until the clock restarts.
 *
>>>>>>> d20c256d
 * If the User reset is programed to assert a general reset, the data
 * maintained by the SDRAM leads to a data bus conflict and adversly affects
 * the boot memories connected to the EBI:
 *  + NAND Flash boot functionality, if the system boots out of internal ROM.
 *  + NOR Flash boot, if the system boots on an external memory connected to
 *    the EBI CS0.
 *
 * Assembly code is mandatory for the following sequnce as ARM
 * instructions need to be piplined.
 *
 */

ENTRY(cpu_reset_sam9g20)

	/* Disable IRQs */
	mrs	r0, cpsr
	orr	r0, r0, #0x80
	msr	cpsr_c, r0

	/* Change Refresh to block all data access */
	ldr	r0, =SDRAM_TR
	ldr	r1, =1
	str	r1, [r0]

	/* Prepare power down command */
	ldr	r0, =SDRAM_LPR
	ldr	r1, =2

	/* Prepare proc_reset and periph reset */
	ldr	r2, =RSTC_RCR
	ldr	r3, =0xA5000005

	/* perform power down command */
	str 	r1, [r0]

	/* Perfom proc_reset and periph reset (in the ARM pipeline) */
	str	r3, [r2]<|MERGE_RESOLUTION|>--- conflicted
+++ resolved
@@ -16,13 +16,8 @@
  *
  * When User Reset occurs durring SDRAM read acces, eh SDRAM clock is turned
  * off while data are ready to be read on the data bus. The SDRAM maintains
-<<<<<<< HEAD
- * the data until the clock restarts. 
- * 
-=======
  * the data until the clock restarts.
  *
->>>>>>> d20c256d
  * If the User reset is programed to assert a general reset, the data
  * maintained by the SDRAM leads to a data bus conflict and adversly affects
  * the boot memories connected to the EBI:
