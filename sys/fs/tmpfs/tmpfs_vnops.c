--- conflicted
+++ resolved
@@ -965,16 +965,8 @@
 
 	/* If we need to move the directory between entries, lock the
 	 * source so that we can safely operate on it. */
-<<<<<<< HEAD
-	if (fdvp != tdvp && fdvp != tvp) {
-		error = vn_lock(fdvp, LK_EXCLUSIVE | LK_RETRY);
-		if (error != 0)
-			goto out;
-	}
-=======
 	if (fdvp != tdvp && fdvp != tvp)
 		vn_lock(fdvp, LK_EXCLUSIVE | LK_RETRY);
->>>>>>> a447a8ba
 	fdnode = VP_TO_TMPFS_DIR(fdvp);
 	fnode = VP_TO_TMPFS_NODE(fvp);
 	de = tmpfs_dir_lookup(fdnode, fnode, fcnp);
