/*	$NetBSD: tmpfs_subr.c,v 1.35 2007/07/09 21:10:50 ad Exp $	*/

/*-
 * Copyright (c) 2005 The NetBSD Foundation, Inc.
 * All rights reserved.
 *
 * This code is derived from software contributed to The NetBSD Foundation
 * by Julio M. Merino Vidal, developed as part of Google's Summer of Code
 * 2005 program.
 *
 * Redistribution and use in source and binary forms, with or without
 * modification, are permitted provided that the following conditions
 * are met:
 * 1. Redistributions of source code must retain the above copyright
 *    notice, this list of conditions and the following disclaimer.
 * 2. Redistributions in binary form must reproduce the above copyright
 *    notice, this list of conditions and the following disclaimer in the
 *    documentation and/or other materials provided with the distribution.
 *
 * THIS SOFTWARE IS PROVIDED BY THE NETBSD FOUNDATION, INC. AND CONTRIBUTORS
 * ``AS IS'' AND ANY EXPRESS OR IMPLIED WARRANTIES, INCLUDING, BUT NOT LIMITED
 * TO, THE IMPLIED WARRANTIES OF MERCHANTABILITY AND FITNESS FOR A PARTICULAR
 * PURPOSE ARE DISCLAIMED.  IN NO EVENT SHALL THE FOUNDATION OR CONTRIBUTORS
 * BE LIABLE FOR ANY DIRECT, INDIRECT, INCIDENTAL, SPECIAL, EXEMPLARY, OR
 * CONSEQUENTIAL DAMAGES (INCLUDING, BUT NOT LIMITED TO, PROCUREMENT OF
 * SUBSTITUTE GOODS OR SERVICES; LOSS OF USE, DATA, OR PROFITS; OR BUSINESS
 * INTERRUPTION) HOWEVER CAUSED AND ON ANY THEORY OF LIABILITY, WHETHER IN
 * CONTRACT, STRICT LIABILITY, OR TORT (INCLUDING NEGLIGENCE OR OTHERWISE)
 * ARISING IN ANY WAY OUT OF THE USE OF THIS SOFTWARE, EVEN IF ADVISED OF THE
 * POSSIBILITY OF SUCH DAMAGE.
 */

/*
 * Efficient memory file system supporting functions.
 */
#include <sys/cdefs.h>
__FBSDID("$FreeBSD$");

#include <sys/param.h>
#include <sys/fnv_hash.h>
#include <sys/namei.h>
#include <sys/priv.h>
#include <sys/proc.h>
#include <sys/stat.h>
#include <sys/systm.h>
#include <sys/sysctl.h>
#include <sys/vnode.h>
#include <sys/vmmeter.h>

#include <vm/vm.h>
#include <vm/vm_object.h>
#include <vm/vm_page.h>
#include <vm/vm_pageout.h>
#include <vm/vm_pager.h>
#include <vm/vm_extern.h>

#include <fs/tmpfs/tmpfs.h>
#include <fs/tmpfs/tmpfs_fifoops.h>
#include <fs/tmpfs/tmpfs_vnops.h>

#define TMPFS_DEBUG_FORCE_FAKECOOKIE	0

static __inline int tmpfs_dirtree_cmp(struct tmpfs_dirent *a,
    struct tmpfs_dirent *b);
<<<<<<< HEAD
RB_PROTOTYPE_STATIC(tmpfs_dir, tmpfs_dirent, td_entries, tmpfs_dirtree_cmp);
=======
>>>>>>> 8106aee4

SYSCTL_NODE(_vfs, OID_AUTO, tmpfs, CTLFLAG_RW, 0, "tmpfs file system");

static long tmpfs_pages_reserved = TMPFS_PAGES_MINRESERVED;

static int
sysctl_mem_reserved(SYSCTL_HANDLER_ARGS)
{
	int error;
	long pages, bytes;

	pages = *(long *)arg1;
	bytes = pages * PAGE_SIZE;

	error = sysctl_handle_long(oidp, &bytes, 0, req);
	if (error || !req->newptr)
		return (error);

	pages = bytes / PAGE_SIZE;
	if (pages < TMPFS_PAGES_MINRESERVED)
		return (EINVAL);

	*(long *)arg1 = pages;
	return (0);
}

SYSCTL_PROC(_vfs_tmpfs, OID_AUTO, memory_reserved, CTLTYPE_LONG|CTLFLAG_RW,
    &tmpfs_pages_reserved, 0, sysctl_mem_reserved, "L", "reserved memory");

RB_PROTOTYPE_STATIC(tmpfs_dir, tmpfs_dirent, td_entries, tmpfs_dirtree_cmp);

size_t
tmpfs_mem_avail(void)
{
	vm_ooffset_t avail;

	avail = swap_pager_avail + cnt.v_free_count + cnt.v_cache_count -
	    tmpfs_pages_reserved;
	if (__predict_false(avail < 0))
		avail = 0;
	return (avail);
}

size_t
tmpfs_pages_used(struct tmpfs_mount *tmp)
{
	const size_t node_size = sizeof(struct tmpfs_node) +
	    sizeof(struct tmpfs_dirent);
	size_t meta_pages;

	meta_pages = howmany((uintmax_t)tmp->tm_nodes_inuse * node_size,
	    PAGE_SIZE);
	return (meta_pages + tmp->tm_pages_used);
}

static size_t
tmpfs_pages_check_avail(struct tmpfs_mount *tmp, size_t req_pages)
{
	if (tmpfs_mem_avail() < req_pages)
		return (0);

	if (tmp->tm_pages_max != SIZE_MAX &&
	    tmp->tm_pages_max < req_pages + tmpfs_pages_used(tmp))
			return (0);

	return (1);
}

/* --------------------------------------------------------------------- */

/*
 * Allocates a new node of type 'type' inside the 'tmp' mount point, with
 * its owner set to 'uid', its group to 'gid' and its mode set to 'mode',
 * using the credentials of the process 'p'.
 *
 * If the node type is set to 'VDIR', then the parent parameter must point
 * to the parent directory of the node being created.  It may only be NULL
 * while allocating the root node.
 *
 * If the node type is set to 'VBLK' or 'VCHR', then the rdev parameter
 * specifies the device the node represents.
 *
 * If the node type is set to 'VLNK', then the parameter target specifies
 * the file name of the target file for the symbolic link that is being
 * created.
 *
 * Note that new nodes are retrieved from the available list if it has
 * items or, if it is empty, from the node pool as long as there is enough
 * space to create them.
 *
 * Returns zero on success or an appropriate error code on failure.
 */
int
tmpfs_alloc_node(struct tmpfs_mount *tmp, enum vtype type,
    uid_t uid, gid_t gid, mode_t mode, struct tmpfs_node *parent,
    char *target, dev_t rdev, struct tmpfs_node **node)
{
	struct tmpfs_node *nnode;

	/* If the root directory of the 'tmp' file system is not yet
	 * allocated, this must be the request to do it. */
	MPASS(IMPLIES(tmp->tm_root == NULL, parent == NULL && type == VDIR));

	MPASS(IFF(type == VLNK, target != NULL));
	MPASS(IFF(type == VBLK || type == VCHR, rdev != VNOVAL));

	if (tmp->tm_nodes_inuse >= tmp->tm_nodes_max)
		return (ENOSPC);
	if (tmpfs_pages_check_avail(tmp, 1) == 0)
		return (ENOSPC);

	nnode = (struct tmpfs_node *)uma_zalloc_arg(
				tmp->tm_node_pool, tmp, M_WAITOK);

	/* Generic initialization. */
	nnode->tn_type = type;
	vfs_timestamp(&nnode->tn_atime);
	nnode->tn_birthtime = nnode->tn_ctime = nnode->tn_mtime =
	    nnode->tn_atime;
	nnode->tn_uid = uid;
	nnode->tn_gid = gid;
	nnode->tn_mode = mode;
	nnode->tn_id = alloc_unr(tmp->tm_ino_unr);

	/* Type-specific initialization. */
	switch (nnode->tn_type) {
	case VBLK:
	case VCHR:
		nnode->tn_rdev = rdev;
		break;

	case VDIR:
		RB_INIT(&nnode->tn_dir.tn_dirhead);
		MPASS(parent != nnode);
		MPASS(IMPLIES(parent == NULL, tmp->tm_root == NULL));
		nnode->tn_dir.tn_parent = (parent == NULL) ? nnode : parent;
		nnode->tn_dir.tn_readdir_lastn = 0;
		nnode->tn_dir.tn_readdir_lastp = NULL;
		nnode->tn_links++;
		TMPFS_NODE_LOCK(nnode->tn_dir.tn_parent);
		nnode->tn_dir.tn_parent->tn_links++;
		TMPFS_NODE_UNLOCK(nnode->tn_dir.tn_parent);
		break;

	case VFIFO:
		/* FALLTHROUGH */
	case VSOCK:
		break;

	case VLNK:
		MPASS(strlen(target) < MAXPATHLEN);
		nnode->tn_size = strlen(target);
		nnode->tn_link = malloc(nnode->tn_size, M_TMPFSNAME,
		    M_WAITOK);
		memcpy(nnode->tn_link, target, nnode->tn_size);
		break;

	case VREG:
		nnode->tn_reg.tn_aobj =
		    vm_pager_allocate(OBJT_SWAP, NULL, 0, VM_PROT_DEFAULT, 0,
			NULL /* XXXKIB - tmpfs needs swap reservation */);
		break;

	default:
		panic("tmpfs_alloc_node: type %p %d", nnode, (int)nnode->tn_type);
	}

	TMPFS_LOCK(tmp);
	LIST_INSERT_HEAD(&tmp->tm_nodes_used, nnode, tn_entries);
	tmp->tm_nodes_inuse++;
	TMPFS_UNLOCK(tmp);

	*node = nnode;
	return 0;
}

/* --------------------------------------------------------------------- */

/*
 * Destroys the node pointed to by node from the file system 'tmp'.
 * If the node does not belong to the given mount point, the results are
 * unpredicted.
 *
 * If the node references a directory; no entries are allowed because
 * their removal could need a recursive algorithm, something forbidden in
 * kernel space.  Furthermore, there is not need to provide such
 * functionality (recursive removal) because the only primitives offered
 * to the user are the removal of empty directories and the deletion of
 * individual files.
 *
 * Note that nodes are not really deleted; in fact, when a node has been
 * allocated, it cannot be deleted during the whole life of the file
 * system.  Instead, they are moved to the available list and remain there
 * until reused.
 */
void
tmpfs_free_node(struct tmpfs_mount *tmp, struct tmpfs_node *node)
{
	vm_object_t uobj;

#ifdef INVARIANTS
	TMPFS_NODE_LOCK(node);
	MPASS(node->tn_vnode == NULL);
	MPASS((node->tn_vpstate & TMPFS_VNODE_ALLOCATING) == 0);
	TMPFS_NODE_UNLOCK(node);
#endif

	TMPFS_LOCK(tmp);
	LIST_REMOVE(node, tn_entries);
	tmp->tm_nodes_inuse--;
	TMPFS_UNLOCK(tmp);

	switch (node->tn_type) {
	case VNON:
		/* Do not do anything.  VNON is provided to let the
		 * allocation routine clean itself easily by avoiding
		 * duplicating code in it. */
		/* FALLTHROUGH */
	case VBLK:
		/* FALLTHROUGH */
	case VCHR:
		/* FALLTHROUGH */
	case VDIR:
		/* FALLTHROUGH */
	case VFIFO:
		/* FALLTHROUGH */
	case VSOCK:
		break;

	case VLNK:
		free(node->tn_link, M_TMPFSNAME);
		break;

	case VREG:
		uobj = node->tn_reg.tn_aobj;
		if (uobj != NULL) {
			TMPFS_LOCK(tmp);
			tmp->tm_pages_used -= uobj->size;
			TMPFS_UNLOCK(tmp);
			vm_object_deallocate(uobj);
		}
		break;

	default:
		panic("tmpfs_free_node: type %p %d", node, (int)node->tn_type);
	}

	free_unr(tmp->tm_ino_unr, node->tn_id);
	uma_zfree(tmp->tm_node_pool, node);
}

/* --------------------------------------------------------------------- */

static __inline uint32_t
tmpfs_hash_dirent(char *name, u_int len)
{
	uint32_t hash;

	hash = fnv_32_buf(name, len, FNV1_32_INIT + len) & TMPFS_DIRCOOKIE_MASK;
	if (hash < TMPFS_DIRCOOKIE_MIN)
		hash += TMPFS_DIRCOOKIE_MIN;

	return hash;
}

void
tmpfs_init_dirent(struct tmpfs_dirent *de, char *name, u_int len)
{
	de->td_namehash = tmpfs_hash_dirent(name, len);
	de->td_namelen = len;
	de->td_name = name;
}

/*
 * Allocates a new directory entry for the node node with a name of name.
 * The new directory entry is returned in *de.
 *
 * The link count of node is increased by one to reflect the new object
 * referencing it.
 *
 * Returns zero on success or an appropriate error code on failure.
 */
int
tmpfs_alloc_dirent(struct tmpfs_mount *tmp, struct tmpfs_node *node,
    const char *name, u_int len, struct tmpfs_dirent **de)
{
	struct tmpfs_dirent *nde;
	char *nname;

	nde = uma_zalloc(tmp->tm_dirent_pool, M_WAITOK);
	nname = malloc(len, M_TMPFSNAME, M_WAITOK);
	memcpy(nname, name, len);
	tmpfs_init_dirent(nde, nname, len);

	nde->td_node = node;
	if (node != NULL)
		node->tn_links++;

	*de = nde;

	return 0;
}

/* --------------------------------------------------------------------- */

static __inline void
tmpfs_destroy_dirent(struct tmpfs_mount *tmp, struct tmpfs_dirent *de)
{
	free(de->td_name, M_TMPFSNAME);
	uma_zfree(tmp->tm_dirent_pool, de);
}

/*
 * Frees a directory entry.  It is the caller's responsibility to destroy
 * the node referenced by it if needed.
 *
 * The link count of node is decreased by one to reflect the removal of an
 * object that referenced it.  This only happens if 'node_exists' is true;
 * otherwise the function will not access the node referred to by the
 * directory entry, as it may already have been released from the outside.
 */
void
tmpfs_free_dirent(struct tmpfs_mount *tmp, struct tmpfs_dirent *de)
{
	struct tmpfs_node *node;

	node = de->td_node;
	if (node != NULL) {
		MPASS(node->tn_links > 0);
		node->tn_links--;
	}

	tmpfs_destroy_dirent(tmp, de);
}

/* --------------------------------------------------------------------- */

/*
 * Allocates a new vnode for the node node or returns a new reference to
 * an existing one if the node had already a vnode referencing it.  The
 * resulting locked vnode is returned in *vpp.
 *
 * Returns zero on success or an appropriate error code on failure.
 */
int
tmpfs_alloc_vp(struct mount *mp, struct tmpfs_node *node, int lkflag,
    struct vnode **vpp)
{
	int error = 0;
	struct vnode *vp;

loop:
	TMPFS_NODE_LOCK(node);
	if ((vp = node->tn_vnode) != NULL) {
		MPASS((node->tn_vpstate & TMPFS_VNODE_DOOMED) == 0);
		VI_LOCK(vp);
		TMPFS_NODE_UNLOCK(node);
		error = vget(vp, lkflag | LK_INTERLOCK, curthread);
		if (error != 0) {
			vp = NULL;
			goto out;
		}

		/*
		 * Make sure the vnode is still there after
		 * getting the interlock to avoid racing a free.
		 */
		if (node->tn_vnode == NULL || node->tn_vnode != vp) {
			vput(vp);
			goto loop;
		}

		goto out;
	}

	if ((node->tn_vpstate & TMPFS_VNODE_DOOMED) ||
	    (node->tn_type == VDIR && node->tn_dir.tn_parent == NULL)) {
		TMPFS_NODE_UNLOCK(node);
		error = ENOENT;
		vp = NULL;
		goto out;
	}

	/*
	 * otherwise lock the vp list while we call getnewvnode
	 * since that can block.
	 */
	if (node->tn_vpstate & TMPFS_VNODE_ALLOCATING) {
		node->tn_vpstate |= TMPFS_VNODE_WANT;
		error = msleep((caddr_t) &node->tn_vpstate,
		    TMPFS_NODE_MTX(node), PDROP | PCATCH,
		    "tmpfs_alloc_vp", 0);
		if (error)
			return error;

		goto loop;
	} else
		node->tn_vpstate |= TMPFS_VNODE_ALLOCATING;
	
	TMPFS_NODE_UNLOCK(node);

	/* Get a new vnode and associate it with our node. */
	error = getnewvnode("tmpfs", mp, &tmpfs_vnodeop_entries, &vp);
	if (error != 0)
		goto unlock;
	MPASS(vp != NULL);

	(void) vn_lock(vp, lkflag | LK_RETRY);

	vp->v_data = node;
	vp->v_type = node->tn_type;

	/* Type-specific initialization. */
	switch (node->tn_type) {
	case VBLK:
		/* FALLTHROUGH */
	case VCHR:
		/* FALLTHROUGH */
	case VLNK:
		/* FALLTHROUGH */
	case VREG:
		/* FALLTHROUGH */
	case VSOCK:
		break;
	case VFIFO:
		vp->v_op = &tmpfs_fifoop_entries;
		break;
	case VDIR:
		MPASS(node->tn_dir.tn_parent != NULL);
		if (node->tn_dir.tn_parent == node)
			vp->v_vflag |= VV_ROOT;
		break;

	default:
		panic("tmpfs_alloc_vp: type %p %d", node, (int)node->tn_type);
	}

	vnode_pager_setsize(vp, node->tn_size);
	error = insmntque(vp, mp);
	if (error)
		vp = NULL;

unlock:
	TMPFS_NODE_LOCK(node);

	MPASS(node->tn_vpstate & TMPFS_VNODE_ALLOCATING);
	node->tn_vpstate &= ~TMPFS_VNODE_ALLOCATING;
	node->tn_vnode = vp;

	if (node->tn_vpstate & TMPFS_VNODE_WANT) {
		node->tn_vpstate &= ~TMPFS_VNODE_WANT;
		TMPFS_NODE_UNLOCK(node);
		wakeup((caddr_t) &node->tn_vpstate);
	} else
		TMPFS_NODE_UNLOCK(node);

out:
	*vpp = vp;

#ifdef INVARIANTS
	if (error == 0) {
		MPASS(*vpp != NULL && VOP_ISLOCKED(*vpp));
		TMPFS_NODE_LOCK(node);
		MPASS(*vpp == node->tn_vnode);
		TMPFS_NODE_UNLOCK(node);
	}
#endif

	return error;
}

/* --------------------------------------------------------------------- */

/*
 * Destroys the association between the vnode vp and the node it
 * references.
 */
void
tmpfs_free_vp(struct vnode *vp)
{
	struct tmpfs_node *node;

	node = VP_TO_TMPFS_NODE(vp);

	mtx_assert(TMPFS_NODE_MTX(node), MA_OWNED);
	node->tn_vnode = NULL;
	vp->v_data = NULL;
}

/* --------------------------------------------------------------------- */

/*
 * Allocates a new file of type 'type' and adds it to the parent directory
 * 'dvp'; this addition is done using the component name given in 'cnp'.
 * The ownership of the new file is automatically assigned based on the
 * credentials of the caller (through 'cnp'), the group is set based on
 * the parent directory and the mode is determined from the 'vap' argument.
 * If successful, *vpp holds a vnode to the newly created file and zero
 * is returned.  Otherwise *vpp is NULL and the function returns an
 * appropriate error code.
 */
int
tmpfs_alloc_file(struct vnode *dvp, struct vnode **vpp, struct vattr *vap,
    struct componentname *cnp, char *target)
{
	int error;
	struct tmpfs_dirent *de;
	struct tmpfs_mount *tmp;
	struct tmpfs_node *dnode;
	struct tmpfs_node *node;
	struct tmpfs_node *parent;

	MPASS(VOP_ISLOCKED(dvp));
	MPASS(cnp->cn_flags & HASBUF);

	tmp = VFS_TO_TMPFS(dvp->v_mount);
	dnode = VP_TO_TMPFS_DIR(dvp);
	*vpp = NULL;

	/* If the entry we are creating is a directory, we cannot overflow
	 * the number of links of its parent, because it will get a new
	 * link. */
	if (vap->va_type == VDIR) {
		/* Ensure that we do not overflow the maximum number of links
		 * imposed by the system. */
		MPASS(dnode->tn_links <= LINK_MAX);
		if (dnode->tn_links == LINK_MAX) {
			error = EMLINK;
			goto out;
		}

		parent = dnode;
		MPASS(parent != NULL);
	} else
		parent = NULL;

	/* Allocate a node that represents the new file. */
	error = tmpfs_alloc_node(tmp, vap->va_type, cnp->cn_cred->cr_uid,
	    dnode->tn_gid, vap->va_mode, parent, target, vap->va_rdev, &node);
	if (error != 0)
		goto out;

	/* Allocate a directory entry that points to the new file. */
	error = tmpfs_alloc_dirent(tmp, node, cnp->cn_nameptr, cnp->cn_namelen,
	    &de);
	if (error != 0) {
		tmpfs_free_node(tmp, node);
		goto out;
	}

	/* Allocate a vnode for the new file. */
	error = tmpfs_alloc_vp(dvp->v_mount, node, LK_EXCLUSIVE, vpp);
	if (error != 0) {
		tmpfs_free_dirent(tmp, de);
		tmpfs_free_node(tmp, node);
		goto out;
	}

	/* Now that all required items are allocated, we can proceed to
	 * insert the new node into the directory, an operation that
	 * cannot fail. */
	if (cnp->cn_flags & ISWHITEOUT)
		tmpfs_dir_whiteout_remove(dvp, cnp);
	tmpfs_dir_attach(dvp, de);

out:

	return error;
}

/* --------------------------------------------------------------------- */

static __inline off_t
tmpfs_dir_fakecookie(struct tmpfs_dirent *de)
{
	off_t cookie;

	cookie = (((off_t)(uintptr_t)de >> 2) & TMPFS_DIRCOOKIE_MASK) |
	    TMPFS_DIRCOOKIE_FAKE;

	return cookie;
}

static off_t
tmpfs_dir_cookie(struct tmpfs_node *node, struct tmpfs_dirent *de)
{
	struct tmpfs_dirent *nde;
	off_t cookie;

	cookie = de->td_namehash;

	MPASS(cookie >= TMPFS_DIRCOOKIE_MIN);

	nde = RB_NEXT(tmpfs_dir, &node->tn_dir.tn_dirhead, de);
	/* Use fake cookies for all entries with same hash except last one */
	if ((nde != NULL && nde->td_namehash == cookie) ||
	    TMPFS_DEBUG_FORCE_FAKECOOKIE)
		return tmpfs_dir_fakecookie(de);

	return cookie;
}

/* --------------------------------------------------------------------- */

/*
 * Attaches the directory entry de to the directory represented by vp.
 * Note that this does not change the link count of the node pointed by
 * the directory entry, as this is done by tmpfs_alloc_dirent.
 */
void
tmpfs_dir_attach(struct vnode *vp, struct tmpfs_dirent *de)
{
	struct tmpfs_node *dnode;
	struct tmpfs_dirent *xde;

	ASSERT_VOP_ELOCKED(vp, __func__);
	MPASS(de->td_namelen > 0);
	MPASS(de->td_namehash > TMPFS_DIRCOOKIE_MIN);
	dnode = VP_TO_TMPFS_DIR(vp);
	xde = RB_INSERT(tmpfs_dir, &dnode->tn_dir.tn_dirhead, de);
	MPASS(xde == NULL);
	dnode->tn_size += sizeof(struct tmpfs_dirent);
	dnode->tn_status |= TMPFS_NODE_ACCESSED | TMPFS_NODE_CHANGED | \
	    TMPFS_NODE_MODIFIED;
}

/* --------------------------------------------------------------------- */

/*
 * Detaches the directory entry de from the directory represented by vp.
 * Note that this does not change the link count of the node pointed by
 * the directory entry, as this is done by tmpfs_free_dirent.
 */
void
tmpfs_dir_detach(struct vnode *vp, struct tmpfs_dirent *de)
{
	struct tmpfs_node *dnode;

	ASSERT_VOP_ELOCKED(vp, __func__);
	dnode = VP_TO_TMPFS_DIR(vp);

	if (dnode->tn_dir.tn_readdir_lastp == de) {
		dnode->tn_dir.tn_readdir_lastn = 0;
		dnode->tn_dir.tn_readdir_lastp = NULL;
	}

	RB_REMOVE(tmpfs_dir, &dnode->tn_dir.tn_dirhead, de);
	dnode->tn_size -= sizeof(struct tmpfs_dirent);
	dnode->tn_status |= TMPFS_NODE_ACCESSED | TMPFS_NODE_CHANGED | \
	    TMPFS_NODE_MODIFIED;
}

void
tmpfs_dir_free(struct tmpfs_mount *tmp, struct tmpfs_node *dnode)
{
	struct tmpfs_dirent *de, *nde;

	RB_FOREACH_SAFE(de, tmpfs_dir, &dnode->tn_dir.tn_dirhead, nde) {
		RB_REMOVE(tmpfs_dir, &dnode->tn_dir.tn_dirhead, de);
		dnode->tn_size -= sizeof(struct tmpfs_dirent);
		tmpfs_destroy_dirent(tmp, de);
	}
}

/* --------------------------------------------------------------------- */

/*
 * Looks for a directory entry in the directory represented by node.
 * 'cnp' describes the name of the entry to look for.  Note that the .
 * and .. components are not allowed as they do not physically exist
 * within directories.
 *
 * Returns a pointer to the entry when found, otherwise NULL.
 */
struct tmpfs_dirent *
tmpfs_dir_lookup(struct tmpfs_node *node, struct tmpfs_node *f,
    struct componentname *cnp)
{
	struct tmpfs_dirent *de, dekey;

	MPASS(IMPLIES(cnp->cn_namelen == 1, cnp->cn_nameptr[0] != '.'));
	MPASS(IMPLIES(cnp->cn_namelen == 2, !(cnp->cn_nameptr[0] == '.' &&
	    cnp->cn_nameptr[1] == '.')));
	TMPFS_VALIDATE_DIR(node);

	tmpfs_init_dirent(&dekey, cnp->cn_nameptr, cnp->cn_namelen);
	de = RB_FIND(tmpfs_dir, &node->tn_dir.tn_dirhead, &dekey);
	if (de != NULL && f != NULL && de->td_node != f)
		de = NULL;

	return de;
}

/* --------------------------------------------------------------------- */

/*
 * Helper function for tmpfs_readdir.  Creates a '.' entry for the given
 * directory and returns it in the uio space.  The function returns 0
 * on success, -1 if there was not enough space in the uio structure to
 * hold the directory entry or an appropriate error code if another
 * error happens.
 */
static int
tmpfs_dir_getdotdent(struct tmpfs_node *node, struct uio *uio)
{
	int error;
	struct dirent dent;

	TMPFS_VALIDATE_DIR(node);
	MPASS(uio->uio_offset == TMPFS_DIRCOOKIE_DOT);

	dent.d_fileno = node->tn_id;
	dent.d_type = DT_DIR;
	dent.d_namlen = 1;
	dent.d_name[0] = '.';
	dent.d_name[1] = '\0';
	dent.d_reclen = GENERIC_DIRSIZ(&dent);

	if (dent.d_reclen > uio->uio_resid)
		error = EJUSTRETURN;
	else
		error = uiomove(&dent, dent.d_reclen, uio);

	node->tn_status |= TMPFS_NODE_ACCESSED;

	return error;
}

/* --------------------------------------------------------------------- */

/*
 * Helper function for tmpfs_readdir.  Creates a '..' entry for the given
 * directory and returns it in the uio space.  The function returns 0
 * on success, -1 if there was not enough space in the uio structure to
 * hold the directory entry or an appropriate error code if another
 * error happens.
 */
static int
tmpfs_dir_getdotdotdent(struct tmpfs_node *node, struct uio *uio)
{
	int error;
	struct dirent dent;

	TMPFS_VALIDATE_DIR(node);
	MPASS(uio->uio_offset == TMPFS_DIRCOOKIE_DOTDOT);

	/*
	 * Return ENOENT if the current node is already removed.
	 */
	TMPFS_ASSERT_LOCKED(node);
	if (node->tn_dir.tn_parent == NULL) {
		return (ENOENT);
	}

	TMPFS_NODE_LOCK(node->tn_dir.tn_parent);
	dent.d_fileno = node->tn_dir.tn_parent->tn_id;
	TMPFS_NODE_UNLOCK(node->tn_dir.tn_parent);

	dent.d_type = DT_DIR;
	dent.d_namlen = 2;
	dent.d_name[0] = '.';
	dent.d_name[1] = '.';
	dent.d_name[2] = '\0';
	dent.d_reclen = GENERIC_DIRSIZ(&dent);

	if (dent.d_reclen > uio->uio_resid)
		error = EJUSTRETURN;
	else
		error = uiomove(&dent, dent.d_reclen, uio);

	node->tn_status |= TMPFS_NODE_ACCESSED;

	return error;
}

/* --------------------------------------------------------------------- */

/*
 * Lookup a directory entry by its associated cookie.
 */
static struct tmpfs_dirent *
tmpfs_dir_lookupbycookie(struct tmpfs_node *node, off_t cookie)
{
	struct tmpfs_dir *head = &node->tn_dir.tn_dirhead;
	struct tmpfs_dirent *de, *nde, dekey;
	off_t pcookie;

	MPASS(cookie >= TMPFS_DIRCOOKIE_MIN);

	if (cookie == node->tn_dir.tn_readdir_lastn &&
	    (de = node->tn_dir.tn_readdir_lastp) != NULL) {
		/* Protect against possible race, tn_readdir_last[pn]
		 * may be updated with only shared vnode lock held */
		if ((cookie & TMPFS_DIRCOOKIE_FAKE) != 0)
			pcookie = tmpfs_dir_fakecookie(de);
		else
			pcookie = de->td_namehash;
		if (cookie == pcookie)
			return de;
	}

	if ((cookie & TMPFS_DIRCOOKIE_FAKE) != 0) {
		RB_FOREACH(de, tmpfs_dir, head) {
			if (tmpfs_dir_fakecookie(de) == cookie)
				return de;
		}
		return NULL;
	}

	dekey.td_namehash = cookie;
	dekey.td_namelen = 0;
	dekey.td_name = NULL;
	/* Recovery if direntry for cookie was removed */
	de = RB_NFIND(tmpfs_dir, head, &dekey);
	/* Use fake cookies for all entries with same hash except last one */
	if (de != NULL && de->td_namehash == cookie) {
		while (1) {
			nde = RB_NEXT(tmpfs_dir, &node->tn_dir.tn_dirhead, de);
			if (nde == NULL || nde->td_namehash != cookie)
				break;
			de = nde;
		}
	}

	return (de);
}

/* --------------------------------------------------------------------- */

/*
 * Helper function for tmpfs_readdir.  Returns as much directory entries
 * as can fit in the uio space.  The read starts at uio->uio_offset.
 * The function returns 0 on success, -1 if there was not enough space
 * in the uio structure to hold the directory entry or an appropriate
 * error code if another error happens.
 */
int
tmpfs_dir_getdents(struct tmpfs_node *node, struct uio *uio, int cnt,
    u_long *cookies, int *ncookies)
{
	int error;
	off_t off = 0;
	struct tmpfs_dirent *de;

	TMPFS_VALIDATE_DIR(node);

	switch (uio->uio_offset) {
	case TMPFS_DIRCOOKIE_DOT:
		error = tmpfs_dir_getdotdent(node, uio);
		if (error != 0)
			return error;
		uio->uio_offset = TMPFS_DIRCOOKIE_DOTDOT;
		if (cnt != 0)
			cookies[(*ncookies)++] = uio->uio_offset;
	case TMPFS_DIRCOOKIE_DOTDOT:
		error = tmpfs_dir_getdotdotdent(node, uio);
		if (error != 0)
			return error;
		de = RB_MIN(tmpfs_dir, &node->tn_dir.tn_dirhead);
		if (de == NULL)
			uio->uio_offset = TMPFS_DIRCOOKIE_EOF;
		else
			uio->uio_offset = tmpfs_dir_cookie(node, de);
		if (cnt != 0)
			cookies[(*ncookies)++] = off = uio->uio_offset;
		if (de == NULL)
			return 0;
		break;
	case TMPFS_DIRCOOKIE_EOF:
		return 0;
	default:
		de = tmpfs_dir_lookupbycookie(node, uio->uio_offset);
		if (de == NULL)
			return EINVAL;
		if (cnt != 0)
			off = tmpfs_dir_cookie(node, de);
	}

	/* Read as much entries as possible; i.e., until we reach the end of
	 * the directory or we exhaust uio space. */
	do {
		struct dirent d;

		/* Create a dirent structure representing the current
		 * tmpfs_node and fill it. */
		if (de->td_node == NULL) {
			d.d_fileno = 1;
			d.d_type = DT_WHT;
		} else {
			d.d_fileno = de->td_node->tn_id;
			switch (de->td_node->tn_type) {
			case VBLK:
				d.d_type = DT_BLK;
				break;

			case VCHR:
				d.d_type = DT_CHR;
				break;

			case VDIR:
				d.d_type = DT_DIR;
				break;

			case VFIFO:
				d.d_type = DT_FIFO;
				break;

			case VLNK:
				d.d_type = DT_LNK;
				break;

			case VREG:
				d.d_type = DT_REG;
				break;

			case VSOCK:
				d.d_type = DT_SOCK;
				break;

			default:
				panic("tmpfs_dir_getdents: type %p %d",
				    de->td_node, (int)de->td_node->tn_type);
			}
		}
		d.d_namlen = de->td_namelen;
		MPASS(de->td_namelen < sizeof(d.d_name));
		(void)memcpy(d.d_name, de->td_name, de->td_namelen);
		d.d_name[de->td_namelen] = '\0';
		d.d_reclen = GENERIC_DIRSIZ(&d);

		/* Stop reading if the directory entry we are treating is
		 * bigger than the amount of data that can be returned. */
		if (d.d_reclen > uio->uio_resid) {
			error = EJUSTRETURN;
			break;
		}

		/* Copy the new dirent structure into the output buffer and
		 * advance pointers. */
		error = uiomove(&d, d.d_reclen, uio);
		if (error == 0) {
			de = RB_NEXT(tmpfs_dir, &node->tn_dir.tn_dirhead, de);
			if (cnt != 0) {
				if (de == NULL)
					off = TMPFS_DIRCOOKIE_EOF;
				else
					off = tmpfs_dir_cookie(node, de);
				MPASS(*ncookies < cnt);
				cookies[(*ncookies)++] = off;
			}
		}
	} while (error == 0 && uio->uio_resid > 0 && de != NULL);

	/* Update the offset and cache. */
	if (cnt == 0) {
		if (de == NULL)
			off = TMPFS_DIRCOOKIE_EOF;
		else
			off = tmpfs_dir_cookie(node, de);
	}

	uio->uio_offset = off;
	node->tn_dir.tn_readdir_lastn = off;
	node->tn_dir.tn_readdir_lastp = de;

	node->tn_status |= TMPFS_NODE_ACCESSED;
	return error;
}

int
tmpfs_dir_whiteout_add(struct vnode *dvp, struct componentname *cnp)
{
	struct tmpfs_dirent *de;
	int error;

	error = tmpfs_alloc_dirent(VFS_TO_TMPFS(dvp->v_mount), NULL,
	    cnp->cn_nameptr, cnp->cn_namelen, &de);
	if (error != 0)
		return (error);
	tmpfs_dir_attach(dvp, de);
	return (0);
}

void
tmpfs_dir_whiteout_remove(struct vnode *dvp, struct componentname *cnp)
{
	struct tmpfs_dirent *de;

	de = tmpfs_dir_lookup(VP_TO_TMPFS_DIR(dvp), NULL, cnp);
	MPASS(de != NULL && de->td_node == NULL);
	tmpfs_dir_detach(dvp, de);
	tmpfs_free_dirent(VFS_TO_TMPFS(dvp->v_mount), de);
}

/* --------------------------------------------------------------------- */

/*
 * Resizes the aobj associated with the regular file pointed to by 'vp' to the
 * size 'newsize'.  'vp' must point to a vnode that represents a regular file.
 * 'newsize' must be positive.
 *
 * Returns zero on success or an appropriate error code on failure.
 */
int
tmpfs_reg_resize(struct vnode *vp, off_t newsize, boolean_t ignerr)
{
	struct tmpfs_mount *tmp;
	struct tmpfs_node *node;
	vm_object_t uobj;
	vm_page_t m, ma[1];
	vm_pindex_t idx, newpages, oldpages;
	off_t oldsize;
	int base, rv;

	MPASS(vp->v_type == VREG);
	MPASS(newsize >= 0);

	node = VP_TO_TMPFS_NODE(vp);
	uobj = node->tn_reg.tn_aobj;
	tmp = VFS_TO_TMPFS(vp->v_mount);

	/*
	 * Convert the old and new sizes to the number of pages needed to
	 * store them.  It may happen that we do not need to do anything
	 * because the last allocated page can accommodate the change on
	 * its own.
	 */
	oldsize = node->tn_size;
	oldpages = OFF_TO_IDX(oldsize + PAGE_MASK);
	MPASS(oldpages == uobj->size);
	newpages = OFF_TO_IDX(newsize + PAGE_MASK);
	if (newpages > oldpages &&
	    tmpfs_pages_check_avail(tmp, newpages - oldpages) == 0)
		return (ENOSPC);

	VM_OBJECT_LOCK(uobj);
	if (newsize < oldsize) {
		/*
		 * Zero the truncated part of the last page.
		 */
		base = newsize & PAGE_MASK;
		if (base != 0) {
			idx = OFF_TO_IDX(newsize);
retry:
			m = vm_page_lookup(uobj, idx);
			if (m != NULL) {
				if ((m->oflags & VPO_BUSY) != 0 ||
				    m->busy != 0) {
					vm_page_sleep(m, "tmfssz");
					goto retry;
				}
				MPASS(m->valid == VM_PAGE_BITS_ALL);
			} else if (vm_pager_has_page(uobj, idx, NULL, NULL)) {
				m = vm_page_alloc(uobj, idx, VM_ALLOC_NORMAL);
				if (m == NULL) {
					VM_OBJECT_UNLOCK(uobj);
					VM_WAIT;
					VM_OBJECT_LOCK(uobj);
					goto retry;
				} else if (m->valid != VM_PAGE_BITS_ALL) {
					ma[0] = m;
					rv = vm_pager_get_pages(uobj, ma, 1, 0);
					m = vm_page_lookup(uobj, idx);
				} else
					/* A cached page was reactivated. */
					rv = VM_PAGER_OK;
				vm_page_lock(m);
				if (rv == VM_PAGER_OK) {
					vm_page_deactivate(m);
					vm_page_unlock(m);
					vm_page_wakeup(m);
				} else {
					vm_page_free(m);
					vm_page_unlock(m);
					if (ignerr)
						m = NULL;
					else {
						VM_OBJECT_UNLOCK(uobj);
						return (EIO);
					}
				}
			}
			if (m != NULL) {
				pmap_zero_page_area(m, base, PAGE_SIZE - base);
				vm_page_dirty(m);
				vm_pager_page_unswapped(m);
			}
		}

		/*
		 * Release any swap space and free any whole pages.
		 */
		if (newpages < oldpages) {
			swap_pager_freespace(uobj, newpages, oldpages -
			    newpages);
			vm_object_page_remove(uobj, newpages, 0, 0);
		}
	}
	uobj->size = newpages;
	VM_OBJECT_UNLOCK(uobj);

	TMPFS_LOCK(tmp);
	tmp->tm_pages_used += (newpages - oldpages);
	TMPFS_UNLOCK(tmp);

	node->tn_size = newsize;
	vnode_pager_setsize(vp, newsize);
	return (0);
}

/* --------------------------------------------------------------------- */

/*
 * Change flags of the given vnode.
 * Caller should execute tmpfs_update on vp after a successful execution.
 * The vnode must be locked on entry and remain locked on exit.
 */
int
tmpfs_chflags(struct vnode *vp, int flags, struct ucred *cred, struct thread *p)
{
	int error;
	struct tmpfs_node *node;

	MPASS(VOP_ISLOCKED(vp));

	node = VP_TO_TMPFS_NODE(vp);

	/* Disallow this operation if the file system is mounted read-only. */
	if (vp->v_mount->mnt_flag & MNT_RDONLY)
		return EROFS;

	/*
	 * Callers may only modify the file flags on objects they
	 * have VADMIN rights for.
	 */
	if ((error = VOP_ACCESS(vp, VADMIN, cred, p)))
		return (error);
	/*
	 * Unprivileged processes are not permitted to unset system
	 * flags, or modify flags if any system flags are set.
	 */
	if (!priv_check_cred(cred, PRIV_VFS_SYSFLAGS, 0)) {
		if (node->tn_flags
		  & (SF_NOUNLINK | SF_IMMUTABLE | SF_APPEND)) {
			error = securelevel_gt(cred, 0);
			if (error)
				return (error);
		}
		/* Snapshot flag cannot be set or cleared */
		if (((flags & SF_SNAPSHOT) != 0 &&
		  (node->tn_flags & SF_SNAPSHOT) == 0) ||
		  ((flags & SF_SNAPSHOT) == 0 &&
		  (node->tn_flags & SF_SNAPSHOT) != 0))
			return (EPERM);
		node->tn_flags = flags;
	} else {
		if (node->tn_flags
		  & (SF_NOUNLINK | SF_IMMUTABLE | SF_APPEND) ||
		  (flags & UF_SETTABLE) != flags)
			return (EPERM);
		node->tn_flags &= SF_SETTABLE;
		node->tn_flags |= (flags & UF_SETTABLE);
	}
	node->tn_status |= TMPFS_NODE_CHANGED;

	MPASS(VOP_ISLOCKED(vp));

	return 0;
}

/* --------------------------------------------------------------------- */

/*
 * Change access mode on the given vnode.
 * Caller should execute tmpfs_update on vp after a successful execution.
 * The vnode must be locked on entry and remain locked on exit.
 */
int
tmpfs_chmod(struct vnode *vp, mode_t mode, struct ucred *cred, struct thread *p)
{
	int error;
	struct tmpfs_node *node;

	MPASS(VOP_ISLOCKED(vp));

	node = VP_TO_TMPFS_NODE(vp);

	/* Disallow this operation if the file system is mounted read-only. */
	if (vp->v_mount->mnt_flag & MNT_RDONLY)
		return EROFS;

	/* Immutable or append-only files cannot be modified, either. */
	if (node->tn_flags & (IMMUTABLE | APPEND))
		return EPERM;

	/*
	 * To modify the permissions on a file, must possess VADMIN
	 * for that file.
	 */
	if ((error = VOP_ACCESS(vp, VADMIN, cred, p)))
		return (error);

	/*
	 * Privileged processes may set the sticky bit on non-directories,
	 * as well as set the setgid bit on a file with a group that the
	 * process is not a member of.
	 */
	if (vp->v_type != VDIR && (mode & S_ISTXT)) {
		if (priv_check_cred(cred, PRIV_VFS_STICKYFILE, 0))
			return (EFTYPE);
	}
	if (!groupmember(node->tn_gid, cred) && (mode & S_ISGID)) {
		error = priv_check_cred(cred, PRIV_VFS_SETGID, 0);
		if (error)
			return (error);
	}


	node->tn_mode &= ~ALLPERMS;
	node->tn_mode |= mode & ALLPERMS;

	node->tn_status |= TMPFS_NODE_CHANGED;

	MPASS(VOP_ISLOCKED(vp));

	return 0;
}

/* --------------------------------------------------------------------- */

/*
 * Change ownership of the given vnode.  At least one of uid or gid must
 * be different than VNOVAL.  If one is set to that value, the attribute
 * is unchanged.
 * Caller should execute tmpfs_update on vp after a successful execution.
 * The vnode must be locked on entry and remain locked on exit.
 */
int
tmpfs_chown(struct vnode *vp, uid_t uid, gid_t gid, struct ucred *cred,
    struct thread *p)
{
	int error;
	struct tmpfs_node *node;
	uid_t ouid;
	gid_t ogid;

	MPASS(VOP_ISLOCKED(vp));

	node = VP_TO_TMPFS_NODE(vp);

	/* Assign default values if they are unknown. */
	MPASS(uid != VNOVAL || gid != VNOVAL);
	if (uid == VNOVAL)
		uid = node->tn_uid;
	if (gid == VNOVAL)
		gid = node->tn_gid;
	MPASS(uid != VNOVAL && gid != VNOVAL);

	/* Disallow this operation if the file system is mounted read-only. */
	if (vp->v_mount->mnt_flag & MNT_RDONLY)
		return EROFS;

	/* Immutable or append-only files cannot be modified, either. */
	if (node->tn_flags & (IMMUTABLE | APPEND))
		return EPERM;

	/*
	 * To modify the ownership of a file, must possess VADMIN for that
	 * file.
	 */
	if ((error = VOP_ACCESS(vp, VADMIN, cred, p)))
		return (error);

	/*
	 * To change the owner of a file, or change the group of a file to a
	 * group of which we are not a member, the caller must have
	 * privilege.
	 */
	if ((uid != node->tn_uid ||
	    (gid != node->tn_gid && !groupmember(gid, cred))) &&
	    (error = priv_check_cred(cred, PRIV_VFS_CHOWN, 0)))
		return (error);

	ogid = node->tn_gid;
	ouid = node->tn_uid;

	node->tn_uid = uid;
	node->tn_gid = gid;

	node->tn_status |= TMPFS_NODE_CHANGED;

	if ((node->tn_mode & (S_ISUID | S_ISGID)) && (ouid != uid || ogid != gid)) {
		if (priv_check_cred(cred, PRIV_VFS_RETAINSUGID, 0))
			node->tn_mode &= ~(S_ISUID | S_ISGID);
	}

	MPASS(VOP_ISLOCKED(vp));

	return 0;
}

/* --------------------------------------------------------------------- */

/*
 * Change size of the given vnode.
 * Caller should execute tmpfs_update on vp after a successful execution.
 * The vnode must be locked on entry and remain locked on exit.
 */
int
tmpfs_chsize(struct vnode *vp, u_quad_t size, struct ucred *cred,
    struct thread *p)
{
	int error;
	struct tmpfs_node *node;

	MPASS(VOP_ISLOCKED(vp));

	node = VP_TO_TMPFS_NODE(vp);

	/* Decide whether this is a valid operation based on the file type. */
	error = 0;
	switch (vp->v_type) {
	case VDIR:
		return EISDIR;

	case VREG:
		if (vp->v_mount->mnt_flag & MNT_RDONLY)
			return EROFS;
		break;

	case VBLK:
		/* FALLTHROUGH */
	case VCHR:
		/* FALLTHROUGH */
	case VFIFO:
		/* Allow modifications of special files even if in the file
		 * system is mounted read-only (we are not modifying the
		 * files themselves, but the objects they represent). */
		return 0;

	default:
		/* Anything else is unsupported. */
		return EOPNOTSUPP;
	}

	/* Immutable or append-only files cannot be modified, either. */
	if (node->tn_flags & (IMMUTABLE | APPEND))
		return EPERM;

	error = tmpfs_truncate(vp, size);
	/* tmpfs_truncate will raise the NOTE_EXTEND and NOTE_ATTRIB kevents
	 * for us, as will update tn_status; no need to do that here. */

	MPASS(VOP_ISLOCKED(vp));

	return error;
}

/* --------------------------------------------------------------------- */

/*
 * Change access and modification times of the given vnode.
 * Caller should execute tmpfs_update on vp after a successful execution.
 * The vnode must be locked on entry and remain locked on exit.
 */
int
tmpfs_chtimes(struct vnode *vp, struct timespec *atime, struct timespec *mtime,
	struct timespec *birthtime, int vaflags, struct ucred *cred, struct thread *l)
{
	int error;
	struct tmpfs_node *node;

	MPASS(VOP_ISLOCKED(vp));

	node = VP_TO_TMPFS_NODE(vp);

	/* Disallow this operation if the file system is mounted read-only. */
	if (vp->v_mount->mnt_flag & MNT_RDONLY)
		return EROFS;

	/* Immutable or append-only files cannot be modified, either. */
	if (node->tn_flags & (IMMUTABLE | APPEND))
		return EPERM;

	/* Determine if the user have proper privilege to update time. */
	if (vaflags & VA_UTIMES_NULL) {
		error = VOP_ACCESS(vp, VADMIN, cred, l);
		if (error)
			error = VOP_ACCESS(vp, VWRITE, cred, l);
	} else
		error = VOP_ACCESS(vp, VADMIN, cred, l);
	if (error)
		return (error);

	if (atime->tv_sec != VNOVAL && atime->tv_nsec != VNOVAL)
		node->tn_status |= TMPFS_NODE_ACCESSED;

	if (mtime->tv_sec != VNOVAL && mtime->tv_nsec != VNOVAL)
		node->tn_status |= TMPFS_NODE_MODIFIED;

	if (birthtime->tv_nsec != VNOVAL && birthtime->tv_nsec != VNOVAL)
		node->tn_status |= TMPFS_NODE_MODIFIED;

	tmpfs_itimes(vp, atime, mtime);

	if (birthtime->tv_nsec != VNOVAL && birthtime->tv_nsec != VNOVAL)
		node->tn_birthtime = *birthtime;
	MPASS(VOP_ISLOCKED(vp));

	return 0;
}

/* --------------------------------------------------------------------- */
/* Sync timestamps */
void
tmpfs_itimes(struct vnode *vp, const struct timespec *acc,
    const struct timespec *mod)
{
	struct tmpfs_node *node;
	struct timespec now;

	node = VP_TO_TMPFS_NODE(vp);

	if ((node->tn_status & (TMPFS_NODE_ACCESSED | TMPFS_NODE_MODIFIED |
	    TMPFS_NODE_CHANGED)) == 0)
		return;

	vfs_timestamp(&now);
	if (node->tn_status & TMPFS_NODE_ACCESSED) {
		if (acc == NULL)
			 acc = &now;
		node->tn_atime = *acc;
	}
	if (node->tn_status & TMPFS_NODE_MODIFIED) {
		if (mod == NULL)
			mod = &now;
		node->tn_mtime = *mod;
	}
	if (node->tn_status & TMPFS_NODE_CHANGED) {
		node->tn_ctime = now;
	}
	node->tn_status &=
	    ~(TMPFS_NODE_ACCESSED | TMPFS_NODE_MODIFIED | TMPFS_NODE_CHANGED);
}

/* --------------------------------------------------------------------- */

void
tmpfs_update(struct vnode *vp)
{

	tmpfs_itimes(vp, NULL, NULL);
}

/* --------------------------------------------------------------------- */

int
tmpfs_truncate(struct vnode *vp, off_t length)
{
	int error;
	struct tmpfs_node *node;

	node = VP_TO_TMPFS_NODE(vp);

	if (length < 0) {
		error = EINVAL;
		goto out;
	}

	if (node->tn_size == length) {
		error = 0;
		goto out;
	}

	if (length > VFS_TO_TMPFS(vp->v_mount)->tm_maxfilesize)
		return (EFBIG);

	error = tmpfs_reg_resize(vp, length, FALSE);
	if (error == 0) {
		node->tn_status |= TMPFS_NODE_CHANGED | TMPFS_NODE_MODIFIED;
	}

out:
	tmpfs_update(vp);

	return error;
}

static __inline int
tmpfs_dirtree_cmp(struct tmpfs_dirent *a, struct tmpfs_dirent *b)
{
	int rv;

	rv = (a->td_namehash - b->td_namehash);
	if (rv != 0)
<<<<<<< HEAD
		return rv;
	rv = (a->td_namelen - b->td_namelen);
	if (rv != 0)
		return rv;
=======
		return (rv);
	rv = (a->td_namelen - b->td_namelen);
	if (rv != 0)
		return (rv);
>>>>>>> 8106aee4
	/* td_name == NULL iff de is synthetic key and td_namelen == 0 */
	rv = memcmp(a->td_name, b->td_name, a->td_namelen);

	return (rv);
}

RB_GENERATE_STATIC(tmpfs_dir, tmpfs_dirent, td_entries, tmpfs_dirtree_cmp);<|MERGE_RESOLUTION|>--- conflicted
+++ resolved
@@ -62,10 +62,6 @@
 
 static __inline int tmpfs_dirtree_cmp(struct tmpfs_dirent *a,
     struct tmpfs_dirent *b);
-<<<<<<< HEAD
-RB_PROTOTYPE_STATIC(tmpfs_dir, tmpfs_dirent, td_entries, tmpfs_dirtree_cmp);
-=======
->>>>>>> 8106aee4
 
 SYSCTL_NODE(_vfs, OID_AUTO, tmpfs, CTLFLAG_RW, 0, "tmpfs file system");
 
@@ -1561,17 +1557,10 @@
 
 	rv = (a->td_namehash - b->td_namehash);
 	if (rv != 0)
-<<<<<<< HEAD
-		return rv;
-	rv = (a->td_namelen - b->td_namelen);
-	if (rv != 0)
-		return rv;
-=======
 		return (rv);
 	rv = (a->td_namelen - b->td_namelen);
 	if (rv != 0)
 		return (rv);
->>>>>>> 8106aee4
 	/* td_name == NULL iff de is synthetic key and td_namelen == 0 */
 	rv = memcmp(a->td_name, b->td_name, a->td_namelen);
 
