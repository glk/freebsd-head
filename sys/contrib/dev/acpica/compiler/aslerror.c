
/******************************************************************************
 *
 * Module Name: aslerror - Error handling and statistics
 *
 *****************************************************************************/

/*
 * Copyright (C) 2000 - 2012, Intel Corp.
 * All rights reserved.
 *
 * Redistribution and use in source and binary forms, with or without
 * modification, are permitted provided that the following conditions
 * are met:
 * 1. Redistributions of source code must retain the above copyright
 *    notice, this list of conditions, and the following disclaimer,
 *    without modification.
 * 2. Redistributions in binary form must reproduce at minimum a disclaimer
 *    substantially similar to the "NO WARRANTY" disclaimer below
 *    ("Disclaimer") and any redistribution must be conditioned upon
 *    including a substantially similar Disclaimer requirement for further
 *    binary redistribution.
 * 3. Neither the names of the above-listed copyright holders nor the names
 *    of any contributors may be used to endorse or promote products derived
 *    from this software without specific prior written permission.
 *
 * Alternatively, this software may be distributed under the terms of the
 * GNU General Public License ("GPL") version 2 as published by the Free
 * Software Foundation.
 *
 * NO WARRANTY
 * THIS SOFTWARE IS PROVIDED BY THE COPYRIGHT HOLDERS AND CONTRIBUTORS
 * "AS IS" AND ANY EXPRESS OR IMPLIED WARRANTIES, INCLUDING, BUT NOT
 * LIMITED TO, THE IMPLIED WARRANTIES OF MERCHANTIBILITY AND FITNESS FOR
 * A PARTICULAR PURPOSE ARE DISCLAIMED. IN NO EVENT SHALL THE COPYRIGHT
 * HOLDERS OR CONTRIBUTORS BE LIABLE FOR SPECIAL, EXEMPLARY, OR CONSEQUENTIAL
 * DAMAGES (INCLUDING, BUT NOT LIMITED TO, PROCUREMENT OF SUBSTITUTE GOODS
 * OR SERVICES; LOSS OF USE, DATA, OR PROFITS; OR BUSINESS INTERRUPTION)
 * HOWEVER CAUSED AND ON ANY THEORY OF LIABILITY, WHETHER IN CONTRACT,
 * STRICT LIABILITY, OR TORT (INCLUDING NEGLIGENCE OR OTHERWISE) ARISING
 * IN ANY WAY OUT OF THE USE OF THIS SOFTWARE, EVEN IF ADVISED OF THE
 * POSSIBILITY OF SUCH DAMAGES.
 */

#define ASL_EXCEPTIONS
#include <contrib/dev/acpica/compiler/aslcompiler.h>

#define _COMPONENT          ACPI_COMPILER
        ACPI_MODULE_NAME    ("aslerror")

/* Local prototypes */

static void
AeAddToErrorLog (
    ASL_ERROR_MSG           *Enode);


/*******************************************************************************
 *
 * FUNCTION:    AeClearErrorLog
 *
 * PARAMETERS:  None
 *
 * RETURN:      None
 *
 * DESCRIPTION: Empty the error list
 *
 ******************************************************************************/

void
AeClearErrorLog (
    void)
{
    ASL_ERROR_MSG           *Enode = Gbl_ErrorLog;
    ASL_ERROR_MSG           *Next;

    /* Walk the error node list */

    while (Enode)
    {
        Next = Enode->Next;
        ACPI_FREE (Enode);
        Enode = Next;
    }

    Gbl_ErrorLog = NULL;
}


/*******************************************************************************
 *
 * FUNCTION:    AeAddToErrorLog
 *
 * PARAMETERS:  Enode       - An error node to add to the log
 *
 * RETURN:      None
 *
 * DESCRIPTION: Add a new error node to the error log.  The error log is
 *              ordered by the "logical" line number (cumulative line number
 *              including all include files.)
 *
 ******************************************************************************/

static void
AeAddToErrorLog (
    ASL_ERROR_MSG           *Enode)
{
    ASL_ERROR_MSG           *Next;
    ASL_ERROR_MSG           *Prev;


    /* If Gbl_ErrorLog is null, this is the first error node */

    if (!Gbl_ErrorLog)
    {
        Gbl_ErrorLog = Enode;
        return;
    }

    /*
     * Walk error list until we find a line number greater than ours.
     * List is sorted according to line number.
     */
    Prev = NULL;
    Next = Gbl_ErrorLog;

    while ((Next) &&
           (Next->LogicalLineNumber <= Enode->LogicalLineNumber))
    {
        Prev = Next;
        Next = Next->Next;
    }

    /* Found our place in the list */

    Enode->Next = Next;

    if (Prev)
    {
        Prev->Next = Enode;
    }
    else
    {
        Gbl_ErrorLog = Enode;
    }
}


/*******************************************************************************
 *
 * FUNCTION:    AePrintException
 *
 * PARAMETERS:  FileId          - ID of output file
 *              Enode           - Error node to print
 *              Header          - Additional text before each message
 *
 * RETURN:      None
 *
 * DESCRIPTION: Print the contents of an error node.
 *
 * NOTE:        We don't use the FlxxxFile I/O functions here because on error
 *              they abort the compiler and call this function!  Since we
 *              are reporting errors here, we ignore most output errors and
 *              just try to get out as much as we can.
 *
 ******************************************************************************/

void
AePrintException (
    UINT32                  FileId,
    ASL_ERROR_MSG           *Enode,
    char                    *Header)
{
    UINT8                   SourceByte;
    int                     Actual;
    size_t                  RActual;
    UINT32                  MsgLength;
    char                    *MainMessage;
    char                    *ExtraMessage;
    UINT32                  SourceColumn;
    UINT32                  ErrorColumn;
    FILE                    *OutputFile;
    FILE                    *SourceFile = NULL;
    long                    FileSize;
    BOOLEAN                 PrematureEOF = FALSE;


    if (Gbl_NoErrors)
    {
        return;
    }

    /*
     * Only listing files have a header, and remarks/optimizations
     * are always output
     */
    if (!Header)
    {
        /* Ignore remarks if requested */

        switch (Enode->Level)
        {
        case ASL_REMARK:
            if (!Gbl_DisplayRemarks)
            {
                return;
            }
            break;

        case ASL_OPTIMIZATION:
            if (!Gbl_DisplayOptimizations)
            {
                return;
            }
            break;

        default:
            break;
        }
    }

    /* Get the file handles */

    OutputFile = Gbl_Files[FileId].Handle;


    if (!Enode->SourceLine)
    {
        /* Use the merged header/source file if present, otherwise use input file */

        SourceFile = Gbl_Files[ASL_FILE_SOURCE_OUTPUT].Handle;
        if (!SourceFile)
        {
            SourceFile = Gbl_Files[ASL_FILE_INPUT].Handle;
        }

        if (SourceFile)
        {
            /* Determine if the error occurred at source file EOF */

            fseek (SourceFile, 0, SEEK_END);
            FileSize = ftell (SourceFile);

            if ((long) Enode->LogicalByteOffset >= FileSize)
            {
                PrematureEOF = TRUE;
            }
        }
    }

    if (Header)
    {
        fprintf (OutputFile, "%s", Header);
    }

    /* Print filename and line number if present and valid */

    if (Enode->Filename)
    {
        if (Gbl_VerboseErrors)
        {
            fprintf (OutputFile, "%-8s", Enode->Filename);

            if (Enode->LineNumber)
            {
                if (Enode->SourceLine)
                {
                    fprintf (OutputFile, " %6u: %s",
                        Enode->LineNumber, Enode->SourceLine);
                }
                else
                {
                    fprintf (OutputFile, " %6u: ", Enode->LineNumber);

                    /*
                     * If not at EOF, get the corresponding source code line and
                     * display it. Don't attempt this if we have a premature EOF
                     * condition.
                     */
                    if (!PrematureEOF)
                    {
                        /*
                         * Seek to the offset in the combined source file, read
                         * the source line, and write it to the output.
                         */
                        Actual = fseek (SourceFile, (long) Enode->LogicalByteOffset,
                                    (int) SEEK_SET);
                        if (Actual)
                        {
                            fprintf (OutputFile,
                                "[*** iASL: Seek error on source code temp file %s ***]",
                                Gbl_Files[ASL_FILE_SOURCE_OUTPUT].Filename);
                        }
                        else
                        {
                            RActual = fread (&SourceByte, 1, 1, SourceFile);
                            if (!RActual)
                            {
                                fprintf (OutputFile,
                                    "[*** iASL: Read error on source code temp file %s ***]",
                                    Gbl_Files[ASL_FILE_SOURCE_OUTPUT].Filename);
                            }

                            else while (RActual && SourceByte && (SourceByte != '\n'))
                            {
                                fwrite (&SourceByte, 1, 1, OutputFile);
                                RActual = fread (&SourceByte, 1, 1, SourceFile);
                            }
                        }
                    }

                    fprintf (OutputFile, "\n");
                }
            }
        }
        else
        {
            /*
             * Less verbose version of the error message, enabled via the
             * -vi switch. The format is compatible with MS Visual Studio.
             */
            fprintf (OutputFile, "%s", Enode->Filename);

            if (Enode->LineNumber)
            {
                fprintf (OutputFile, "(%u) : ",
                    Enode->LineNumber);
            }
        }
    }

    /* NULL message ID, just print the raw message */

    if (Enode->MessageId == 0)
    {
        fprintf (OutputFile, "%s\n", Enode->Message);
    }
    else
    {
        /* Decode the message ID */

        if (Gbl_VerboseErrors)
        {
<<<<<<< HEAD
            fprintf (OutputFile, "%s %4.4d - ",
=======
            fprintf (OutputFile, "%s %4.4d -",
>>>>>>> d20c256d
                        AslErrorLevel[Enode->Level],
                        Enode->MessageId + ((Enode->Level+1) * 1000));
        }
        else /* IDE case */
        {
            fprintf (OutputFile, "%s %4.4d:",
                        AslErrorLevelIde[Enode->Level],
                        Enode->MessageId + ((Enode->Level+1) * 1000));
        }

        MainMessage = AslMessages[Enode->MessageId];
        ExtraMessage = Enode->Message;

        if (Enode->LineNumber)
        {
            /* Main message: try to use string from AslMessages first */

            if (!MainMessage)
            {
                MainMessage = "";
            }

            MsgLength = strlen (MainMessage);
            if (MsgLength == 0)
            {
                /* Use the secondary/extra message as main message */

                MainMessage = Enode->Message;
                if (!MainMessage)
                {
                    MainMessage = "";
                }

                MsgLength = strlen (MainMessage);
                ExtraMessage = NULL;
            }

            if (Gbl_VerboseErrors && !PrematureEOF)
            {
                SourceColumn = Enode->Column + Enode->FilenameLength + 6 + 2;
                ErrorColumn = ASL_ERROR_LEVEL_LENGTH + 5 + 2 + 1;

                if ((MsgLength + ErrorColumn) < (SourceColumn - 1))
                {
                    fprintf (OutputFile, "%*s%s",
                        (int) ((SourceColumn - 1) - ErrorColumn),
                        MainMessage, " ^ ");
                }
                else
                {
                    fprintf (OutputFile, "%*s %s",
                        (int) ((SourceColumn - ErrorColumn) + 1), "^",
                        MainMessage);
                }
            }
            else
            {
                fprintf (OutputFile, " %s", MainMessage);
            }

            /* Print the extra info message if present */

            if (ExtraMessage)
            {
                fprintf (OutputFile, " (%s)", ExtraMessage);
            }

            if (PrematureEOF)
            {
                fprintf (OutputFile, " and premature End-Of-File");
            }

            fprintf (OutputFile, "\n");
            if (Gbl_VerboseErrors)
            {
                fprintf (OutputFile, "\n");
            }
        }
        else
        {
            fprintf (OutputFile, " %s %s\n\n", MainMessage, ExtraMessage);
        }
    }
}


/*******************************************************************************
 *
 * FUNCTION:    AePrintErrorLog
 *
 * PARAMETERS:  FileId           - Where to output the error log
 *
 * RETURN:      None
 *
 * DESCRIPTION: Print the entire contents of the error log
 *
 ******************************************************************************/

void
AePrintErrorLog (
    UINT32                  FileId)
{
    ASL_ERROR_MSG           *Enode = Gbl_ErrorLog;


    /* Walk the error node list */

    while (Enode)
    {
        AePrintException (FileId, Enode, NULL);
        Enode = Enode->Next;
    }
}


/*******************************************************************************
 *
 * FUNCTION:    AslCommonError2
 *
 * PARAMETERS:  Level               - Seriousness (Warning/error, etc.)
 *              MessageId           - Index into global message buffer
 *              LineNumber          - Actual file line number
 *              Column              - Column in current line
 *              SourceLine          - Actual source code line
 *              Filename            - source filename
 *              ExtraMessage        - additional error message
 *
 * RETURN:      None
 *
 * DESCRIPTION: Create a new error node and add it to the error log
 *
 ******************************************************************************/

void
AslCommonError2 (
    UINT8                   Level,
    UINT8                   MessageId,
    UINT32                  LineNumber,
    UINT32                  Column,
    char                    *SourceLine,
    char                    *Filename,
    char                    *ExtraMessage)
{
    char                    *MessageBuffer = NULL;
    char                    *LineBuffer;
    ASL_ERROR_MSG           *Enode;


    Enode = UtLocalCalloc (sizeof (ASL_ERROR_MSG));

    if (ExtraMessage)
    {
        /* Allocate a buffer for the message and a new error node */

        MessageBuffer = UtLocalCalloc (strlen (ExtraMessage) + 1);

        /* Keep a copy of the extra message */

        ACPI_STRCPY (MessageBuffer, ExtraMessage);
    }

    LineBuffer = UtLocalCalloc (strlen (SourceLine) + 1);
    ACPI_STRCPY (LineBuffer, SourceLine);

    /* Initialize the error node */

    if (Filename)
    {
        Enode->Filename       = Filename;
        Enode->FilenameLength = strlen (Filename);
        if (Enode->FilenameLength < 6)
        {
            Enode->FilenameLength = 6;
        }
    }

    Enode->MessageId            = MessageId;
    Enode->Level                = Level;
    Enode->LineNumber           = LineNumber;
    Enode->LogicalLineNumber    = LineNumber;
    Enode->LogicalByteOffset    = 0;
    Enode->Column               = Column;
    Enode->Message              = MessageBuffer;
    Enode->SourceLine           = LineBuffer;

    /* Add the new node to the error node list */

    AeAddToErrorLog (Enode);

    if (Gbl_DebugFlag)
    {
        /* stderr is a file, send error to it immediately */

        AePrintException (ASL_FILE_STDERR, Enode, NULL);
    }

    Gbl_ExceptionCount[Level]++;
}


/*******************************************************************************
 *
 * FUNCTION:    AslCommonError
 *
 * PARAMETERS:  Level               - Seriousness (Warning/error, etc.)
 *              MessageId           - Index into global message buffer
 *              CurrentLineNumber   - Actual file line number
 *              LogicalLineNumber   - Cumulative line number
 *              LogicalByteOffset   - Byte offset in source file
 *              Column              - Column in current line
 *              Filename            - source filename
 *              ExtraMessage        - additional error message
 *
 * RETURN:      None
 *
 * DESCRIPTION: Create a new error node and add it to the error log
 *
 ******************************************************************************/

void
AslCommonError (
    UINT8                   Level,
    UINT8                   MessageId,
    UINT32                  CurrentLineNumber,
    UINT32                  LogicalLineNumber,
    UINT32                  LogicalByteOffset,
    UINT32                  Column,
    char                    *Filename,
    char                    *ExtraMessage)
{
    UINT32                  MessageSize;
    char                    *MessageBuffer = NULL;
    ASL_ERROR_MSG           *Enode;


    Enode = UtLocalCalloc (sizeof (ASL_ERROR_MSG));

    if (ExtraMessage)
    {
        /* Allocate a buffer for the message and a new error node */

        MessageSize   = strlen (ExtraMessage) + 1;
        MessageBuffer = UtLocalCalloc (MessageSize);

        /* Keep a copy of the extra message */

        ACPI_STRCPY (MessageBuffer, ExtraMessage);
    }

    /* Initialize the error node */

    if (Filename)
    {
        Enode->Filename       = Filename;
        Enode->FilenameLength = strlen (Filename);
        if (Enode->FilenameLength < 6)
        {
            Enode->FilenameLength = 6;
        }
    }

    Enode->MessageId            = MessageId;
    Enode->Level                = Level;
    Enode->LineNumber           = CurrentLineNumber;
    Enode->LogicalLineNumber    = LogicalLineNumber;
    Enode->LogicalByteOffset    = LogicalByteOffset;
    Enode->Column               = Column;
    Enode->Message              = MessageBuffer;
    Enode->SourceLine           = NULL;

    /* Add the new node to the error node list */

    AeAddToErrorLog (Enode);

    if (Gbl_DebugFlag)
    {
        /* stderr is a file, send error to it immediately */

        AePrintException (ASL_FILE_STDERR, Enode, NULL);
    }

    Gbl_ExceptionCount[Level]++;
    if (Gbl_ExceptionCount[ASL_ERROR] > ASL_MAX_ERROR_COUNT)
    {
        printf ("\nMaximum error count (%u) exceeded\n", ASL_MAX_ERROR_COUNT);

        Gbl_SourceLine = 0;
        Gbl_NextError = Gbl_ErrorLog;
        CmDoOutputFiles ();
        CmCleanupAndExit ();
        exit(1);
    }

    return;
}


/*******************************************************************************
 *
 * FUNCTION:    AslError
 *
 * PARAMETERS:  Level               - Seriousness (Warning/error, etc.)
 *              MessageId           - Index into global message buffer
 *              Op                  - Parse node where error happened
 *              ExtraMessage        - additional error message
 *
 * RETURN:      None
 *
 * DESCRIPTION: Main error reporting routine for the ASL compiler (all code
 *              except the parser.)
 *
 ******************************************************************************/

void
AslError (
    UINT8                   Level,
    UINT8                   MessageId,
    ACPI_PARSE_OBJECT       *Op,
    char                    *ExtraMessage)
{

    switch (Level)
    {
    case ASL_WARNING2:
    case ASL_WARNING3:
        if (Gbl_WarningLevel < Level)
        {
            return;
        }
        break;

    default:
        break;
    }

    if (Op)
    {
        AslCommonError (Level, MessageId, Op->Asl.LineNumber,
                        Op->Asl.LogicalLineNumber,
                        Op->Asl.LogicalByteOffset,
                        Op->Asl.Column,
                        Op->Asl.Filename, ExtraMessage);
    }
    else
    {
        AslCommonError (Level, MessageId, 0,
                        0, 0, 0, NULL, ExtraMessage);
    }
}


/*******************************************************************************
 *
 * FUNCTION:    AslCoreSubsystemError
 *
 * PARAMETERS:  Op                  - Parse node where error happened
 *              Status              - The ACPI CA Exception
 *              ExtraMessage        - additional error message
 *              Abort               - TRUE -> Abort compilation
 *
 * RETURN:      None
 *
 * DESCRIPTION: Error reporting routine for exceptions returned by the ACPI
 *              CA core subsystem.
 *
 ******************************************************************************/

void
AslCoreSubsystemError (
    ACPI_PARSE_OBJECT       *Op,
    ACPI_STATUS             Status,
    char                    *ExtraMessage,
    BOOLEAN                 Abort)
{

    sprintf (MsgBuffer, "%s %s", AcpiFormatException (Status), ExtraMessage);

    if (Op)
    {
        AslCommonError (ASL_ERROR, ASL_MSG_CORE_EXCEPTION, Op->Asl.LineNumber,
                        Op->Asl.LogicalLineNumber,
                        Op->Asl.LogicalByteOffset,
                        Op->Asl.Column,
                        Op->Asl.Filename, MsgBuffer);
    }
    else
    {
        AslCommonError (ASL_ERROR, ASL_MSG_CORE_EXCEPTION, 0,
                        0, 0, 0, NULL, MsgBuffer);
    }

    if (Abort)
    {
        AslAbort ();
    }
}


/*******************************************************************************
 *
 * FUNCTION:    AslCompilererror
 *
 * PARAMETERS:  CompilerMessage         - Error message from the parser
 *
 * RETURN:      Status (0 for now)
 *
 * DESCRIPTION: Report an error situation discovered in a production
 *              NOTE: don't change the name of this function, it is called
 *              from the auto-generated parser.
 *
 ******************************************************************************/

int
AslCompilererror (
    const char              *CompilerMessage)
{

    AslCommonError (ASL_ERROR, ASL_MSG_SYNTAX, Gbl_CurrentLineNumber,
        Gbl_LogicalLineNumber, Gbl_CurrentLineOffset,
        Gbl_CurrentColumn, Gbl_Files[ASL_FILE_INPUT].Filename,
        ACPI_CAST_PTR (char, CompilerMessage));

    return 0;
}<|MERGE_RESOLUTION|>--- conflicted
+++ resolved
@@ -341,11 +341,7 @@
 
         if (Gbl_VerboseErrors)
         {
-<<<<<<< HEAD
-            fprintf (OutputFile, "%s %4.4d - ",
-=======
             fprintf (OutputFile, "%s %4.4d -",
->>>>>>> d20c256d
                         AslErrorLevel[Enode->Level],
                         Enode->MessageId + ((Enode->Level+1) * 1000));
         }
