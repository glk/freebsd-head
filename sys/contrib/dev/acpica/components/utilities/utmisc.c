--- conflicted
+++ resolved
@@ -57,44 +57,6 @@
 /*******************************************************************************
  *
  * FUNCTION:    UtConvertBackslashes
-<<<<<<< HEAD
- *
- * PARAMETERS:  Pathname        - File pathname string to be converted
- *
- * RETURN:      Modifies the input Pathname
- *
- * DESCRIPTION: Convert all backslashes (0x5C) to forward slashes (0x2F) within
- *              the entire input file pathname string.
- *
- ******************************************************************************/
-
-void
-UtConvertBackslashes (
-    char                    *Pathname)
-{
-
-    if (!Pathname)
-    {
-        return;
-    }
-
-    while (*Pathname)
-    {
-        if (*Pathname == '\\')
-        {
-            *Pathname = '/';
-        }
-
-        Pathname++;
-    }
-}
-
-
-/*******************************************************************************
- *
- * FUNCTION:    AcpiUtValidateException
-=======
->>>>>>> d20c256d
  *
  * PARAMETERS:  Pathname        - File pathname string to be converted
  *
