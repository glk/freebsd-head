/*
 * CDDL HEADER START
 *
 * The contents of this file are subject to the terms of the
 * Common Development and Distribution License (the "License").
 * You may not use this file except in compliance with the License.
 *
 * You can obtain a copy of the license at usr/src/OPENSOLARIS.LICENSE
 * or http://www.opensolaris.org/os/licensing.
 * See the License for the specific language governing permissions
 * and limitations under the License.
 *
 * When distributing Covered Code, include this CDDL HEADER in each
 * file and include the License file at usr/src/OPENSOLARIS.LICENSE.
 * If applicable, add the following below this CDDL HEADER, with the
 * fields enclosed by brackets "[]" replaced with your own identifying
 * information: Portions Copyright [yyyy] [name of copyright owner]
 *
 * CDDL HEADER END
 */

/*
 * Copyright (c) 2005, 2010, Oracle and/or its affiliates. All rights reserved.
 * Copyright (c) 2012 by Delphix. All rights reserved.
 */

/*
 * This file contains all the routines used when modifying on-disk SPA state.
 * This includes opening, importing, destroying, exporting a pool, and syncing a
 * pool.
 */

#include <sys/zfs_context.h>
#include <sys/fm/fs/zfs.h>
#include <sys/spa_impl.h>
#include <sys/zio.h>
#include <sys/zio_checksum.h>
#include <sys/dmu.h>
#include <sys/dmu_tx.h>
#include <sys/zap.h>
#include <sys/zil.h>
#include <sys/ddt.h>
#include <sys/vdev_impl.h>
#include <sys/metaslab.h>
#include <sys/metaslab_impl.h>
#include <sys/uberblock_impl.h>
#include <sys/txg.h>
#include <sys/avl.h>
#include <sys/dmu_traverse.h>
#include <sys/dmu_objset.h>
#include <sys/unique.h>
#include <sys/dsl_pool.h>
#include <sys/dsl_dataset.h>
#include <sys/dsl_dir.h>
#include <sys/dsl_prop.h>
#include <sys/dsl_synctask.h>
#include <sys/fs/zfs.h>
#include <sys/arc.h>
#include <sys/callb.h>
#include <sys/spa_boot.h>
#include <sys/zfs_ioctl.h>
#include <sys/dsl_scan.h>
#include <sys/zfeature.h>
#include <sys/zvol.h>

#ifdef	_KERNEL
#include <sys/callb.h>
#include <sys/cpupart.h>
#include <sys/zone.h>
#endif	/* _KERNEL */

#include "zfs_prop.h"
#include "zfs_comutil.h"

/* Check hostid on import? */
static int check_hostid = 1;

SYSCTL_DECL(_vfs_zfs);
TUNABLE_INT("vfs.zfs.check_hostid", &check_hostid);
SYSCTL_INT(_vfs_zfs, OID_AUTO, check_hostid, CTLFLAG_RW, &check_hostid, 0,
    "Check hostid on import?");

typedef enum zti_modes {
	zti_mode_fixed,			/* value is # of threads (min 1) */
	zti_mode_online_percent,	/* value is % of online CPUs */
	zti_mode_batch,			/* cpu-intensive; value is ignored */
	zti_mode_null,			/* don't create a taskq */
	zti_nmodes
} zti_modes_t;

#define	ZTI_FIX(n)	{ zti_mode_fixed, (n) }
#define	ZTI_PCT(n)	{ zti_mode_online_percent, (n) }
#define	ZTI_BATCH	{ zti_mode_batch, 0 }
#define	ZTI_NULL	{ zti_mode_null, 0 }

#define	ZTI_ONE		ZTI_FIX(1)

typedef struct zio_taskq_info {
	enum zti_modes zti_mode;
	uint_t zti_value;
} zio_taskq_info_t;

static const char *const zio_taskq_types[ZIO_TASKQ_TYPES] = {
	"issue", "issue_high", "intr", "intr_high"
};

/*
 * Define the taskq threads for the following I/O types:
 * 	NULL, READ, WRITE, FREE, CLAIM, and IOCTL
 */
const zio_taskq_info_t zio_taskqs[ZIO_TYPES][ZIO_TASKQ_TYPES] = {
	/* ISSUE	ISSUE_HIGH	INTR		INTR_HIGH */
	{ ZTI_ONE,	ZTI_NULL,	ZTI_ONE,	ZTI_NULL },
	{ ZTI_FIX(8),	ZTI_NULL,	ZTI_BATCH,	ZTI_NULL },
	{ ZTI_BATCH,	ZTI_FIX(5),	ZTI_FIX(8),	ZTI_FIX(5) },
	{ ZTI_FIX(100),	ZTI_NULL,	ZTI_ONE,	ZTI_NULL },
	{ ZTI_ONE,	ZTI_NULL,	ZTI_ONE,	ZTI_NULL },
	{ ZTI_ONE,	ZTI_NULL,	ZTI_ONE,	ZTI_NULL },
};

static dsl_syncfunc_t spa_sync_version;
static dsl_syncfunc_t spa_sync_props;
static dsl_checkfunc_t spa_change_guid_check;
static dsl_syncfunc_t spa_change_guid_sync;
static boolean_t spa_has_active_shared_spare(spa_t *spa);
static int spa_load_impl(spa_t *spa, uint64_t, nvlist_t *config,
    spa_load_state_t state, spa_import_type_t type, boolean_t mosconfig,
    char **ereport);
static void spa_vdev_resilver_done(spa_t *spa);

uint_t		zio_taskq_batch_pct = 100;	/* 1 thread per cpu in pset */
#ifdef PSRSET_BIND
id_t		zio_taskq_psrset_bind = PS_NONE;
#endif
#ifdef SYSDC
boolean_t	zio_taskq_sysdc = B_TRUE;	/* use SDC scheduling class */
#endif
uint_t		zio_taskq_basedc = 80;		/* base duty cycle */

boolean_t	spa_create_process = B_TRUE;	/* no process ==> no sysdc */

/*
 * This (illegal) pool name is used when temporarily importing a spa_t in order
 * to get the vdev stats associated with the imported devices.
 */
#define	TRYIMPORT_NAME	"$import"

/*
 * ==========================================================================
 * SPA properties routines
 * ==========================================================================
 */

/*
 * Add a (source=src, propname=propval) list to an nvlist.
 */
static void
spa_prop_add_list(nvlist_t *nvl, zpool_prop_t prop, char *strval,
    uint64_t intval, zprop_source_t src)
{
	const char *propname = zpool_prop_to_name(prop);
	nvlist_t *propval;

	VERIFY(nvlist_alloc(&propval, NV_UNIQUE_NAME, KM_SLEEP) == 0);
	VERIFY(nvlist_add_uint64(propval, ZPROP_SOURCE, src) == 0);

	if (strval != NULL)
		VERIFY(nvlist_add_string(propval, ZPROP_VALUE, strval) == 0);
	else
		VERIFY(nvlist_add_uint64(propval, ZPROP_VALUE, intval) == 0);

	VERIFY(nvlist_add_nvlist(nvl, propname, propval) == 0);
	nvlist_free(propval);
}

/*
 * Get property values from the spa configuration.
 */
static void
spa_prop_get_config(spa_t *spa, nvlist_t **nvp)
{
	vdev_t *rvd = spa->spa_root_vdev;
<<<<<<< HEAD
=======
	dsl_pool_t *pool = spa->spa_dsl_pool;
>>>>>>> d20c256d
	uint64_t size;
	uint64_t alloc;
	uint64_t space;
	uint64_t cap, version;
	zprop_source_t src = ZPROP_SRC_NONE;
	spa_config_dirent_t *dp;

	ASSERT(MUTEX_HELD(&spa->spa_props_lock));

	if (rvd != NULL) {
		alloc = metaslab_class_get_alloc(spa_normal_class(spa));
		size = metaslab_class_get_space(spa_normal_class(spa));
		spa_prop_add_list(*nvp, ZPOOL_PROP_NAME, spa_name(spa), 0, src);
		spa_prop_add_list(*nvp, ZPOOL_PROP_SIZE, NULL, size, src);
		spa_prop_add_list(*nvp, ZPOOL_PROP_ALLOCATED, NULL, alloc, src);
		spa_prop_add_list(*nvp, ZPOOL_PROP_FREE, NULL,
		    size - alloc, src);

		space = 0;
		for (int c = 0; c < rvd->vdev_children; c++) {
			vdev_t *tvd = rvd->vdev_child[c];
			space += tvd->vdev_max_asize - tvd->vdev_asize;
		}
		spa_prop_add_list(*nvp, ZPOOL_PROP_EXPANDSZ, NULL, space,
		    src);

		spa_prop_add_list(*nvp, ZPOOL_PROP_READONLY, NULL,
		    (spa_mode(spa) == FREAD), src);

		cap = (size == 0) ? 0 : (alloc * 100 / size);
		spa_prop_add_list(*nvp, ZPOOL_PROP_CAPACITY, NULL, cap, src);

		spa_prop_add_list(*nvp, ZPOOL_PROP_DEDUPRATIO, NULL,
		    ddt_get_pool_dedup_ratio(spa), src);

		spa_prop_add_list(*nvp, ZPOOL_PROP_HEALTH, NULL,
		    rvd->vdev_state, src);

		version = spa_version(spa);
		if (version == zpool_prop_default_numeric(ZPOOL_PROP_VERSION))
			src = ZPROP_SRC_DEFAULT;
		else
			src = ZPROP_SRC_LOCAL;
		spa_prop_add_list(*nvp, ZPOOL_PROP_VERSION, NULL, version, src);
	}

	if (pool != NULL) {
		dsl_dir_t *freedir = pool->dp_free_dir;

		/*
		 * The $FREE directory was introduced in SPA_VERSION_DEADLISTS,
		 * when opening pools before this version freedir will be NULL.
		 */
		if (freedir != NULL) {
			spa_prop_add_list(*nvp, ZPOOL_PROP_FREEING, NULL,
			    freedir->dd_phys->dd_used_bytes, src);
		} else {
			spa_prop_add_list(*nvp, ZPOOL_PROP_FREEING,
			    NULL, 0, src);
		}
	}

	spa_prop_add_list(*nvp, ZPOOL_PROP_GUID, NULL, spa_guid(spa), src);

	if (spa->spa_comment != NULL) {
		spa_prop_add_list(*nvp, ZPOOL_PROP_COMMENT, spa->spa_comment,
		    0, ZPROP_SRC_LOCAL);
	}

	if (spa->spa_root != NULL)
		spa_prop_add_list(*nvp, ZPOOL_PROP_ALTROOT, spa->spa_root,
		    0, ZPROP_SRC_LOCAL);

	if ((dp = list_head(&spa->spa_config_list)) != NULL) {
		if (dp->scd_path == NULL) {
			spa_prop_add_list(*nvp, ZPOOL_PROP_CACHEFILE,
			    "none", 0, ZPROP_SRC_LOCAL);
		} else if (strcmp(dp->scd_path, spa_config_path) != 0) {
			spa_prop_add_list(*nvp, ZPOOL_PROP_CACHEFILE,
			    dp->scd_path, 0, ZPROP_SRC_LOCAL);
		}
	}
}

/*
 * Get zpool property values.
 */
int
spa_prop_get(spa_t *spa, nvlist_t **nvp)
{
	objset_t *mos = spa->spa_meta_objset;
	zap_cursor_t zc;
	zap_attribute_t za;
	int err;

	VERIFY(nvlist_alloc(nvp, NV_UNIQUE_NAME, KM_SLEEP) == 0);

	mutex_enter(&spa->spa_props_lock);

	/*
	 * Get properties from the spa config.
	 */
	spa_prop_get_config(spa, nvp);

	/* If no pool property object, no more prop to get. */
	if (mos == NULL || spa->spa_pool_props_object == 0) {
		mutex_exit(&spa->spa_props_lock);
		return (0);
	}

	/*
	 * Get properties from the MOS pool property object.
	 */
	for (zap_cursor_init(&zc, mos, spa->spa_pool_props_object);
	    (err = zap_cursor_retrieve(&zc, &za)) == 0;
	    zap_cursor_advance(&zc)) {
		uint64_t intval = 0;
		char *strval = NULL;
		zprop_source_t src = ZPROP_SRC_DEFAULT;
		zpool_prop_t prop;

		if ((prop = zpool_name_to_prop(za.za_name)) == ZPROP_INVAL)
			continue;

		switch (za.za_integer_length) {
		case 8:
			/* integer property */
			if (za.za_first_integer !=
			    zpool_prop_default_numeric(prop))
				src = ZPROP_SRC_LOCAL;

			if (prop == ZPOOL_PROP_BOOTFS) {
				dsl_pool_t *dp;
				dsl_dataset_t *ds = NULL;

				dp = spa_get_dsl(spa);
				rw_enter(&dp->dp_config_rwlock, RW_READER);
				if (err = dsl_dataset_hold_obj(dp,
				    za.za_first_integer, FTAG, &ds)) {
					rw_exit(&dp->dp_config_rwlock);
					break;
				}

				strval = kmem_alloc(
				    MAXNAMELEN + strlen(MOS_DIR_NAME) + 1,
				    KM_SLEEP);
				dsl_dataset_name(ds, strval);
				dsl_dataset_rele(ds, FTAG);
				rw_exit(&dp->dp_config_rwlock);
			} else {
				strval = NULL;
				intval = za.za_first_integer;
			}

			spa_prop_add_list(*nvp, prop, strval, intval, src);

			if (strval != NULL)
				kmem_free(strval,
				    MAXNAMELEN + strlen(MOS_DIR_NAME) + 1);

			break;

		case 1:
			/* string property */
			strval = kmem_alloc(za.za_num_integers, KM_SLEEP);
			err = zap_lookup(mos, spa->spa_pool_props_object,
			    za.za_name, 1, za.za_num_integers, strval);
			if (err) {
				kmem_free(strval, za.za_num_integers);
				break;
			}
			spa_prop_add_list(*nvp, prop, strval, 0, src);
			kmem_free(strval, za.za_num_integers);
			break;

		default:
			break;
		}
	}
	zap_cursor_fini(&zc);
	mutex_exit(&spa->spa_props_lock);
out:
	if (err && err != ENOENT) {
		nvlist_free(*nvp);
		*nvp = NULL;
		return (err);
	}

	return (0);
}

/*
 * Validate the given pool properties nvlist and modify the list
 * for the property values to be set.
 */
static int
spa_prop_validate(spa_t *spa, nvlist_t *props)
{
	nvpair_t *elem;
	int error = 0, reset_bootfs = 0;
	uint64_t objnum;
	boolean_t has_feature = B_FALSE;

	elem = NULL;
	while ((elem = nvlist_next_nvpair(props, elem)) != NULL) {
		uint64_t intval;
		char *strval, *slash, *check, *fname;
		const char *propname = nvpair_name(elem);
		zpool_prop_t prop = zpool_name_to_prop(propname);

		switch (prop) {
		case ZPROP_INVAL:
			if (!zpool_prop_feature(propname)) {
				error = EINVAL;
				break;
			}

			/*
			 * Sanitize the input.
			 */
			if (nvpair_type(elem) != DATA_TYPE_UINT64) {
				error = EINVAL;
				break;
			}

			if (nvpair_value_uint64(elem, &intval) != 0) {
				error = EINVAL;
				break;
			}

			if (intval != 0) {
				error = EINVAL;
				break;
			}

			fname = strchr(propname, '@') + 1;
			if (zfeature_lookup_name(fname, NULL) != 0) {
				error = EINVAL;
				break;
			}

			has_feature = B_TRUE;
			break;

		case ZPOOL_PROP_VERSION:
			error = nvpair_value_uint64(elem, &intval);
			if (!error &&
			    (intval < spa_version(spa) ||
			    intval > SPA_VERSION_BEFORE_FEATURES ||
			    has_feature))
				error = EINVAL;
			break;

		case ZPOOL_PROP_DELEGATION:
		case ZPOOL_PROP_AUTOREPLACE:
		case ZPOOL_PROP_LISTSNAPS:
		case ZPOOL_PROP_AUTOEXPAND:
			error = nvpair_value_uint64(elem, &intval);
			if (!error && intval > 1)
				error = EINVAL;
			break;

		case ZPOOL_PROP_BOOTFS:
			/*
			 * If the pool version is less than SPA_VERSION_BOOTFS,
			 * or the pool is still being created (version == 0),
			 * the bootfs property cannot be set.
			 */
			if (spa_version(spa) < SPA_VERSION_BOOTFS) {
				error = ENOTSUP;
				break;
			}

			/*
			 * Make sure the vdev config is bootable
			 */
			if (!vdev_is_bootable(spa->spa_root_vdev)) {
				error = ENOTSUP;
				break;
			}

			reset_bootfs = 1;

			error = nvpair_value_string(elem, &strval);

			if (!error) {
				objset_t *os;
				uint64_t compress;

				if (strval == NULL || strval[0] == '\0') {
					objnum = zpool_prop_default_numeric(
					    ZPOOL_PROP_BOOTFS);
					break;
				}

				if (error = dmu_objset_hold(strval, FTAG, &os))
					break;

				/* Must be ZPL and not gzip compressed. */

				if (dmu_objset_type(os) != DMU_OST_ZFS) {
					error = ENOTSUP;
				} else if ((error = dsl_prop_get_integer(strval,
				    zfs_prop_to_name(ZFS_PROP_COMPRESSION),
				    &compress, NULL)) == 0 &&
				    !BOOTFS_COMPRESS_VALID(compress)) {
					error = ENOTSUP;
				} else {
					objnum = dmu_objset_id(os);
				}
				dmu_objset_rele(os, FTAG);
			}
			break;

		case ZPOOL_PROP_FAILUREMODE:
			error = nvpair_value_uint64(elem, &intval);
			if (!error && (intval < ZIO_FAILURE_MODE_WAIT ||
			    intval > ZIO_FAILURE_MODE_PANIC))
				error = EINVAL;

			/*
			 * This is a special case which only occurs when
			 * the pool has completely failed. This allows
			 * the user to change the in-core failmode property
			 * without syncing it out to disk (I/Os might
			 * currently be blocked). We do this by returning
			 * EIO to the caller (spa_prop_set) to trick it
			 * into thinking we encountered a property validation
			 * error.
			 */
			if (!error && spa_suspended(spa)) {
				spa->spa_failmode = intval;
				error = EIO;
			}
			break;

		case ZPOOL_PROP_CACHEFILE:
			if ((error = nvpair_value_string(elem, &strval)) != 0)
				break;

			if (strval[0] == '\0')
				break;

			if (strcmp(strval, "none") == 0)
				break;

			if (strval[0] != '/') {
				error = EINVAL;
				break;
			}

			slash = strrchr(strval, '/');
			ASSERT(slash != NULL);

			if (slash[1] == '\0' || strcmp(slash, "/.") == 0 ||
			    strcmp(slash, "/..") == 0)
				error = EINVAL;
			break;

		case ZPOOL_PROP_COMMENT:
			if ((error = nvpair_value_string(elem, &strval)) != 0)
				break;
			for (check = strval; *check != '\0'; check++) {
				/*
				 * The kernel doesn't have an easy isprint()
				 * check.  For this kernel check, we merely
				 * check ASCII apart from DEL.  Fix this if
				 * there is an easy-to-use kernel isprint().
				 */
				if (*check >= 0x7f) {
					error = EINVAL;
					break;
				}
				check++;
			}
			if (strlen(strval) > ZPROP_MAX_COMMENT)
				error = E2BIG;
			break;

		case ZPOOL_PROP_DEDUPDITTO:
			if (spa_version(spa) < SPA_VERSION_DEDUP)
				error = ENOTSUP;
			else
				error = nvpair_value_uint64(elem, &intval);
			if (error == 0 &&
			    intval != 0 && intval < ZIO_DEDUPDITTO_MIN)
				error = EINVAL;
			break;
		}

		if (error)
			break;
	}

	if (!error && reset_bootfs) {
		error = nvlist_remove(props,
		    zpool_prop_to_name(ZPOOL_PROP_BOOTFS), DATA_TYPE_STRING);

		if (!error) {
			error = nvlist_add_uint64(props,
			    zpool_prop_to_name(ZPOOL_PROP_BOOTFS), objnum);
		}
	}

	return (error);
}

void
spa_configfile_set(spa_t *spa, nvlist_t *nvp, boolean_t need_sync)
{
	char *cachefile;
	spa_config_dirent_t *dp;

	if (nvlist_lookup_string(nvp, zpool_prop_to_name(ZPOOL_PROP_CACHEFILE),
	    &cachefile) != 0)
		return;

	dp = kmem_alloc(sizeof (spa_config_dirent_t),
	    KM_SLEEP);

	if (cachefile[0] == '\0')
		dp->scd_path = spa_strdup(spa_config_path);
	else if (strcmp(cachefile, "none") == 0)
		dp->scd_path = NULL;
	else
		dp->scd_path = spa_strdup(cachefile);

	list_insert_head(&spa->spa_config_list, dp);
	if (need_sync)
		spa_async_request(spa, SPA_ASYNC_CONFIG_UPDATE);
}

int
spa_prop_set(spa_t *spa, nvlist_t *nvp)
{
	int error;
	nvpair_t *elem = NULL;
	boolean_t need_sync = B_FALSE;

	if ((error = spa_prop_validate(spa, nvp)) != 0)
		return (error);

	while ((elem = nvlist_next_nvpair(nvp, elem)) != NULL) {
		zpool_prop_t prop = zpool_name_to_prop(nvpair_name(elem));

		if (prop == ZPOOL_PROP_CACHEFILE ||
		    prop == ZPOOL_PROP_ALTROOT ||
		    prop == ZPOOL_PROP_READONLY)
			continue;

		if (prop == ZPOOL_PROP_VERSION || prop == ZPROP_INVAL) {
			uint64_t ver;

			if (prop == ZPOOL_PROP_VERSION) {
				VERIFY(nvpair_value_uint64(elem, &ver) == 0);
			} else {
				ASSERT(zpool_prop_feature(nvpair_name(elem)));
				ver = SPA_VERSION_FEATURES;
				need_sync = B_TRUE;
			}

			/* Save time if the version is already set. */
			if (ver == spa_version(spa))
				continue;

			/*
			 * In addition to the pool directory object, we might
			 * create the pool properties object, the features for
			 * read object, the features for write object, or the
			 * feature descriptions object.
			 */
			error = dsl_sync_task_do(spa_get_dsl(spa), NULL,
			    spa_sync_version, spa, &ver, 6);
			if (error)
				return (error);
			continue;
		}

		need_sync = B_TRUE;
		break;
	}

	if (need_sync) {
		return (dsl_sync_task_do(spa_get_dsl(spa), NULL, spa_sync_props,
		    spa, nvp, 6));
	}

	return (0);
}

/*
 * If the bootfs property value is dsobj, clear it.
 */
void
spa_prop_clear_bootfs(spa_t *spa, uint64_t dsobj, dmu_tx_t *tx)
{
	if (spa->spa_bootfs == dsobj && spa->spa_pool_props_object != 0) {
		VERIFY(zap_remove(spa->spa_meta_objset,
		    spa->spa_pool_props_object,
		    zpool_prop_to_name(ZPOOL_PROP_BOOTFS), tx) == 0);
		spa->spa_bootfs = 0;
	}
}

/*ARGSUSED*/
static int
spa_change_guid_check(void *arg1, void *arg2, dmu_tx_t *tx)
{
	spa_t *spa = arg1;
	uint64_t *newguid = arg2;
	vdev_t *rvd = spa->spa_root_vdev;
	uint64_t vdev_state;

	spa_config_enter(spa, SCL_STATE, FTAG, RW_READER);
	vdev_state = rvd->vdev_state;
	spa_config_exit(spa, SCL_STATE, FTAG);

	if (vdev_state != VDEV_STATE_HEALTHY)
		return (ENXIO);

	ASSERT3U(spa_guid(spa), !=, *newguid);

	return (0);
}

static void
spa_change_guid_sync(void *arg1, void *arg2, dmu_tx_t *tx)
{
	spa_t *spa = arg1;
	uint64_t *newguid = arg2;
	uint64_t oldguid;
	vdev_t *rvd = spa->spa_root_vdev;

	oldguid = spa_guid(spa);

	spa_config_enter(spa, SCL_STATE, FTAG, RW_READER);
	rvd->vdev_guid = *newguid;
	rvd->vdev_guid_sum += (*newguid - oldguid);
	vdev_config_dirty(rvd);
	spa_config_exit(spa, SCL_STATE, FTAG);

#ifdef __FreeBSD__
	/*
	 * TODO: until recent illumos logging changes are merged
	 *       log reguid as pool property change
	 */
	spa_history_log_internal(LOG_POOL_PROPSET, spa, tx,
	    "guid change old=%llu new=%llu", oldguid, *newguid);
#else
	spa_history_log_internal(spa, "guid change", tx, "old=%lld new=%lld",
	    oldguid, *newguid);
#endif
}

/*
 * Change the GUID for the pool.  This is done so that we can later
 * re-import a pool built from a clone of our own vdevs.  We will modify
 * the root vdev's guid, our own pool guid, and then mark all of our
 * vdevs dirty.  Note that we must make sure that all our vdevs are
 * online when we do this, or else any vdevs that weren't present
 * would be orphaned from our pool.  We are also going to issue a
 * sysevent to update any watchers.
 */
int
spa_change_guid(spa_t *spa)
{
	int error;
	uint64_t guid;

	mutex_enter(&spa_namespace_lock);
	guid = spa_generate_guid(NULL);

	error = dsl_sync_task_do(spa_get_dsl(spa), spa_change_guid_check,
	    spa_change_guid_sync, spa, &guid, 5);

	if (error == 0) {
		spa_config_sync(spa, B_FALSE, B_TRUE);
		spa_event_notify(spa, NULL, ESC_ZFS_POOL_REGUID);
	}

	mutex_exit(&spa_namespace_lock);

	return (error);
}

/*
 * ==========================================================================
 * SPA state manipulation (open/create/destroy/import/export)
 * ==========================================================================
 */

static int
spa_error_entry_compare(const void *a, const void *b)
{
	spa_error_entry_t *sa = (spa_error_entry_t *)a;
	spa_error_entry_t *sb = (spa_error_entry_t *)b;
	int ret;

	ret = bcmp(&sa->se_bookmark, &sb->se_bookmark,
	    sizeof (zbookmark_t));

	if (ret < 0)
		return (-1);
	else if (ret > 0)
		return (1);
	else
		return (0);
}

/*
 * Utility function which retrieves copies of the current logs and
 * re-initializes them in the process.
 */
void
spa_get_errlists(spa_t *spa, avl_tree_t *last, avl_tree_t *scrub)
{
	ASSERT(MUTEX_HELD(&spa->spa_errlist_lock));

	bcopy(&spa->spa_errlist_last, last, sizeof (avl_tree_t));
	bcopy(&spa->spa_errlist_scrub, scrub, sizeof (avl_tree_t));

	avl_create(&spa->spa_errlist_scrub,
	    spa_error_entry_compare, sizeof (spa_error_entry_t),
	    offsetof(spa_error_entry_t, se_avl));
	avl_create(&spa->spa_errlist_last,
	    spa_error_entry_compare, sizeof (spa_error_entry_t),
	    offsetof(spa_error_entry_t, se_avl));
}

static taskq_t *
spa_taskq_create(spa_t *spa, const char *name, enum zti_modes mode,
    uint_t value)
{
	uint_t flags = TASKQ_PREPOPULATE;
	boolean_t batch = B_FALSE;

	switch (mode) {
	case zti_mode_null:
		return (NULL);		/* no taskq needed */

	case zti_mode_fixed:
		ASSERT3U(value, >=, 1);
		value = MAX(value, 1);
		break;

	case zti_mode_batch:
		batch = B_TRUE;
		flags |= TASKQ_THREADS_CPU_PCT;
		value = zio_taskq_batch_pct;
		break;

	case zti_mode_online_percent:
		flags |= TASKQ_THREADS_CPU_PCT;
		break;

	default:
		panic("unrecognized mode for %s taskq (%u:%u) in "
		    "spa_activate()",
		    name, mode, value);
		break;
	}

#ifdef SYSDC
	if (zio_taskq_sysdc && spa->spa_proc != &p0) {
		if (batch)
			flags |= TASKQ_DC_BATCH;

		return (taskq_create_sysdc(name, value, 50, INT_MAX,
		    spa->spa_proc, zio_taskq_basedc, flags));
	}
#endif
	return (taskq_create_proc(name, value, maxclsyspri, 50, INT_MAX,
	    spa->spa_proc, flags));
}

static void
spa_create_zio_taskqs(spa_t *spa)
{
	for (int t = 0; t < ZIO_TYPES; t++) {
		for (int q = 0; q < ZIO_TASKQ_TYPES; q++) {
			const zio_taskq_info_t *ztip = &zio_taskqs[t][q];
			enum zti_modes mode = ztip->zti_mode;
			uint_t value = ztip->zti_value;
			char name[32];

			(void) snprintf(name, sizeof (name),
			    "%s_%s", zio_type_name[t], zio_taskq_types[q]);

			spa->spa_zio_taskq[t][q] =
			    spa_taskq_create(spa, name, mode, value);
		}
	}
}

#ifdef _KERNEL
#ifdef SPA_PROCESS
static void
spa_thread(void *arg)
{
	callb_cpr_t cprinfo;

	spa_t *spa = arg;
	user_t *pu = PTOU(curproc);

	CALLB_CPR_INIT(&cprinfo, &spa->spa_proc_lock, callb_generic_cpr,
	    spa->spa_name);

	ASSERT(curproc != &p0);
	(void) snprintf(pu->u_psargs, sizeof (pu->u_psargs),
	    "zpool-%s", spa->spa_name);
	(void) strlcpy(pu->u_comm, pu->u_psargs, sizeof (pu->u_comm));

#ifdef PSRSET_BIND
	/* bind this thread to the requested psrset */
	if (zio_taskq_psrset_bind != PS_NONE) {
		pool_lock();
		mutex_enter(&cpu_lock);
		mutex_enter(&pidlock);
		mutex_enter(&curproc->p_lock);

		if (cpupart_bind_thread(curthread, zio_taskq_psrset_bind,
		    0, NULL, NULL) == 0)  {
			curthread->t_bind_pset = zio_taskq_psrset_bind;
		} else {
			cmn_err(CE_WARN,
			    "Couldn't bind process for zfs pool \"%s\" to "
			    "pset %d\n", spa->spa_name, zio_taskq_psrset_bind);
		}

		mutex_exit(&curproc->p_lock);
		mutex_exit(&pidlock);
		mutex_exit(&cpu_lock);
		pool_unlock();
	}
#endif

#ifdef SYSDC
	if (zio_taskq_sysdc) {
		sysdc_thread_enter(curthread, 100, 0);
	}
#endif

	spa->spa_proc = curproc;
	spa->spa_did = curthread->t_did;

	spa_create_zio_taskqs(spa);

	mutex_enter(&spa->spa_proc_lock);
	ASSERT(spa->spa_proc_state == SPA_PROC_CREATED);

	spa->spa_proc_state = SPA_PROC_ACTIVE;
	cv_broadcast(&spa->spa_proc_cv);

	CALLB_CPR_SAFE_BEGIN(&cprinfo);
	while (spa->spa_proc_state == SPA_PROC_ACTIVE)
		cv_wait(&spa->spa_proc_cv, &spa->spa_proc_lock);
	CALLB_CPR_SAFE_END(&cprinfo, &spa->spa_proc_lock);

	ASSERT(spa->spa_proc_state == SPA_PROC_DEACTIVATE);
	spa->spa_proc_state = SPA_PROC_GONE;
	spa->spa_proc = &p0;
	cv_broadcast(&spa->spa_proc_cv);
	CALLB_CPR_EXIT(&cprinfo);	/* drops spa_proc_lock */

	mutex_enter(&curproc->p_lock);
	lwp_exit();
}
#endif	/* SPA_PROCESS */
#endif

/*
 * Activate an uninitialized pool.
 */
static void
spa_activate(spa_t *spa, int mode)
{
	ASSERT(spa->spa_state == POOL_STATE_UNINITIALIZED);

	spa->spa_state = POOL_STATE_ACTIVE;
	spa->spa_mode = mode;

	spa->spa_normal_class = metaslab_class_create(spa, zfs_metaslab_ops);
	spa->spa_log_class = metaslab_class_create(spa, zfs_metaslab_ops);

	/* Try to create a covering process */
	mutex_enter(&spa->spa_proc_lock);
	ASSERT(spa->spa_proc_state == SPA_PROC_NONE);
	ASSERT(spa->spa_proc == &p0);
	spa->spa_did = 0;

#ifdef SPA_PROCESS
	/* Only create a process if we're going to be around a while. */
	if (spa_create_process && strcmp(spa->spa_name, TRYIMPORT_NAME) != 0) {
		if (newproc(spa_thread, (caddr_t)spa, syscid, maxclsyspri,
		    NULL, 0) == 0) {
			spa->spa_proc_state = SPA_PROC_CREATED;
			while (spa->spa_proc_state == SPA_PROC_CREATED) {
				cv_wait(&spa->spa_proc_cv,
				    &spa->spa_proc_lock);
			}
			ASSERT(spa->spa_proc_state == SPA_PROC_ACTIVE);
			ASSERT(spa->spa_proc != &p0);
			ASSERT(spa->spa_did != 0);
		} else {
#ifdef _KERNEL
			cmn_err(CE_WARN,
			    "Couldn't create process for zfs pool \"%s\"\n",
			    spa->spa_name);
#endif
		}
	}
#endif	/* SPA_PROCESS */
	mutex_exit(&spa->spa_proc_lock);

	/* If we didn't create a process, we need to create our taskqs. */
	ASSERT(spa->spa_proc == &p0);
	if (spa->spa_proc == &p0) {
		spa_create_zio_taskqs(spa);
	}

	list_create(&spa->spa_config_dirty_list, sizeof (vdev_t),
	    offsetof(vdev_t, vdev_config_dirty_node));
	list_create(&spa->spa_state_dirty_list, sizeof (vdev_t),
	    offsetof(vdev_t, vdev_state_dirty_node));

	txg_list_create(&spa->spa_vdev_txg_list,
	    offsetof(struct vdev, vdev_txg_node));

	avl_create(&spa->spa_errlist_scrub,
	    spa_error_entry_compare, sizeof (spa_error_entry_t),
	    offsetof(spa_error_entry_t, se_avl));
	avl_create(&spa->spa_errlist_last,
	    spa_error_entry_compare, sizeof (spa_error_entry_t),
	    offsetof(spa_error_entry_t, se_avl));
}

/*
 * Opposite of spa_activate().
 */
static void
spa_deactivate(spa_t *spa)
{
	ASSERT(spa->spa_sync_on == B_FALSE);
	ASSERT(spa->spa_dsl_pool == NULL);
	ASSERT(spa->spa_root_vdev == NULL);
	ASSERT(spa->spa_async_zio_root == NULL);
	ASSERT(spa->spa_state != POOL_STATE_UNINITIALIZED);

	txg_list_destroy(&spa->spa_vdev_txg_list);

	list_destroy(&spa->spa_config_dirty_list);
	list_destroy(&spa->spa_state_dirty_list);

	for (int t = 0; t < ZIO_TYPES; t++) {
		for (int q = 0; q < ZIO_TASKQ_TYPES; q++) {
			if (spa->spa_zio_taskq[t][q] != NULL)
				taskq_destroy(spa->spa_zio_taskq[t][q]);
			spa->spa_zio_taskq[t][q] = NULL;
		}
	}

	metaslab_class_destroy(spa->spa_normal_class);
	spa->spa_normal_class = NULL;

	metaslab_class_destroy(spa->spa_log_class);
	spa->spa_log_class = NULL;

	/*
	 * If this was part of an import or the open otherwise failed, we may
	 * still have errors left in the queues.  Empty them just in case.
	 */
	spa_errlog_drain(spa);

	avl_destroy(&spa->spa_errlist_scrub);
	avl_destroy(&spa->spa_errlist_last);

	spa->spa_state = POOL_STATE_UNINITIALIZED;

	mutex_enter(&spa->spa_proc_lock);
	if (spa->spa_proc_state != SPA_PROC_NONE) {
		ASSERT(spa->spa_proc_state == SPA_PROC_ACTIVE);
		spa->spa_proc_state = SPA_PROC_DEACTIVATE;
		cv_broadcast(&spa->spa_proc_cv);
		while (spa->spa_proc_state == SPA_PROC_DEACTIVATE) {
			ASSERT(spa->spa_proc != &p0);
			cv_wait(&spa->spa_proc_cv, &spa->spa_proc_lock);
		}
		ASSERT(spa->spa_proc_state == SPA_PROC_GONE);
		spa->spa_proc_state = SPA_PROC_NONE;
	}
	ASSERT(spa->spa_proc == &p0);
	mutex_exit(&spa->spa_proc_lock);

#ifdef SPA_PROCESS
	/*
	 * We want to make sure spa_thread() has actually exited the ZFS
	 * module, so that the module can't be unloaded out from underneath
	 * it.
	 */
	if (spa->spa_did != 0) {
		thread_join(spa->spa_did);
		spa->spa_did = 0;
	}
#endif	/* SPA_PROCESS */
}

/*
 * Verify a pool configuration, and construct the vdev tree appropriately.  This
 * will create all the necessary vdevs in the appropriate layout, with each vdev
 * in the CLOSED state.  This will prep the pool before open/creation/import.
 * All vdev validation is done by the vdev_alloc() routine.
 */
static int
spa_config_parse(spa_t *spa, vdev_t **vdp, nvlist_t *nv, vdev_t *parent,
    uint_t id, int atype)
{
	nvlist_t **child;
	uint_t children;
	int error;

	if ((error = vdev_alloc(spa, vdp, nv, parent, id, atype)) != 0)
		return (error);

	if ((*vdp)->vdev_ops->vdev_op_leaf)
		return (0);

	error = nvlist_lookup_nvlist_array(nv, ZPOOL_CONFIG_CHILDREN,
	    &child, &children);

	if (error == ENOENT)
		return (0);

	if (error) {
		vdev_free(*vdp);
		*vdp = NULL;
		return (EINVAL);
	}

	for (int c = 0; c < children; c++) {
		vdev_t *vd;
		if ((error = spa_config_parse(spa, &vd, child[c], *vdp, c,
		    atype)) != 0) {
			vdev_free(*vdp);
			*vdp = NULL;
			return (error);
		}
	}

	ASSERT(*vdp != NULL);

	return (0);
}

/*
 * Opposite of spa_load().
 */
static void
spa_unload(spa_t *spa)
{
	int i;

	ASSERT(MUTEX_HELD(&spa_namespace_lock));

	/*
	 * Stop async tasks.
	 */
	spa_async_suspend(spa);

	/*
	 * Stop syncing.
	 */
	if (spa->spa_sync_on) {
		txg_sync_stop(spa->spa_dsl_pool);
		spa->spa_sync_on = B_FALSE;
	}

	/*
	 * Wait for any outstanding async I/O to complete.
	 */
	if (spa->spa_async_zio_root != NULL) {
		(void) zio_wait(spa->spa_async_zio_root);
		spa->spa_async_zio_root = NULL;
	}

	bpobj_close(&spa->spa_deferred_bpobj);

	/*
	 * Close the dsl pool.
	 */
	if (spa->spa_dsl_pool) {
		dsl_pool_close(spa->spa_dsl_pool);
		spa->spa_dsl_pool = NULL;
		spa->spa_meta_objset = NULL;
	}

	ddt_unload(spa);

	spa_config_enter(spa, SCL_ALL, FTAG, RW_WRITER);

	/*
	 * Drop and purge level 2 cache
	 */
	spa_l2cache_drop(spa);

	/*
	 * Close all vdevs.
	 */
	if (spa->spa_root_vdev)
		vdev_free(spa->spa_root_vdev);
	ASSERT(spa->spa_root_vdev == NULL);

	for (i = 0; i < spa->spa_spares.sav_count; i++)
		vdev_free(spa->spa_spares.sav_vdevs[i]);
	if (spa->spa_spares.sav_vdevs) {
		kmem_free(spa->spa_spares.sav_vdevs,
		    spa->spa_spares.sav_count * sizeof (void *));
		spa->spa_spares.sav_vdevs = NULL;
	}
	if (spa->spa_spares.sav_config) {
		nvlist_free(spa->spa_spares.sav_config);
		spa->spa_spares.sav_config = NULL;
	}
	spa->spa_spares.sav_count = 0;

	for (i = 0; i < spa->spa_l2cache.sav_count; i++) {
		vdev_clear_stats(spa->spa_l2cache.sav_vdevs[i]);
		vdev_free(spa->spa_l2cache.sav_vdevs[i]);
	}
	if (spa->spa_l2cache.sav_vdevs) {
		kmem_free(spa->spa_l2cache.sav_vdevs,
		    spa->spa_l2cache.sav_count * sizeof (void *));
		spa->spa_l2cache.sav_vdevs = NULL;
	}
	if (spa->spa_l2cache.sav_config) {
		nvlist_free(spa->spa_l2cache.sav_config);
		spa->spa_l2cache.sav_config = NULL;
	}
	spa->spa_l2cache.sav_count = 0;

	spa->spa_async_suspended = 0;

	if (spa->spa_comment != NULL) {
		spa_strfree(spa->spa_comment);
		spa->spa_comment = NULL;
	}

	spa_config_exit(spa, SCL_ALL, FTAG);
}

/*
 * Load (or re-load) the current list of vdevs describing the active spares for
 * this pool.  When this is called, we have some form of basic information in
 * 'spa_spares.sav_config'.  We parse this into vdevs, try to open them, and
 * then re-generate a more complete list including status information.
 */
static void
spa_load_spares(spa_t *spa)
{
	nvlist_t **spares;
	uint_t nspares;
	int i;
	vdev_t *vd, *tvd;

	ASSERT(spa_config_held(spa, SCL_ALL, RW_WRITER) == SCL_ALL);

	/*
	 * First, close and free any existing spare vdevs.
	 */
	for (i = 0; i < spa->spa_spares.sav_count; i++) {
		vd = spa->spa_spares.sav_vdevs[i];

		/* Undo the call to spa_activate() below */
		if ((tvd = spa_lookup_by_guid(spa, vd->vdev_guid,
		    B_FALSE)) != NULL && tvd->vdev_isspare)
			spa_spare_remove(tvd);
		vdev_close(vd);
		vdev_free(vd);
	}

	if (spa->spa_spares.sav_vdevs)
		kmem_free(spa->spa_spares.sav_vdevs,
		    spa->spa_spares.sav_count * sizeof (void *));

	if (spa->spa_spares.sav_config == NULL)
		nspares = 0;
	else
		VERIFY(nvlist_lookup_nvlist_array(spa->spa_spares.sav_config,
		    ZPOOL_CONFIG_SPARES, &spares, &nspares) == 0);

	spa->spa_spares.sav_count = (int)nspares;
	spa->spa_spares.sav_vdevs = NULL;

	if (nspares == 0)
		return;

	/*
	 * Construct the array of vdevs, opening them to get status in the
	 * process.   For each spare, there is potentially two different vdev_t
	 * structures associated with it: one in the list of spares (used only
	 * for basic validation purposes) and one in the active vdev
	 * configuration (if it's spared in).  During this phase we open and
	 * validate each vdev on the spare list.  If the vdev also exists in the
	 * active configuration, then we also mark this vdev as an active spare.
	 */
	spa->spa_spares.sav_vdevs = kmem_alloc(nspares * sizeof (void *),
	    KM_SLEEP);
	for (i = 0; i < spa->spa_spares.sav_count; i++) {
		VERIFY(spa_config_parse(spa, &vd, spares[i], NULL, 0,
		    VDEV_ALLOC_SPARE) == 0);
		ASSERT(vd != NULL);

		spa->spa_spares.sav_vdevs[i] = vd;

		if ((tvd = spa_lookup_by_guid(spa, vd->vdev_guid,
		    B_FALSE)) != NULL) {
			if (!tvd->vdev_isspare)
				spa_spare_add(tvd);

			/*
			 * We only mark the spare active if we were successfully
			 * able to load the vdev.  Otherwise, importing a pool
			 * with a bad active spare would result in strange
			 * behavior, because multiple pool would think the spare
			 * is actively in use.
			 *
			 * There is a vulnerability here to an equally bizarre
			 * circumstance, where a dead active spare is later
			 * brought back to life (onlined or otherwise).  Given
			 * the rarity of this scenario, and the extra complexity
			 * it adds, we ignore the possibility.
			 */
			if (!vdev_is_dead(tvd))
				spa_spare_activate(tvd);
		}

		vd->vdev_top = vd;
		vd->vdev_aux = &spa->spa_spares;

		if (vdev_open(vd) != 0)
			continue;

		if (vdev_validate_aux(vd) == 0)
			spa_spare_add(vd);
	}

	/*
	 * Recompute the stashed list of spares, with status information
	 * this time.
	 */
	VERIFY(nvlist_remove(spa->spa_spares.sav_config, ZPOOL_CONFIG_SPARES,
	    DATA_TYPE_NVLIST_ARRAY) == 0);

	spares = kmem_alloc(spa->spa_spares.sav_count * sizeof (void *),
	    KM_SLEEP);
	for (i = 0; i < spa->spa_spares.sav_count; i++)
		spares[i] = vdev_config_generate(spa,
		    spa->spa_spares.sav_vdevs[i], B_TRUE, VDEV_CONFIG_SPARE);
	VERIFY(nvlist_add_nvlist_array(spa->spa_spares.sav_config,
	    ZPOOL_CONFIG_SPARES, spares, spa->spa_spares.sav_count) == 0);
	for (i = 0; i < spa->spa_spares.sav_count; i++)
		nvlist_free(spares[i]);
	kmem_free(spares, spa->spa_spares.sav_count * sizeof (void *));
}

/*
 * Load (or re-load) the current list of vdevs describing the active l2cache for
 * this pool.  When this is called, we have some form of basic information in
 * 'spa_l2cache.sav_config'.  We parse this into vdevs, try to open them, and
 * then re-generate a more complete list including status information.
 * Devices which are already active have their details maintained, and are
 * not re-opened.
 */
static void
spa_load_l2cache(spa_t *spa)
{
	nvlist_t **l2cache;
	uint_t nl2cache;
	int i, j, oldnvdevs;
	uint64_t guid;
	vdev_t *vd, **oldvdevs, **newvdevs;
	spa_aux_vdev_t *sav = &spa->spa_l2cache;

	ASSERT(spa_config_held(spa, SCL_ALL, RW_WRITER) == SCL_ALL);

	if (sav->sav_config != NULL) {
		VERIFY(nvlist_lookup_nvlist_array(sav->sav_config,
		    ZPOOL_CONFIG_L2CACHE, &l2cache, &nl2cache) == 0);
		newvdevs = kmem_alloc(nl2cache * sizeof (void *), KM_SLEEP);
	} else {
		nl2cache = 0;
	}

	oldvdevs = sav->sav_vdevs;
	oldnvdevs = sav->sav_count;
	sav->sav_vdevs = NULL;
	sav->sav_count = 0;

	/*
	 * Process new nvlist of vdevs.
	 */
	for (i = 0; i < nl2cache; i++) {
		VERIFY(nvlist_lookup_uint64(l2cache[i], ZPOOL_CONFIG_GUID,
		    &guid) == 0);

		newvdevs[i] = NULL;
		for (j = 0; j < oldnvdevs; j++) {
			vd = oldvdevs[j];
			if (vd != NULL && guid == vd->vdev_guid) {
				/*
				 * Retain previous vdev for add/remove ops.
				 */
				newvdevs[i] = vd;
				oldvdevs[j] = NULL;
				break;
			}
		}

		if (newvdevs[i] == NULL) {
			/*
			 * Create new vdev
			 */
			VERIFY(spa_config_parse(spa, &vd, l2cache[i], NULL, 0,
			    VDEV_ALLOC_L2CACHE) == 0);
			ASSERT(vd != NULL);
			newvdevs[i] = vd;

			/*
			 * Commit this vdev as an l2cache device,
			 * even if it fails to open.
			 */
			spa_l2cache_add(vd);

			vd->vdev_top = vd;
			vd->vdev_aux = sav;

			spa_l2cache_activate(vd);

			if (vdev_open(vd) != 0)
				continue;

			(void) vdev_validate_aux(vd);

			if (!vdev_is_dead(vd))
				l2arc_add_vdev(spa, vd);
		}
	}

	/*
	 * Purge vdevs that were dropped
	 */
	for (i = 0; i < oldnvdevs; i++) {
		uint64_t pool;

		vd = oldvdevs[i];
		if (vd != NULL) {
			ASSERT(vd->vdev_isl2cache);

			if (spa_l2cache_exists(vd->vdev_guid, &pool) &&
			    pool != 0ULL && l2arc_vdev_present(vd))
				l2arc_remove_vdev(vd);
			vdev_clear_stats(vd);
			vdev_free(vd);
		}
	}

	if (oldvdevs)
		kmem_free(oldvdevs, oldnvdevs * sizeof (void *));

	if (sav->sav_config == NULL)
		goto out;

	sav->sav_vdevs = newvdevs;
	sav->sav_count = (int)nl2cache;

	/*
	 * Recompute the stashed list of l2cache devices, with status
	 * information this time.
	 */
	VERIFY(nvlist_remove(sav->sav_config, ZPOOL_CONFIG_L2CACHE,
	    DATA_TYPE_NVLIST_ARRAY) == 0);

	l2cache = kmem_alloc(sav->sav_count * sizeof (void *), KM_SLEEP);
	for (i = 0; i < sav->sav_count; i++)
		l2cache[i] = vdev_config_generate(spa,
		    sav->sav_vdevs[i], B_TRUE, VDEV_CONFIG_L2CACHE);
	VERIFY(nvlist_add_nvlist_array(sav->sav_config,
	    ZPOOL_CONFIG_L2CACHE, l2cache, sav->sav_count) == 0);
out:
	for (i = 0; i < sav->sav_count; i++)
		nvlist_free(l2cache[i]);
	if (sav->sav_count)
		kmem_free(l2cache, sav->sav_count * sizeof (void *));
}

static int
load_nvlist(spa_t *spa, uint64_t obj, nvlist_t **value)
{
	dmu_buf_t *db;
	char *packed = NULL;
	size_t nvsize = 0;
	int error;
	*value = NULL;

	VERIFY(0 == dmu_bonus_hold(spa->spa_meta_objset, obj, FTAG, &db));
	nvsize = *(uint64_t *)db->db_data;
	dmu_buf_rele(db, FTAG);

	packed = kmem_alloc(nvsize, KM_SLEEP);
	error = dmu_read(spa->spa_meta_objset, obj, 0, nvsize, packed,
	    DMU_READ_PREFETCH);
	if (error == 0)
		error = nvlist_unpack(packed, nvsize, value, 0);
	kmem_free(packed, nvsize);

	return (error);
}

/*
 * Checks to see if the given vdev could not be opened, in which case we post a
 * sysevent to notify the autoreplace code that the device has been removed.
 */
static void
spa_check_removed(vdev_t *vd)
{
	for (int c = 0; c < vd->vdev_children; c++)
		spa_check_removed(vd->vdev_child[c]);

	if (vd->vdev_ops->vdev_op_leaf && vdev_is_dead(vd)) {
		zfs_post_autoreplace(vd->vdev_spa, vd);
		spa_event_notify(vd->vdev_spa, vd, ESC_ZFS_VDEV_CHECK);
	}
}

/*
 * Validate the current config against the MOS config
 */
static boolean_t
spa_config_valid(spa_t *spa, nvlist_t *config)
{
	vdev_t *mrvd, *rvd = spa->spa_root_vdev;
	nvlist_t *nv;

	VERIFY(nvlist_lookup_nvlist(config, ZPOOL_CONFIG_VDEV_TREE, &nv) == 0);

	spa_config_enter(spa, SCL_ALL, FTAG, RW_WRITER);
	VERIFY(spa_config_parse(spa, &mrvd, nv, NULL, 0, VDEV_ALLOC_LOAD) == 0);

	ASSERT3U(rvd->vdev_children, ==, mrvd->vdev_children);

	/*
	 * If we're doing a normal import, then build up any additional
	 * diagnostic information about missing devices in this config.
	 * We'll pass this up to the user for further processing.
	 */
	if (!(spa->spa_import_flags & ZFS_IMPORT_MISSING_LOG)) {
		nvlist_t **child, *nv;
		uint64_t idx = 0;

		child = kmem_alloc(rvd->vdev_children * sizeof (nvlist_t **),
		    KM_SLEEP);
		VERIFY(nvlist_alloc(&nv, NV_UNIQUE_NAME, KM_SLEEP) == 0);

		for (int c = 0; c < rvd->vdev_children; c++) {
			vdev_t *tvd = rvd->vdev_child[c];
			vdev_t *mtvd  = mrvd->vdev_child[c];

			if (tvd->vdev_ops == &vdev_missing_ops &&
			    mtvd->vdev_ops != &vdev_missing_ops &&
			    mtvd->vdev_islog)
				child[idx++] = vdev_config_generate(spa, mtvd,
				    B_FALSE, 0);
		}

		if (idx) {
			VERIFY(nvlist_add_nvlist_array(nv,
			    ZPOOL_CONFIG_CHILDREN, child, idx) == 0);
			VERIFY(nvlist_add_nvlist(spa->spa_load_info,
			    ZPOOL_CONFIG_MISSING_DEVICES, nv) == 0);

			for (int i = 0; i < idx; i++)
				nvlist_free(child[i]);
		}
		nvlist_free(nv);
		kmem_free(child, rvd->vdev_children * sizeof (char **));
	}

	/*
	 * Compare the root vdev tree with the information we have
	 * from the MOS config (mrvd). Check each top-level vdev
	 * with the corresponding MOS config top-level (mtvd).
	 */
	for (int c = 0; c < rvd->vdev_children; c++) {
		vdev_t *tvd = rvd->vdev_child[c];
		vdev_t *mtvd  = mrvd->vdev_child[c];

		/*
		 * Resolve any "missing" vdevs in the current configuration.
		 * If we find that the MOS config has more accurate information
		 * about the top-level vdev then use that vdev instead.
		 */
		if (tvd->vdev_ops == &vdev_missing_ops &&
		    mtvd->vdev_ops != &vdev_missing_ops) {

			if (!(spa->spa_import_flags & ZFS_IMPORT_MISSING_LOG))
				continue;

			/*
			 * Device specific actions.
			 */
			if (mtvd->vdev_islog) {
				spa_set_log_state(spa, SPA_LOG_CLEAR);
			} else {
				/*
				 * XXX - once we have 'readonly' pool
				 * support we should be able to handle
				 * missing data devices by transitioning
				 * the pool to readonly.
				 */
				continue;
			}

			/*
			 * Swap the missing vdev with the data we were
			 * able to obtain from the MOS config.
			 */
			vdev_remove_child(rvd, tvd);
			vdev_remove_child(mrvd, mtvd);

			vdev_add_child(rvd, mtvd);
			vdev_add_child(mrvd, tvd);

			spa_config_exit(spa, SCL_ALL, FTAG);
			vdev_load(mtvd);
			spa_config_enter(spa, SCL_ALL, FTAG, RW_WRITER);

			vdev_reopen(rvd);
		} else if (mtvd->vdev_islog) {
			/*
			 * Load the slog device's state from the MOS config
			 * since it's possible that the label does not
			 * contain the most up-to-date information.
			 */
			vdev_load_log_state(tvd, mtvd);
			vdev_reopen(tvd);
		}
	}
	vdev_free(mrvd);
	spa_config_exit(spa, SCL_ALL, FTAG);

	/*
	 * Ensure we were able to validate the config.
	 */
	return (rvd->vdev_guid_sum == spa->spa_uberblock.ub_guid_sum);
}

/*
 * Check for missing log devices
 */
static int
spa_check_logs(spa_t *spa)
{
	switch (spa->spa_log_state) {
	case SPA_LOG_MISSING:
		/* need to recheck in case slog has been restored */
	case SPA_LOG_UNKNOWN:
		if (dmu_objset_find(spa->spa_name, zil_check_log_chain, NULL,
		    DS_FIND_CHILDREN)) {
			spa_set_log_state(spa, SPA_LOG_MISSING);
			return (1);
		}
		break;
	}
	return (0);
}

static boolean_t
spa_passivate_log(spa_t *spa)
{
	vdev_t *rvd = spa->spa_root_vdev;
	boolean_t slog_found = B_FALSE;

	ASSERT(spa_config_held(spa, SCL_ALLOC, RW_WRITER));

	if (!spa_has_slogs(spa))
		return (B_FALSE);

	for (int c = 0; c < rvd->vdev_children; c++) {
		vdev_t *tvd = rvd->vdev_child[c];
		metaslab_group_t *mg = tvd->vdev_mg;

		if (tvd->vdev_islog) {
			metaslab_group_passivate(mg);
			slog_found = B_TRUE;
		}
	}

	return (slog_found);
}

static void
spa_activate_log(spa_t *spa)
{
	vdev_t *rvd = spa->spa_root_vdev;

	ASSERT(spa_config_held(spa, SCL_ALLOC, RW_WRITER));

	for (int c = 0; c < rvd->vdev_children; c++) {
		vdev_t *tvd = rvd->vdev_child[c];
		metaslab_group_t *mg = tvd->vdev_mg;

		if (tvd->vdev_islog)
			metaslab_group_activate(mg);
	}
}

int
spa_offline_log(spa_t *spa)
{
	int error = 0;

	if ((error = dmu_objset_find(spa_name(spa), zil_vdev_offline,
	    NULL, DS_FIND_CHILDREN)) == 0) {

		/*
		 * We successfully offlined the log device, sync out the
		 * current txg so that the "stubby" block can be removed
		 * by zil_sync().
		 */
		txg_wait_synced(spa->spa_dsl_pool, 0);
	}
	return (error);
}

static void
spa_aux_check_removed(spa_aux_vdev_t *sav)
{
	int i;

	for (i = 0; i < sav->sav_count; i++)
		spa_check_removed(sav->sav_vdevs[i]);
}

void
spa_claim_notify(zio_t *zio)
{
	spa_t *spa = zio->io_spa;

	if (zio->io_error)
		return;

	mutex_enter(&spa->spa_props_lock);	/* any mutex will do */
	if (spa->spa_claim_max_txg < zio->io_bp->blk_birth)
		spa->spa_claim_max_txg = zio->io_bp->blk_birth;
	mutex_exit(&spa->spa_props_lock);
}

typedef struct spa_load_error {
	uint64_t	sle_meta_count;
	uint64_t	sle_data_count;
} spa_load_error_t;

static void
spa_load_verify_done(zio_t *zio)
{
	blkptr_t *bp = zio->io_bp;
	spa_load_error_t *sle = zio->io_private;
	dmu_object_type_t type = BP_GET_TYPE(bp);
	int error = zio->io_error;

	if (error) {
		if ((BP_GET_LEVEL(bp) != 0 || DMU_OT_IS_METADATA(type)) &&
		    type != DMU_OT_INTENT_LOG)
			atomic_add_64(&sle->sle_meta_count, 1);
		else
			atomic_add_64(&sle->sle_data_count, 1);
	}
	zio_data_buf_free(zio->io_data, zio->io_size);
}

/*ARGSUSED*/
static int
spa_load_verify_cb(spa_t *spa, zilog_t *zilog, const blkptr_t *bp,
    arc_buf_t *pbuf, const zbookmark_t *zb, const dnode_phys_t *dnp, void *arg)
{
	if (bp != NULL) {
		zio_t *rio = arg;
		size_t size = BP_GET_PSIZE(bp);
		void *data = zio_data_buf_alloc(size);

		zio_nowait(zio_read(rio, spa, bp, data, size,
		    spa_load_verify_done, rio->io_private, ZIO_PRIORITY_SCRUB,
		    ZIO_FLAG_SPECULATIVE | ZIO_FLAG_CANFAIL |
		    ZIO_FLAG_SCRUB | ZIO_FLAG_RAW, zb));
	}
	return (0);
}

static int
spa_load_verify(spa_t *spa)
{
	zio_t *rio;
	spa_load_error_t sle = { 0 };
	zpool_rewind_policy_t policy;
	boolean_t verify_ok = B_FALSE;
	int error;

	zpool_get_rewind_policy(spa->spa_config, &policy);

	if (policy.zrp_request & ZPOOL_NEVER_REWIND)
		return (0);

	rio = zio_root(spa, NULL, &sle,
	    ZIO_FLAG_CANFAIL | ZIO_FLAG_SPECULATIVE);

	error = traverse_pool(spa, spa->spa_verify_min_txg,
	    TRAVERSE_PRE | TRAVERSE_PREFETCH, spa_load_verify_cb, rio);

	(void) zio_wait(rio);

	spa->spa_load_meta_errors = sle.sle_meta_count;
	spa->spa_load_data_errors = sle.sle_data_count;

	if (!error && sle.sle_meta_count <= policy.zrp_maxmeta &&
	    sle.sle_data_count <= policy.zrp_maxdata) {
		int64_t loss = 0;

		verify_ok = B_TRUE;
		spa->spa_load_txg = spa->spa_uberblock.ub_txg;
		spa->spa_load_txg_ts = spa->spa_uberblock.ub_timestamp;

		loss = spa->spa_last_ubsync_txg_ts - spa->spa_load_txg_ts;
		VERIFY(nvlist_add_uint64(spa->spa_load_info,
		    ZPOOL_CONFIG_LOAD_TIME, spa->spa_load_txg_ts) == 0);
		VERIFY(nvlist_add_int64(spa->spa_load_info,
		    ZPOOL_CONFIG_REWIND_TIME, loss) == 0);
		VERIFY(nvlist_add_uint64(spa->spa_load_info,
		    ZPOOL_CONFIG_LOAD_DATA_ERRORS, sle.sle_data_count) == 0);
	} else {
		spa->spa_load_max_txg = spa->spa_uberblock.ub_txg;
	}

	if (error) {
		if (error != ENXIO && error != EIO)
			error = EIO;
		return (error);
	}

	return (verify_ok ? 0 : EIO);
}

/*
 * Find a value in the pool props object.
 */
static void
spa_prop_find(spa_t *spa, zpool_prop_t prop, uint64_t *val)
{
	(void) zap_lookup(spa->spa_meta_objset, spa->spa_pool_props_object,
	    zpool_prop_to_name(prop), sizeof (uint64_t), 1, val);
}

/*
 * Find a value in the pool directory object.
 */
static int
spa_dir_prop(spa_t *spa, const char *name, uint64_t *val)
{
	return (zap_lookup(spa->spa_meta_objset, DMU_POOL_DIRECTORY_OBJECT,
	    name, sizeof (uint64_t), 1, val));
}

static int
spa_vdev_err(vdev_t *vdev, vdev_aux_t aux, int err)
{
	vdev_set_state(vdev, B_TRUE, VDEV_STATE_CANT_OPEN, aux);
	return (err);
}

/*
 * Fix up config after a partly-completed split.  This is done with the
 * ZPOOL_CONFIG_SPLIT nvlist.  Both the splitting pool and the split-off
 * pool have that entry in their config, but only the splitting one contains
 * a list of all the guids of the vdevs that are being split off.
 *
 * This function determines what to do with that list: either rejoin
 * all the disks to the pool, or complete the splitting process.  To attempt
 * the rejoin, each disk that is offlined is marked online again, and
 * we do a reopen() call.  If the vdev label for every disk that was
 * marked online indicates it was successfully split off (VDEV_AUX_SPLIT_POOL)
 * then we call vdev_split() on each disk, and complete the split.
 *
 * Otherwise we leave the config alone, with all the vdevs in place in
 * the original pool.
 */
static void
spa_try_repair(spa_t *spa, nvlist_t *config)
{
	uint_t extracted;
	uint64_t *glist;
	uint_t i, gcount;
	nvlist_t *nvl;
	vdev_t **vd;
	boolean_t attempt_reopen;

	if (nvlist_lookup_nvlist(config, ZPOOL_CONFIG_SPLIT, &nvl) != 0)
		return;

	/* check that the config is complete */
	if (nvlist_lookup_uint64_array(nvl, ZPOOL_CONFIG_SPLIT_LIST,
	    &glist, &gcount) != 0)
		return;

	vd = kmem_zalloc(gcount * sizeof (vdev_t *), KM_SLEEP);

	/* attempt to online all the vdevs & validate */
	attempt_reopen = B_TRUE;
	for (i = 0; i < gcount; i++) {
		if (glist[i] == 0)	/* vdev is hole */
			continue;

		vd[i] = spa_lookup_by_guid(spa, glist[i], B_FALSE);
		if (vd[i] == NULL) {
			/*
			 * Don't bother attempting to reopen the disks;
			 * just do the split.
			 */
			attempt_reopen = B_FALSE;
		} else {
			/* attempt to re-online it */
			vd[i]->vdev_offline = B_FALSE;
		}
	}

	if (attempt_reopen) {
		vdev_reopen(spa->spa_root_vdev);

		/* check each device to see what state it's in */
		for (extracted = 0, i = 0; i < gcount; i++) {
			if (vd[i] != NULL &&
			    vd[i]->vdev_stat.vs_aux != VDEV_AUX_SPLIT_POOL)
				break;
			++extracted;
		}
	}

	/*
	 * If every disk has been moved to the new pool, or if we never
	 * even attempted to look at them, then we split them off for
	 * good.
	 */
	if (!attempt_reopen || gcount == extracted) {
		for (i = 0; i < gcount; i++)
			if (vd[i] != NULL)
				vdev_split(vd[i]);
		vdev_reopen(spa->spa_root_vdev);
	}

	kmem_free(vd, gcount * sizeof (vdev_t *));
}

static int
spa_load(spa_t *spa, spa_load_state_t state, spa_import_type_t type,
    boolean_t mosconfig)
{
	nvlist_t *config = spa->spa_config;
	char *ereport = FM_EREPORT_ZFS_POOL;
	char *comment;
	int error;
	uint64_t pool_guid;
	nvlist_t *nvl;

	if (nvlist_lookup_uint64(config, ZPOOL_CONFIG_POOL_GUID, &pool_guid))
		return (EINVAL);

	ASSERT(spa->spa_comment == NULL);
	if (nvlist_lookup_string(config, ZPOOL_CONFIG_COMMENT, &comment) == 0)
		spa->spa_comment = spa_strdup(comment);

	/*
	 * Versioning wasn't explicitly added to the label until later, so if
	 * it's not present treat it as the initial version.
	 */
	if (nvlist_lookup_uint64(config, ZPOOL_CONFIG_VERSION,
	    &spa->spa_ubsync.ub_version) != 0)
		spa->spa_ubsync.ub_version = SPA_VERSION_INITIAL;

	(void) nvlist_lookup_uint64(config, ZPOOL_CONFIG_POOL_TXG,
	    &spa->spa_config_txg);

	if ((state == SPA_LOAD_IMPORT || state == SPA_LOAD_TRYIMPORT) &&
	    spa_guid_exists(pool_guid, 0)) {
		error = EEXIST;
	} else {
		spa->spa_config_guid = pool_guid;

		if (nvlist_lookup_nvlist(config, ZPOOL_CONFIG_SPLIT,
		    &nvl) == 0) {
			VERIFY(nvlist_dup(nvl, &spa->spa_config_splitting,
			    KM_SLEEP) == 0);
		}

		nvlist_free(spa->spa_load_info);
		spa->spa_load_info = fnvlist_alloc();

		gethrestime(&spa->spa_loaded_ts);
		error = spa_load_impl(spa, pool_guid, config, state, type,
		    mosconfig, &ereport);
	}

	spa->spa_minref = refcount_count(&spa->spa_refcount);
	if (error) {
		if (error != EEXIST) {
			spa->spa_loaded_ts.tv_sec = 0;
			spa->spa_loaded_ts.tv_nsec = 0;
		}
		if (error != EBADF) {
			zfs_ereport_post(ereport, spa, NULL, NULL, 0, 0);
		}
	}
	spa->spa_load_state = error ? SPA_LOAD_ERROR : SPA_LOAD_NONE;
	spa->spa_ena = 0;

	return (error);
}

/*
 * Load an existing storage pool, using the pool's builtin spa_config as a
 * source of configuration information.
 */
static int
spa_load_impl(spa_t *spa, uint64_t pool_guid, nvlist_t *config,
    spa_load_state_t state, spa_import_type_t type, boolean_t mosconfig,
    char **ereport)
{
	int error = 0;
	nvlist_t *nvroot = NULL;
	nvlist_t *label;
	vdev_t *rvd;
	uberblock_t *ub = &spa->spa_uberblock;
	uint64_t children, config_cache_txg = spa->spa_config_txg;
	int orig_mode = spa->spa_mode;
	int parse;
	uint64_t obj;
	boolean_t missing_feat_write = B_FALSE;

	/*
	 * If this is an untrusted config, access the pool in read-only mode.
	 * This prevents things like resilvering recently removed devices.
	 */
	if (!mosconfig)
		spa->spa_mode = FREAD;

	ASSERT(MUTEX_HELD(&spa_namespace_lock));

	spa->spa_load_state = state;

	if (nvlist_lookup_nvlist(config, ZPOOL_CONFIG_VDEV_TREE, &nvroot))
		return (EINVAL);

	parse = (type == SPA_IMPORT_EXISTING ?
	    VDEV_ALLOC_LOAD : VDEV_ALLOC_SPLIT);

	/*
	 * Create "The Godfather" zio to hold all async IOs
	 */
	spa->spa_async_zio_root = zio_root(spa, NULL, NULL,
	    ZIO_FLAG_CANFAIL | ZIO_FLAG_SPECULATIVE | ZIO_FLAG_GODFATHER);

	/*
	 * Parse the configuration into a vdev tree.  We explicitly set the
	 * value that will be returned by spa_version() since parsing the
	 * configuration requires knowing the version number.
	 */
	spa_config_enter(spa, SCL_ALL, FTAG, RW_WRITER);
	error = spa_config_parse(spa, &rvd, nvroot, NULL, 0, parse);
	spa_config_exit(spa, SCL_ALL, FTAG);

	if (error != 0)
		return (error);

	ASSERT(spa->spa_root_vdev == rvd);

	if (type != SPA_IMPORT_ASSEMBLE) {
		ASSERT(spa_guid(spa) == pool_guid);
	}

	/*
	 * Try to open all vdevs, loading each label in the process.
	 */
	spa_config_enter(spa, SCL_ALL, FTAG, RW_WRITER);
	error = vdev_open(rvd);
	spa_config_exit(spa, SCL_ALL, FTAG);
	if (error != 0)
		return (error);

	/*
	 * We need to validate the vdev labels against the configuration that
	 * we have in hand, which is dependent on the setting of mosconfig. If
	 * mosconfig is true then we're validating the vdev labels based on
	 * that config.  Otherwise, we're validating against the cached config
	 * (zpool.cache) that was read when we loaded the zfs module, and then
	 * later we will recursively call spa_load() and validate against
	 * the vdev config.
	 *
	 * If we're assembling a new pool that's been split off from an
	 * existing pool, the labels haven't yet been updated so we skip
	 * validation for now.
	 */
	if (type != SPA_IMPORT_ASSEMBLE) {
		spa_config_enter(spa, SCL_ALL, FTAG, RW_WRITER);
		error = vdev_validate(rvd, mosconfig);
		spa_config_exit(spa, SCL_ALL, FTAG);

		if (error != 0)
			return (error);

		if (rvd->vdev_state <= VDEV_STATE_CANT_OPEN)
			return (ENXIO);
	}

	/*
	 * Find the best uberblock.
	 */
	vdev_uberblock_load(rvd, ub, &label);

	/*
	 * If we weren't able to find a single valid uberblock, return failure.
	 */
	if (ub->ub_txg == 0) {
		nvlist_free(label);
		return (spa_vdev_err(rvd, VDEV_AUX_CORRUPT_DATA, ENXIO));
	}

	/*
	 * If the pool has an unsupported version we can't open it.
	 */
	if (!SPA_VERSION_IS_SUPPORTED(ub->ub_version)) {
		nvlist_free(label);
		return (spa_vdev_err(rvd, VDEV_AUX_VERSION_NEWER, ENOTSUP));
	}

	if (ub->ub_version >= SPA_VERSION_FEATURES) {
		nvlist_t *features;

		/*
		 * If we weren't able to find what's necessary for reading the
		 * MOS in the label, return failure.
		 */
		if (label == NULL || nvlist_lookup_nvlist(label,
		    ZPOOL_CONFIG_FEATURES_FOR_READ, &features) != 0) {
			nvlist_free(label);
			return (spa_vdev_err(rvd, VDEV_AUX_CORRUPT_DATA,
			    ENXIO));
		}

		/*
		 * Update our in-core representation with the definitive values
		 * from the label.
		 */
		nvlist_free(spa->spa_label_features);
		VERIFY(nvlist_dup(features, &spa->spa_label_features, 0) == 0);
	}

	nvlist_free(label);

	/*
	 * Look through entries in the label nvlist's features_for_read. If
	 * there is a feature listed there which we don't understand then we
	 * cannot open a pool.
	 */
	if (ub->ub_version >= SPA_VERSION_FEATURES) {
		nvlist_t *unsup_feat;

		VERIFY(nvlist_alloc(&unsup_feat, NV_UNIQUE_NAME, KM_SLEEP) ==
		    0);

		for (nvpair_t *nvp = nvlist_next_nvpair(spa->spa_label_features,
		    NULL); nvp != NULL;
		    nvp = nvlist_next_nvpair(spa->spa_label_features, nvp)) {
			if (!zfeature_is_supported(nvpair_name(nvp))) {
				VERIFY(nvlist_add_string(unsup_feat,
				    nvpair_name(nvp), "") == 0);
			}
		}

		if (!nvlist_empty(unsup_feat)) {
			VERIFY(nvlist_add_nvlist(spa->spa_load_info,
			    ZPOOL_CONFIG_UNSUP_FEAT, unsup_feat) == 0);
			nvlist_free(unsup_feat);
			return (spa_vdev_err(rvd, VDEV_AUX_UNSUP_FEAT,
			    ENOTSUP));
		}

		nvlist_free(unsup_feat);
	}

	/*
	 * If the vdev guid sum doesn't match the uberblock, we have an
	 * incomplete configuration.  We first check to see if the pool
	 * is aware of the complete config (i.e ZPOOL_CONFIG_VDEV_CHILDREN).
	 * If it is, defer the vdev_guid_sum check till later so we
	 * can handle missing vdevs.
	 */
	if (nvlist_lookup_uint64(config, ZPOOL_CONFIG_VDEV_CHILDREN,
	    &children) != 0 && mosconfig && type != SPA_IMPORT_ASSEMBLE &&
	    rvd->vdev_guid_sum != ub->ub_guid_sum)
		return (spa_vdev_err(rvd, VDEV_AUX_BAD_GUID_SUM, ENXIO));

	if (type != SPA_IMPORT_ASSEMBLE && spa->spa_config_splitting) {
		spa_config_enter(spa, SCL_ALL, FTAG, RW_WRITER);
		spa_try_repair(spa, config);
		spa_config_exit(spa, SCL_ALL, FTAG);
		nvlist_free(spa->spa_config_splitting);
		spa->spa_config_splitting = NULL;
	}

	/*
	 * Initialize internal SPA structures.
	 */
	spa->spa_state = POOL_STATE_ACTIVE;
	spa->spa_ubsync = spa->spa_uberblock;
	spa->spa_verify_min_txg = spa->spa_extreme_rewind ?
	    TXG_INITIAL - 1 : spa_last_synced_txg(spa) - TXG_DEFER_SIZE - 1;
	spa->spa_first_txg = spa->spa_last_ubsync_txg ?
	    spa->spa_last_ubsync_txg : spa_last_synced_txg(spa) + 1;
	spa->spa_claim_max_txg = spa->spa_first_txg;
	spa->spa_prev_software_version = ub->ub_software_version;

	error = dsl_pool_init(spa, spa->spa_first_txg, &spa->spa_dsl_pool);
	if (error)
		return (spa_vdev_err(rvd, VDEV_AUX_CORRUPT_DATA, EIO));
	spa->spa_meta_objset = spa->spa_dsl_pool->dp_meta_objset;

	if (spa_dir_prop(spa, DMU_POOL_CONFIG, &spa->spa_config_object) != 0)
		return (spa_vdev_err(rvd, VDEV_AUX_CORRUPT_DATA, EIO));

	if (spa_version(spa) >= SPA_VERSION_FEATURES) {
		boolean_t missing_feat_read = B_FALSE;
		nvlist_t *unsup_feat, *enabled_feat;

		if (spa_dir_prop(spa, DMU_POOL_FEATURES_FOR_READ,
		    &spa->spa_feat_for_read_obj) != 0) {
			return (spa_vdev_err(rvd, VDEV_AUX_CORRUPT_DATA, EIO));
		}

		if (spa_dir_prop(spa, DMU_POOL_FEATURES_FOR_WRITE,
		    &spa->spa_feat_for_write_obj) != 0) {
			return (spa_vdev_err(rvd, VDEV_AUX_CORRUPT_DATA, EIO));
		}

		if (spa_dir_prop(spa, DMU_POOL_FEATURE_DESCRIPTIONS,
		    &spa->spa_feat_desc_obj) != 0) {
			return (spa_vdev_err(rvd, VDEV_AUX_CORRUPT_DATA, EIO));
		}

		enabled_feat = fnvlist_alloc();
		unsup_feat = fnvlist_alloc();

		if (!feature_is_supported(spa->spa_meta_objset,
		    spa->spa_feat_for_read_obj, spa->spa_feat_desc_obj,
		    unsup_feat, enabled_feat))
			missing_feat_read = B_TRUE;

		if (spa_writeable(spa) || state == SPA_LOAD_TRYIMPORT) {
			if (!feature_is_supported(spa->spa_meta_objset,
			    spa->spa_feat_for_write_obj, spa->spa_feat_desc_obj,
			    unsup_feat, enabled_feat)) {
				missing_feat_write = B_TRUE;
			}
		}

		fnvlist_add_nvlist(spa->spa_load_info,
		    ZPOOL_CONFIG_ENABLED_FEAT, enabled_feat);

		if (!nvlist_empty(unsup_feat)) {
			fnvlist_add_nvlist(spa->spa_load_info,
			    ZPOOL_CONFIG_UNSUP_FEAT, unsup_feat);
		}

		fnvlist_free(enabled_feat);
		fnvlist_free(unsup_feat);

		if (!missing_feat_read) {
			fnvlist_add_boolean(spa->spa_load_info,
			    ZPOOL_CONFIG_CAN_RDONLY);
		}

		/*
		 * If the state is SPA_LOAD_TRYIMPORT, our objective is
		 * twofold: to determine whether the pool is available for
		 * import in read-write mode and (if it is not) whether the
		 * pool is available for import in read-only mode. If the pool
		 * is available for import in read-write mode, it is displayed
		 * as available in userland; if it is not available for import
		 * in read-only mode, it is displayed as unavailable in
		 * userland. If the pool is available for import in read-only
		 * mode but not read-write mode, it is displayed as unavailable
		 * in userland with a special note that the pool is actually
		 * available for open in read-only mode.
		 *
		 * As a result, if the state is SPA_LOAD_TRYIMPORT and we are
		 * missing a feature for write, we must first determine whether
		 * the pool can be opened read-only before returning to
		 * userland in order to know whether to display the
		 * abovementioned note.
		 */
		if (missing_feat_read || (missing_feat_write &&
		    spa_writeable(spa))) {
			return (spa_vdev_err(rvd, VDEV_AUX_UNSUP_FEAT,
			    ENOTSUP));
		}
	}

	spa->spa_is_initializing = B_TRUE;
	error = dsl_pool_open(spa->spa_dsl_pool);
	spa->spa_is_initializing = B_FALSE;
	if (error != 0)
		return (spa_vdev_err(rvd, VDEV_AUX_CORRUPT_DATA, EIO));

	if (!mosconfig) {
		uint64_t hostid;
		nvlist_t *policy = NULL, *nvconfig;

		if (load_nvlist(spa, spa->spa_config_object, &nvconfig) != 0)
			return (spa_vdev_err(rvd, VDEV_AUX_CORRUPT_DATA, EIO));

		if (!spa_is_root(spa) && nvlist_lookup_uint64(nvconfig,
		    ZPOOL_CONFIG_HOSTID, &hostid) == 0) {
			char *hostname;
			unsigned long myhostid = 0;

			VERIFY(nvlist_lookup_string(nvconfig,
			    ZPOOL_CONFIG_HOSTNAME, &hostname) == 0);

#ifdef	_KERNEL
			myhostid = zone_get_hostid(NULL);
#else	/* _KERNEL */
			/*
			 * We're emulating the system's hostid in userland, so
			 * we can't use zone_get_hostid().
			 */
			(void) ddi_strtoul(hw_serial, NULL, 10, &myhostid);
#endif	/* _KERNEL */
			if (check_hostid && hostid != 0 && myhostid != 0 &&
			    hostid != myhostid) {
				nvlist_free(nvconfig);
				cmn_err(CE_WARN, "pool '%s' could not be "
				    "loaded as it was last accessed by "
				    "another system (host: %s hostid: 0x%lx). "
				    "See: http://illumos.org/msg/ZFS-8000-EY",
				    spa_name(spa), hostname,
				    (unsigned long)hostid);
				return (EBADF);
			}
		}
		if (nvlist_lookup_nvlist(spa->spa_config,
		    ZPOOL_REWIND_POLICY, &policy) == 0)
			VERIFY(nvlist_add_nvlist(nvconfig,
			    ZPOOL_REWIND_POLICY, policy) == 0);

		spa_config_set(spa, nvconfig);
		spa_unload(spa);
		spa_deactivate(spa);
		spa_activate(spa, orig_mode);

		return (spa_load(spa, state, SPA_IMPORT_EXISTING, B_TRUE));
	}

	if (spa_dir_prop(spa, DMU_POOL_SYNC_BPOBJ, &obj) != 0)
		return (spa_vdev_err(rvd, VDEV_AUX_CORRUPT_DATA, EIO));
	error = bpobj_open(&spa->spa_deferred_bpobj, spa->spa_meta_objset, obj);
	if (error != 0)
		return (spa_vdev_err(rvd, VDEV_AUX_CORRUPT_DATA, EIO));

	/*
	 * Load the bit that tells us to use the new accounting function
	 * (raid-z deflation).  If we have an older pool, this will not
	 * be present.
	 */
	error = spa_dir_prop(spa, DMU_POOL_DEFLATE, &spa->spa_deflate);
	if (error != 0 && error != ENOENT)
		return (spa_vdev_err(rvd, VDEV_AUX_CORRUPT_DATA, EIO));

	error = spa_dir_prop(spa, DMU_POOL_CREATION_VERSION,
	    &spa->spa_creation_version);
	if (error != 0 && error != ENOENT)
		return (spa_vdev_err(rvd, VDEV_AUX_CORRUPT_DATA, EIO));

	/*
	 * Load the persistent error log.  If we have an older pool, this will
	 * not be present.
	 */
	error = spa_dir_prop(spa, DMU_POOL_ERRLOG_LAST, &spa->spa_errlog_last);
	if (error != 0 && error != ENOENT)
		return (spa_vdev_err(rvd, VDEV_AUX_CORRUPT_DATA, EIO));

	error = spa_dir_prop(spa, DMU_POOL_ERRLOG_SCRUB,
	    &spa->spa_errlog_scrub);
	if (error != 0 && error != ENOENT)
		return (spa_vdev_err(rvd, VDEV_AUX_CORRUPT_DATA, EIO));

	/*
	 * Load the history object.  If we have an older pool, this
	 * will not be present.
	 */
	error = spa_dir_prop(spa, DMU_POOL_HISTORY, &spa->spa_history);
	if (error != 0 && error != ENOENT)
		return (spa_vdev_err(rvd, VDEV_AUX_CORRUPT_DATA, EIO));

	/*
	 * If we're assembling the pool from the split-off vdevs of
	 * an existing pool, we don't want to attach the spares & cache
	 * devices.
	 */

	/*
	 * Load any hot spares for this pool.
	 */
	error = spa_dir_prop(spa, DMU_POOL_SPARES, &spa->spa_spares.sav_object);
	if (error != 0 && error != ENOENT)
		return (spa_vdev_err(rvd, VDEV_AUX_CORRUPT_DATA, EIO));
	if (error == 0 && type != SPA_IMPORT_ASSEMBLE) {
		ASSERT(spa_version(spa) >= SPA_VERSION_SPARES);
		if (load_nvlist(spa, spa->spa_spares.sav_object,
		    &spa->spa_spares.sav_config) != 0)
			return (spa_vdev_err(rvd, VDEV_AUX_CORRUPT_DATA, EIO));

		spa_config_enter(spa, SCL_ALL, FTAG, RW_WRITER);
		spa_load_spares(spa);
		spa_config_exit(spa, SCL_ALL, FTAG);
	} else if (error == 0) {
		spa->spa_spares.sav_sync = B_TRUE;
	}

	/*
	 * Load any level 2 ARC devices for this pool.
	 */
	error = spa_dir_prop(spa, DMU_POOL_L2CACHE,
	    &spa->spa_l2cache.sav_object);
	if (error != 0 && error != ENOENT)
		return (spa_vdev_err(rvd, VDEV_AUX_CORRUPT_DATA, EIO));
	if (error == 0 && type != SPA_IMPORT_ASSEMBLE) {
		ASSERT(spa_version(spa) >= SPA_VERSION_L2CACHE);
		if (load_nvlist(spa, spa->spa_l2cache.sav_object,
		    &spa->spa_l2cache.sav_config) != 0)
			return (spa_vdev_err(rvd, VDEV_AUX_CORRUPT_DATA, EIO));

		spa_config_enter(spa, SCL_ALL, FTAG, RW_WRITER);
		spa_load_l2cache(spa);
		spa_config_exit(spa, SCL_ALL, FTAG);
	} else if (error == 0) {
		spa->spa_l2cache.sav_sync = B_TRUE;
	}

	spa->spa_delegation = zpool_prop_default_numeric(ZPOOL_PROP_DELEGATION);

	error = spa_dir_prop(spa, DMU_POOL_PROPS, &spa->spa_pool_props_object);
	if (error && error != ENOENT)
		return (spa_vdev_err(rvd, VDEV_AUX_CORRUPT_DATA, EIO));

	if (error == 0) {
		uint64_t autoreplace;

		spa_prop_find(spa, ZPOOL_PROP_BOOTFS, &spa->spa_bootfs);
		spa_prop_find(spa, ZPOOL_PROP_AUTOREPLACE, &autoreplace);
		spa_prop_find(spa, ZPOOL_PROP_DELEGATION, &spa->spa_delegation);
		spa_prop_find(spa, ZPOOL_PROP_FAILUREMODE, &spa->spa_failmode);
		spa_prop_find(spa, ZPOOL_PROP_AUTOEXPAND, &spa->spa_autoexpand);
		spa_prop_find(spa, ZPOOL_PROP_DEDUPDITTO,
		    &spa->spa_dedup_ditto);

		spa->spa_autoreplace = (autoreplace != 0);
	}

	/*
	 * If the 'autoreplace' property is set, then post a resource notifying
	 * the ZFS DE that it should not issue any faults for unopenable
	 * devices.  We also iterate over the vdevs, and post a sysevent for any
	 * unopenable vdevs so that the normal autoreplace handler can take
	 * over.
	 */
	if (spa->spa_autoreplace && state != SPA_LOAD_TRYIMPORT) {
		spa_check_removed(spa->spa_root_vdev);
		/*
		 * For the import case, this is done in spa_import(), because
		 * at this point we're using the spare definitions from
		 * the MOS config, not necessarily from the userland config.
		 */
		if (state != SPA_LOAD_IMPORT) {
			spa_aux_check_removed(&spa->spa_spares);
			spa_aux_check_removed(&spa->spa_l2cache);
		}
	}

	/*
	 * Load the vdev state for all toplevel vdevs.
	 */
	vdev_load(rvd);

	/*
	 * Propagate the leaf DTLs we just loaded all the way up the tree.
	 */
	spa_config_enter(spa, SCL_ALL, FTAG, RW_WRITER);
	vdev_dtl_reassess(rvd, 0, 0, B_FALSE);
	spa_config_exit(spa, SCL_ALL, FTAG);

	/*
	 * Load the DDTs (dedup tables).
	 */
	error = ddt_load(spa);
	if (error != 0)
		return (spa_vdev_err(rvd, VDEV_AUX_CORRUPT_DATA, EIO));

	spa_update_dspace(spa);

	/*
	 * Validate the config, using the MOS config to fill in any
	 * information which might be missing.  If we fail to validate
	 * the config then declare the pool unfit for use. If we're
	 * assembling a pool from a split, the log is not transferred
	 * over.
	 */
	if (type != SPA_IMPORT_ASSEMBLE) {
		nvlist_t *nvconfig;

		if (load_nvlist(spa, spa->spa_config_object, &nvconfig) != 0)
			return (spa_vdev_err(rvd, VDEV_AUX_CORRUPT_DATA, EIO));

		if (!spa_config_valid(spa, nvconfig)) {
			nvlist_free(nvconfig);
			return (spa_vdev_err(rvd, VDEV_AUX_BAD_GUID_SUM,
			    ENXIO));
		}
		nvlist_free(nvconfig);

		/*
		 * Now that we've validated the config, check the state of the
		 * root vdev.  If it can't be opened, it indicates one or
		 * more toplevel vdevs are faulted.
		 */
		if (rvd->vdev_state <= VDEV_STATE_CANT_OPEN)
			return (ENXIO);

		if (spa_check_logs(spa)) {
			*ereport = FM_EREPORT_ZFS_LOG_REPLAY;
			return (spa_vdev_err(rvd, VDEV_AUX_BAD_LOG, ENXIO));
		}
	}

	if (missing_feat_write) {
		ASSERT(state == SPA_LOAD_TRYIMPORT);

		/*
		 * At this point, we know that we can open the pool in
		 * read-only mode but not read-write mode. We now have enough
		 * information and can return to userland.
		 */
		return (spa_vdev_err(rvd, VDEV_AUX_UNSUP_FEAT, ENOTSUP));
	}

	/*
	 * We've successfully opened the pool, verify that we're ready
	 * to start pushing transactions.
	 */
	if (state != SPA_LOAD_TRYIMPORT) {
		if (error = spa_load_verify(spa))
			return (spa_vdev_err(rvd, VDEV_AUX_CORRUPT_DATA,
			    error));
	}

	if (spa_writeable(spa) && (state == SPA_LOAD_RECOVER ||
	    spa->spa_load_max_txg == UINT64_MAX)) {
		dmu_tx_t *tx;
		int need_update = B_FALSE;

		ASSERT(state != SPA_LOAD_TRYIMPORT);

		/*
		 * Claim log blocks that haven't been committed yet.
		 * This must all happen in a single txg.
		 * Note: spa_claim_max_txg is updated by spa_claim_notify(),
		 * invoked from zil_claim_log_block()'s i/o done callback.
		 * Price of rollback is that we abandon the log.
		 */
		spa->spa_claiming = B_TRUE;

		tx = dmu_tx_create_assigned(spa_get_dsl(spa),
		    spa_first_txg(spa));
		(void) dmu_objset_find(spa_name(spa),
		    zil_claim, tx, DS_FIND_CHILDREN);
		dmu_tx_commit(tx);

		spa->spa_claiming = B_FALSE;

		spa_set_log_state(spa, SPA_LOG_GOOD);
		spa->spa_sync_on = B_TRUE;
		txg_sync_start(spa->spa_dsl_pool);

		/*
		 * Wait for all claims to sync.  We sync up to the highest
		 * claimed log block birth time so that claimed log blocks
		 * don't appear to be from the future.  spa_claim_max_txg
		 * will have been set for us by either zil_check_log_chain()
		 * (invoked from spa_check_logs()) or zil_claim() above.
		 */
		txg_wait_synced(spa->spa_dsl_pool, spa->spa_claim_max_txg);

		/*
		 * If the config cache is stale, or we have uninitialized
		 * metaslabs (see spa_vdev_add()), then update the config.
		 *
		 * If this is a verbatim import, trust the current
		 * in-core spa_config and update the disk labels.
		 */
		if (config_cache_txg != spa->spa_config_txg ||
		    state == SPA_LOAD_IMPORT ||
		    state == SPA_LOAD_RECOVER ||
		    (spa->spa_import_flags & ZFS_IMPORT_VERBATIM))
			need_update = B_TRUE;

		for (int c = 0; c < rvd->vdev_children; c++)
			if (rvd->vdev_child[c]->vdev_ms_array == 0)
				need_update = B_TRUE;

		/*
		 * Update the config cache asychronously in case we're the
		 * root pool, in which case the config cache isn't writable yet.
		 */
		if (need_update)
			spa_async_request(spa, SPA_ASYNC_CONFIG_UPDATE);

		/*
		 * Check all DTLs to see if anything needs resilvering.
		 */
		if (!dsl_scan_resilvering(spa->spa_dsl_pool) &&
		    vdev_resilver_needed(rvd, NULL, NULL))
			spa_async_request(spa, SPA_ASYNC_RESILVER);

		/*
		 * Delete any inconsistent datasets.
		 */
		(void) dmu_objset_find(spa_name(spa),
		    dsl_destroy_inconsistent, NULL, DS_FIND_CHILDREN);

		/*
		 * Clean up any stale temporary dataset userrefs.
		 */
		dsl_pool_clean_tmp_userrefs(spa->spa_dsl_pool);
	}

	return (0);
}

static int
spa_load_retry(spa_t *spa, spa_load_state_t state, int mosconfig)
{
	int mode = spa->spa_mode;

	spa_unload(spa);
	spa_deactivate(spa);

	spa->spa_load_max_txg--;

	spa_activate(spa, mode);
	spa_async_suspend(spa);

	return (spa_load(spa, state, SPA_IMPORT_EXISTING, mosconfig));
}

/*
 * If spa_load() fails this function will try loading prior txg's. If
 * 'state' is SPA_LOAD_RECOVER and one of these loads succeeds the pool
 * will be rewound to that txg. If 'state' is not SPA_LOAD_RECOVER this
 * function will not rewind the pool and will return the same error as
 * spa_load().
 */
static int
spa_load_best(spa_t *spa, spa_load_state_t state, int mosconfig,
    uint64_t max_request, int rewind_flags)
{
	nvlist_t *loadinfo = NULL;
	nvlist_t *config = NULL;
	int load_error, rewind_error;
	uint64_t safe_rewind_txg;
	uint64_t min_txg;

	if (spa->spa_load_txg && state == SPA_LOAD_RECOVER) {
		spa->spa_load_max_txg = spa->spa_load_txg;
		spa_set_log_state(spa, SPA_LOG_CLEAR);
	} else {
		spa->spa_load_max_txg = max_request;
	}

	load_error = rewind_error = spa_load(spa, state, SPA_IMPORT_EXISTING,
	    mosconfig);
	if (load_error == 0)
		return (0);

	if (spa->spa_root_vdev != NULL)
		config = spa_config_generate(spa, NULL, -1ULL, B_TRUE);

	spa->spa_last_ubsync_txg = spa->spa_uberblock.ub_txg;
	spa->spa_last_ubsync_txg_ts = spa->spa_uberblock.ub_timestamp;

	if (rewind_flags & ZPOOL_NEVER_REWIND) {
		nvlist_free(config);
		return (load_error);
	}

	if (state == SPA_LOAD_RECOVER) {
		/* Price of rolling back is discarding txgs, including log */
		spa_set_log_state(spa, SPA_LOG_CLEAR);
	} else {
		/*
		 * If we aren't rolling back save the load info from our first
		 * import attempt so that we can restore it after attempting
		 * to rewind.
		 */
		loadinfo = spa->spa_load_info;
		spa->spa_load_info = fnvlist_alloc();
	}

	spa->spa_load_max_txg = spa->spa_last_ubsync_txg;
	safe_rewind_txg = spa->spa_last_ubsync_txg - TXG_DEFER_SIZE;
	min_txg = (rewind_flags & ZPOOL_EXTREME_REWIND) ?
	    TXG_INITIAL : safe_rewind_txg;

	/*
	 * Continue as long as we're finding errors, we're still within
	 * the acceptable rewind range, and we're still finding uberblocks
	 */
	while (rewind_error && spa->spa_uberblock.ub_txg >= min_txg &&
	    spa->spa_uberblock.ub_txg <= spa->spa_load_max_txg) {
		if (spa->spa_load_max_txg < safe_rewind_txg)
			spa->spa_extreme_rewind = B_TRUE;
		rewind_error = spa_load_retry(spa, state, mosconfig);
	}

	spa->spa_extreme_rewind = B_FALSE;
	spa->spa_load_max_txg = UINT64_MAX;

	if (config && (rewind_error || state != SPA_LOAD_RECOVER))
		spa_config_set(spa, config);

	if (state == SPA_LOAD_RECOVER) {
		ASSERT3P(loadinfo, ==, NULL);
		return (rewind_error);
	} else {
		/* Store the rewind info as part of the initial load info */
		fnvlist_add_nvlist(loadinfo, ZPOOL_CONFIG_REWIND_INFO,
		    spa->spa_load_info);

		/* Restore the initial load info */
		fnvlist_free(spa->spa_load_info);
		spa->spa_load_info = loadinfo;

		return (load_error);
	}
}

/*
 * Pool Open/Import
 *
 * The import case is identical to an open except that the configuration is sent
 * down from userland, instead of grabbed from the configuration cache.  For the
 * case of an open, the pool configuration will exist in the
 * POOL_STATE_UNINITIALIZED state.
 *
 * The stats information (gen/count/ustats) is used to gather vdev statistics at
 * the same time open the pool, without having to keep around the spa_t in some
 * ambiguous state.
 */
static int
spa_open_common(const char *pool, spa_t **spapp, void *tag, nvlist_t *nvpolicy,
    nvlist_t **config)
{
	spa_t *spa;
	spa_load_state_t state = SPA_LOAD_OPEN;
	int error;
	int locked = B_FALSE;
	int firstopen = B_FALSE;

	*spapp = NULL;

	/*
	 * As disgusting as this is, we need to support recursive calls to this
	 * function because dsl_dir_open() is called during spa_load(), and ends
	 * up calling spa_open() again.  The real fix is to figure out how to
	 * avoid dsl_dir_open() calling this in the first place.
	 */
	if (mutex_owner(&spa_namespace_lock) != curthread) {
		mutex_enter(&spa_namespace_lock);
		locked = B_TRUE;
	}

	if ((spa = spa_lookup(pool)) == NULL) {
		if (locked)
			mutex_exit(&spa_namespace_lock);
		return (ENOENT);
	}

	if (spa->spa_state == POOL_STATE_UNINITIALIZED) {
		zpool_rewind_policy_t policy;

		firstopen = B_TRUE;

		zpool_get_rewind_policy(nvpolicy ? nvpolicy : spa->spa_config,
		    &policy);
		if (policy.zrp_request & ZPOOL_DO_REWIND)
			state = SPA_LOAD_RECOVER;

		spa_activate(spa, spa_mode_global);

		if (state != SPA_LOAD_RECOVER)
			spa->spa_last_ubsync_txg = spa->spa_load_txg = 0;

		error = spa_load_best(spa, state, B_FALSE, policy.zrp_txg,
		    policy.zrp_request);

		if (error == EBADF) {
			/*
			 * If vdev_validate() returns failure (indicated by
			 * EBADF), it indicates that one of the vdevs indicates
			 * that the pool has been exported or destroyed.  If
			 * this is the case, the config cache is out of sync and
			 * we should remove the pool from the namespace.
			 */
			spa_unload(spa);
			spa_deactivate(spa);
			spa_config_sync(spa, B_TRUE, B_TRUE);
			spa_remove(spa);
			if (locked)
				mutex_exit(&spa_namespace_lock);
			return (ENOENT);
		}

		if (error) {
			/*
			 * We can't open the pool, but we still have useful
			 * information: the state of each vdev after the
			 * attempted vdev_open().  Return this to the user.
			 */
			if (config != NULL && spa->spa_config) {
				VERIFY(nvlist_dup(spa->spa_config, config,
				    KM_SLEEP) == 0);
				VERIFY(nvlist_add_nvlist(*config,
				    ZPOOL_CONFIG_LOAD_INFO,
				    spa->spa_load_info) == 0);
			}
			spa_unload(spa);
			spa_deactivate(spa);
			spa->spa_last_open_failed = error;
			if (locked)
				mutex_exit(&spa_namespace_lock);
			*spapp = NULL;
			return (error);
		}
	}

	spa_open_ref(spa, tag);

	if (config != NULL)
		*config = spa_config_generate(spa, NULL, -1ULL, B_TRUE);

	/*
	 * If we've recovered the pool, pass back any information we
	 * gathered while doing the load.
	 */
	if (state == SPA_LOAD_RECOVER) {
		VERIFY(nvlist_add_nvlist(*config, ZPOOL_CONFIG_LOAD_INFO,
		    spa->spa_load_info) == 0);
	}

	if (locked) {
		spa->spa_last_open_failed = 0;
		spa->spa_last_ubsync_txg = 0;
		spa->spa_load_txg = 0;
		mutex_exit(&spa_namespace_lock);
#ifdef __FreeBSD__
#ifdef _KERNEL
		if (firstopen)
			zvol_create_minors(pool);
#endif
#endif
	}

	*spapp = spa;

	return (0);
}

int
spa_open_rewind(const char *name, spa_t **spapp, void *tag, nvlist_t *policy,
    nvlist_t **config)
{
	return (spa_open_common(name, spapp, tag, policy, config));
}

int
spa_open(const char *name, spa_t **spapp, void *tag)
{
	return (spa_open_common(name, spapp, tag, NULL, NULL));
}

/*
 * Lookup the given spa_t, incrementing the inject count in the process,
 * preventing it from being exported or destroyed.
 */
spa_t *
spa_inject_addref(char *name)
{
	spa_t *spa;

	mutex_enter(&spa_namespace_lock);
	if ((spa = spa_lookup(name)) == NULL) {
		mutex_exit(&spa_namespace_lock);
		return (NULL);
	}
	spa->spa_inject_ref++;
	mutex_exit(&spa_namespace_lock);

	return (spa);
}

void
spa_inject_delref(spa_t *spa)
{
	mutex_enter(&spa_namespace_lock);
	spa->spa_inject_ref--;
	mutex_exit(&spa_namespace_lock);
}

/*
 * Add spares device information to the nvlist.
 */
static void
spa_add_spares(spa_t *spa, nvlist_t *config)
{
	nvlist_t **spares;
	uint_t i, nspares;
	nvlist_t *nvroot;
	uint64_t guid;
	vdev_stat_t *vs;
	uint_t vsc;
	uint64_t pool;

	ASSERT(spa_config_held(spa, SCL_CONFIG, RW_READER));

	if (spa->spa_spares.sav_count == 0)
		return;

	VERIFY(nvlist_lookup_nvlist(config,
	    ZPOOL_CONFIG_VDEV_TREE, &nvroot) == 0);
	VERIFY(nvlist_lookup_nvlist_array(spa->spa_spares.sav_config,
	    ZPOOL_CONFIG_SPARES, &spares, &nspares) == 0);
	if (nspares != 0) {
		VERIFY(nvlist_add_nvlist_array(nvroot,
		    ZPOOL_CONFIG_SPARES, spares, nspares) == 0);
		VERIFY(nvlist_lookup_nvlist_array(nvroot,
		    ZPOOL_CONFIG_SPARES, &spares, &nspares) == 0);

		/*
		 * Go through and find any spares which have since been
		 * repurposed as an active spare.  If this is the case, update
		 * their status appropriately.
		 */
		for (i = 0; i < nspares; i++) {
			VERIFY(nvlist_lookup_uint64(spares[i],
			    ZPOOL_CONFIG_GUID, &guid) == 0);
			if (spa_spare_exists(guid, &pool, NULL) &&
			    pool != 0ULL) {
				VERIFY(nvlist_lookup_uint64_array(
				    spares[i], ZPOOL_CONFIG_VDEV_STATS,
				    (uint64_t **)&vs, &vsc) == 0);
				vs->vs_state = VDEV_STATE_CANT_OPEN;
				vs->vs_aux = VDEV_AUX_SPARED;
			}
		}
	}
}

/*
 * Add l2cache device information to the nvlist, including vdev stats.
 */
static void
spa_add_l2cache(spa_t *spa, nvlist_t *config)
{
	nvlist_t **l2cache;
	uint_t i, j, nl2cache;
	nvlist_t *nvroot;
	uint64_t guid;
	vdev_t *vd;
	vdev_stat_t *vs;
	uint_t vsc;

	ASSERT(spa_config_held(spa, SCL_CONFIG, RW_READER));

	if (spa->spa_l2cache.sav_count == 0)
		return;

	VERIFY(nvlist_lookup_nvlist(config,
	    ZPOOL_CONFIG_VDEV_TREE, &nvroot) == 0);
	VERIFY(nvlist_lookup_nvlist_array(spa->spa_l2cache.sav_config,
	    ZPOOL_CONFIG_L2CACHE, &l2cache, &nl2cache) == 0);
	if (nl2cache != 0) {
		VERIFY(nvlist_add_nvlist_array(nvroot,
		    ZPOOL_CONFIG_L2CACHE, l2cache, nl2cache) == 0);
		VERIFY(nvlist_lookup_nvlist_array(nvroot,
		    ZPOOL_CONFIG_L2CACHE, &l2cache, &nl2cache) == 0);

		/*
		 * Update level 2 cache device stats.
		 */

		for (i = 0; i < nl2cache; i++) {
			VERIFY(nvlist_lookup_uint64(l2cache[i],
			    ZPOOL_CONFIG_GUID, &guid) == 0);

			vd = NULL;
			for (j = 0; j < spa->spa_l2cache.sav_count; j++) {
				if (guid ==
				    spa->spa_l2cache.sav_vdevs[j]->vdev_guid) {
					vd = spa->spa_l2cache.sav_vdevs[j];
					break;
				}
			}
			ASSERT(vd != NULL);

			VERIFY(nvlist_lookup_uint64_array(l2cache[i],
			    ZPOOL_CONFIG_VDEV_STATS, (uint64_t **)&vs, &vsc)
			    == 0);
			vdev_get_stats(vd, vs);
		}
	}
}

static void
spa_add_feature_stats(spa_t *spa, nvlist_t *config)
{
	nvlist_t *features;
	zap_cursor_t zc;
	zap_attribute_t za;

	ASSERT(spa_config_held(spa, SCL_CONFIG, RW_READER));
	VERIFY(nvlist_alloc(&features, NV_UNIQUE_NAME, KM_SLEEP) == 0);

	if (spa->spa_feat_for_read_obj != 0) {
		for (zap_cursor_init(&zc, spa->spa_meta_objset,
		    spa->spa_feat_for_read_obj);
		    zap_cursor_retrieve(&zc, &za) == 0;
		    zap_cursor_advance(&zc)) {
			ASSERT(za.za_integer_length == sizeof (uint64_t) &&
			    za.za_num_integers == 1);
			VERIFY3U(0, ==, nvlist_add_uint64(features, za.za_name,
			    za.za_first_integer));
		}
		zap_cursor_fini(&zc);
	}

	if (spa->spa_feat_for_write_obj != 0) {
		for (zap_cursor_init(&zc, spa->spa_meta_objset,
		    spa->spa_feat_for_write_obj);
		    zap_cursor_retrieve(&zc, &za) == 0;
		    zap_cursor_advance(&zc)) {
			ASSERT(za.za_integer_length == sizeof (uint64_t) &&
			    za.za_num_integers == 1);
			VERIFY3U(0, ==, nvlist_add_uint64(features, za.za_name,
			    za.za_first_integer));
		}
		zap_cursor_fini(&zc);
	}

	VERIFY(nvlist_add_nvlist(config, ZPOOL_CONFIG_FEATURE_STATS,
	    features) == 0);
	nvlist_free(features);
}

int
spa_get_stats(const char *name, nvlist_t **config,
    char *altroot, size_t buflen)
{
	int error;
	spa_t *spa;

	*config = NULL;
	error = spa_open_common(name, &spa, FTAG, NULL, config);

	if (spa != NULL) {
		/*
		 * This still leaves a window of inconsistency where the spares
		 * or l2cache devices could change and the config would be
		 * self-inconsistent.
		 */
		spa_config_enter(spa, SCL_CONFIG, FTAG, RW_READER);

		if (*config != NULL) {
			uint64_t loadtimes[2];

			loadtimes[0] = spa->spa_loaded_ts.tv_sec;
			loadtimes[1] = spa->spa_loaded_ts.tv_nsec;
			VERIFY(nvlist_add_uint64_array(*config,
			    ZPOOL_CONFIG_LOADED_TIME, loadtimes, 2) == 0);

			VERIFY(nvlist_add_uint64(*config,
			    ZPOOL_CONFIG_ERRCOUNT,
			    spa_get_errlog_size(spa)) == 0);

			if (spa_suspended(spa))
				VERIFY(nvlist_add_uint64(*config,
				    ZPOOL_CONFIG_SUSPENDED,
				    spa->spa_failmode) == 0);

			spa_add_spares(spa, *config);
			spa_add_l2cache(spa, *config);
			spa_add_feature_stats(spa, *config);
		}
	}

	/*
	 * We want to get the alternate root even for faulted pools, so we cheat
	 * and call spa_lookup() directly.
	 */
	if (altroot) {
		if (spa == NULL) {
			mutex_enter(&spa_namespace_lock);
			spa = spa_lookup(name);
			if (spa)
				spa_altroot(spa, altroot, buflen);
			else
				altroot[0] = '\0';
			spa = NULL;
			mutex_exit(&spa_namespace_lock);
		} else {
			spa_altroot(spa, altroot, buflen);
		}
	}

	if (spa != NULL) {
		spa_config_exit(spa, SCL_CONFIG, FTAG);
		spa_close(spa, FTAG);
	}

	return (error);
}

/*
 * Validate that the auxiliary device array is well formed.  We must have an
 * array of nvlists, each which describes a valid leaf vdev.  If this is an
 * import (mode is VDEV_ALLOC_SPARE), then we allow corrupted spares to be
 * specified, as long as they are well-formed.
 */
static int
spa_validate_aux_devs(spa_t *spa, nvlist_t *nvroot, uint64_t crtxg, int mode,
    spa_aux_vdev_t *sav, const char *config, uint64_t version,
    vdev_labeltype_t label)
{
	nvlist_t **dev;
	uint_t i, ndev;
	vdev_t *vd;
	int error;

	ASSERT(spa_config_held(spa, SCL_ALL, RW_WRITER) == SCL_ALL);

	/*
	 * It's acceptable to have no devs specified.
	 */
	if (nvlist_lookup_nvlist_array(nvroot, config, &dev, &ndev) != 0)
		return (0);

	if (ndev == 0)
		return (EINVAL);

	/*
	 * Make sure the pool is formatted with a version that supports this
	 * device type.
	 */
	if (spa_version(spa) < version)
		return (ENOTSUP);

	/*
	 * Set the pending device list so we correctly handle device in-use
	 * checking.
	 */
	sav->sav_pending = dev;
	sav->sav_npending = ndev;

	for (i = 0; i < ndev; i++) {
		if ((error = spa_config_parse(spa, &vd, dev[i], NULL, 0,
		    mode)) != 0)
			goto out;

		if (!vd->vdev_ops->vdev_op_leaf) {
			vdev_free(vd);
			error = EINVAL;
			goto out;
		}

		/*
		 * The L2ARC currently only supports disk devices in
		 * kernel context.  For user-level testing, we allow it.
		 */
#ifdef _KERNEL
		if ((strcmp(config, ZPOOL_CONFIG_L2CACHE) == 0) &&
		    strcmp(vd->vdev_ops->vdev_op_type, VDEV_TYPE_DISK) != 0) {
			error = ENOTBLK;
			vdev_free(vd);
			goto out;
		}
#endif
		vd->vdev_top = vd;

		if ((error = vdev_open(vd)) == 0 &&
		    (error = vdev_label_init(vd, crtxg, label)) == 0) {
			VERIFY(nvlist_add_uint64(dev[i], ZPOOL_CONFIG_GUID,
			    vd->vdev_guid) == 0);
		}

		vdev_free(vd);

		if (error &&
		    (mode != VDEV_ALLOC_SPARE && mode != VDEV_ALLOC_L2CACHE))
			goto out;
		else
			error = 0;
	}

out:
	sav->sav_pending = NULL;
	sav->sav_npending = 0;
	return (error);
}

static int
spa_validate_aux(spa_t *spa, nvlist_t *nvroot, uint64_t crtxg, int mode)
{
	int error;

	ASSERT(spa_config_held(spa, SCL_ALL, RW_WRITER) == SCL_ALL);

	if ((error = spa_validate_aux_devs(spa, nvroot, crtxg, mode,
	    &spa->spa_spares, ZPOOL_CONFIG_SPARES, SPA_VERSION_SPARES,
	    VDEV_LABEL_SPARE)) != 0) {
		return (error);
	}

	return (spa_validate_aux_devs(spa, nvroot, crtxg, mode,
	    &spa->spa_l2cache, ZPOOL_CONFIG_L2CACHE, SPA_VERSION_L2CACHE,
	    VDEV_LABEL_L2CACHE));
}

static void
spa_set_aux_vdevs(spa_aux_vdev_t *sav, nvlist_t **devs, int ndevs,
    const char *config)
{
	int i;

	if (sav->sav_config != NULL) {
		nvlist_t **olddevs;
		uint_t oldndevs;
		nvlist_t **newdevs;

		/*
		 * Generate new dev list by concatentating with the
		 * current dev list.
		 */
		VERIFY(nvlist_lookup_nvlist_array(sav->sav_config, config,
		    &olddevs, &oldndevs) == 0);

		newdevs = kmem_alloc(sizeof (void *) *
		    (ndevs + oldndevs), KM_SLEEP);
		for (i = 0; i < oldndevs; i++)
			VERIFY(nvlist_dup(olddevs[i], &newdevs[i],
			    KM_SLEEP) == 0);
		for (i = 0; i < ndevs; i++)
			VERIFY(nvlist_dup(devs[i], &newdevs[i + oldndevs],
			    KM_SLEEP) == 0);

		VERIFY(nvlist_remove(sav->sav_config, config,
		    DATA_TYPE_NVLIST_ARRAY) == 0);

		VERIFY(nvlist_add_nvlist_array(sav->sav_config,
		    config, newdevs, ndevs + oldndevs) == 0);
		for (i = 0; i < oldndevs + ndevs; i++)
			nvlist_free(newdevs[i]);
		kmem_free(newdevs, (oldndevs + ndevs) * sizeof (void *));
	} else {
		/*
		 * Generate a new dev list.
		 */
		VERIFY(nvlist_alloc(&sav->sav_config, NV_UNIQUE_NAME,
		    KM_SLEEP) == 0);
		VERIFY(nvlist_add_nvlist_array(sav->sav_config, config,
		    devs, ndevs) == 0);
	}
}

/*
 * Stop and drop level 2 ARC devices
 */
void
spa_l2cache_drop(spa_t *spa)
{
	vdev_t *vd;
	int i;
	spa_aux_vdev_t *sav = &spa->spa_l2cache;

	for (i = 0; i < sav->sav_count; i++) {
		uint64_t pool;

		vd = sav->sav_vdevs[i];
		ASSERT(vd != NULL);

		if (spa_l2cache_exists(vd->vdev_guid, &pool) &&
		    pool != 0ULL && l2arc_vdev_present(vd))
			l2arc_remove_vdev(vd);
	}
}

/*
 * Pool Creation
 */
int
spa_create(const char *pool, nvlist_t *nvroot, nvlist_t *props,
    const char *history_str, nvlist_t *zplprops)
{
	spa_t *spa;
	char *altroot = NULL;
	vdev_t *rvd;
	dsl_pool_t *dp;
	dmu_tx_t *tx;
	int error = 0;
	uint64_t txg = TXG_INITIAL;
	nvlist_t **spares, **l2cache;
	uint_t nspares, nl2cache;
	uint64_t version, obj;
	boolean_t has_features;

	/*
	 * If this pool already exists, return failure.
	 */
	mutex_enter(&spa_namespace_lock);
	if (spa_lookup(pool) != NULL) {
		mutex_exit(&spa_namespace_lock);
		return (EEXIST);
	}

	/*
	 * Allocate a new spa_t structure.
	 */
	(void) nvlist_lookup_string(props,
	    zpool_prop_to_name(ZPOOL_PROP_ALTROOT), &altroot);
	spa = spa_add(pool, NULL, altroot);
	spa_activate(spa, spa_mode_global);

	if (props && (error = spa_prop_validate(spa, props))) {
		spa_deactivate(spa);
		spa_remove(spa);
		mutex_exit(&spa_namespace_lock);
		return (error);
	}

	has_features = B_FALSE;
	for (nvpair_t *elem = nvlist_next_nvpair(props, NULL);
	    elem != NULL; elem = nvlist_next_nvpair(props, elem)) {
		if (zpool_prop_feature(nvpair_name(elem)))
			has_features = B_TRUE;
	}

	if (has_features || nvlist_lookup_uint64(props,
	    zpool_prop_to_name(ZPOOL_PROP_VERSION), &version) != 0) {
		version = SPA_VERSION;
	}
	ASSERT(SPA_VERSION_IS_SUPPORTED(version));

	spa->spa_first_txg = txg;
	spa->spa_uberblock.ub_txg = txg - 1;
	spa->spa_uberblock.ub_version = version;
	spa->spa_ubsync = spa->spa_uberblock;

	/*
	 * Create "The Godfather" zio to hold all async IOs
	 */
	spa->spa_async_zio_root = zio_root(spa, NULL, NULL,
	    ZIO_FLAG_CANFAIL | ZIO_FLAG_SPECULATIVE | ZIO_FLAG_GODFATHER);

	/*
	 * Create the root vdev.
	 */
	spa_config_enter(spa, SCL_ALL, FTAG, RW_WRITER);

	error = spa_config_parse(spa, &rvd, nvroot, NULL, 0, VDEV_ALLOC_ADD);

	ASSERT(error != 0 || rvd != NULL);
	ASSERT(error != 0 || spa->spa_root_vdev == rvd);

	if (error == 0 && !zfs_allocatable_devs(nvroot))
		error = EINVAL;

	if (error == 0 &&
	    (error = vdev_create(rvd, txg, B_FALSE)) == 0 &&
	    (error = spa_validate_aux(spa, nvroot, txg,
	    VDEV_ALLOC_ADD)) == 0) {
		for (int c = 0; c < rvd->vdev_children; c++) {
			vdev_metaslab_set_size(rvd->vdev_child[c]);
			vdev_expand(rvd->vdev_child[c], txg);
		}
	}

	spa_config_exit(spa, SCL_ALL, FTAG);

	if (error != 0) {
		spa_unload(spa);
		spa_deactivate(spa);
		spa_remove(spa);
		mutex_exit(&spa_namespace_lock);
		return (error);
	}

	/*
	 * Get the list of spares, if specified.
	 */
	if (nvlist_lookup_nvlist_array(nvroot, ZPOOL_CONFIG_SPARES,
	    &spares, &nspares) == 0) {
		VERIFY(nvlist_alloc(&spa->spa_spares.sav_config, NV_UNIQUE_NAME,
		    KM_SLEEP) == 0);
		VERIFY(nvlist_add_nvlist_array(spa->spa_spares.sav_config,
		    ZPOOL_CONFIG_SPARES, spares, nspares) == 0);
		spa_config_enter(spa, SCL_ALL, FTAG, RW_WRITER);
		spa_load_spares(spa);
		spa_config_exit(spa, SCL_ALL, FTAG);
		spa->spa_spares.sav_sync = B_TRUE;
	}

	/*
	 * Get the list of level 2 cache devices, if specified.
	 */
	if (nvlist_lookup_nvlist_array(nvroot, ZPOOL_CONFIG_L2CACHE,
	    &l2cache, &nl2cache) == 0) {
		VERIFY(nvlist_alloc(&spa->spa_l2cache.sav_config,
		    NV_UNIQUE_NAME, KM_SLEEP) == 0);
		VERIFY(nvlist_add_nvlist_array(spa->spa_l2cache.sav_config,
		    ZPOOL_CONFIG_L2CACHE, l2cache, nl2cache) == 0);
		spa_config_enter(spa, SCL_ALL, FTAG, RW_WRITER);
		spa_load_l2cache(spa);
		spa_config_exit(spa, SCL_ALL, FTAG);
		spa->spa_l2cache.sav_sync = B_TRUE;
	}

	spa->spa_is_initializing = B_TRUE;
	spa->spa_dsl_pool = dp = dsl_pool_create(spa, zplprops, txg);
	spa->spa_meta_objset = dp->dp_meta_objset;
	spa->spa_is_initializing = B_FALSE;

	/*
	 * Create DDTs (dedup tables).
	 */
	ddt_create(spa);

	spa_update_dspace(spa);

	tx = dmu_tx_create_assigned(dp, txg);

	/*
	 * Create the pool config object.
	 */
	spa->spa_config_object = dmu_object_alloc(spa->spa_meta_objset,
	    DMU_OT_PACKED_NVLIST, SPA_CONFIG_BLOCKSIZE,
	    DMU_OT_PACKED_NVLIST_SIZE, sizeof (uint64_t), tx);

	if (zap_add(spa->spa_meta_objset,
	    DMU_POOL_DIRECTORY_OBJECT, DMU_POOL_CONFIG,
	    sizeof (uint64_t), 1, &spa->spa_config_object, tx) != 0) {
		cmn_err(CE_PANIC, "failed to add pool config");
	}

	if (spa_version(spa) >= SPA_VERSION_FEATURES)
		spa_feature_create_zap_objects(spa, tx);

	if (zap_add(spa->spa_meta_objset,
	    DMU_POOL_DIRECTORY_OBJECT, DMU_POOL_CREATION_VERSION,
	    sizeof (uint64_t), 1, &version, tx) != 0) {
		cmn_err(CE_PANIC, "failed to add pool version");
	}

	/* Newly created pools with the right version are always deflated. */
	if (version >= SPA_VERSION_RAIDZ_DEFLATE) {
		spa->spa_deflate = TRUE;
		if (zap_add(spa->spa_meta_objset,
		    DMU_POOL_DIRECTORY_OBJECT, DMU_POOL_DEFLATE,
		    sizeof (uint64_t), 1, &spa->spa_deflate, tx) != 0) {
			cmn_err(CE_PANIC, "failed to add deflate");
		}
	}

	/*
	 * Create the deferred-free bpobj.  Turn off compression
	 * because sync-to-convergence takes longer if the blocksize
	 * keeps changing.
	 */
	obj = bpobj_alloc(spa->spa_meta_objset, 1 << 14, tx);
	dmu_object_set_compress(spa->spa_meta_objset, obj,
	    ZIO_COMPRESS_OFF, tx);
	if (zap_add(spa->spa_meta_objset,
	    DMU_POOL_DIRECTORY_OBJECT, DMU_POOL_SYNC_BPOBJ,
	    sizeof (uint64_t), 1, &obj, tx) != 0) {
		cmn_err(CE_PANIC, "failed to add bpobj");
	}
	VERIFY3U(0, ==, bpobj_open(&spa->spa_deferred_bpobj,
	    spa->spa_meta_objset, obj));

	/*
	 * Create the pool's history object.
	 */
	if (version >= SPA_VERSION_ZPOOL_HISTORY)
		spa_history_create_obj(spa, tx);

	/*
	 * Set pool properties.
	 */
	spa->spa_bootfs = zpool_prop_default_numeric(ZPOOL_PROP_BOOTFS);
	spa->spa_delegation = zpool_prop_default_numeric(ZPOOL_PROP_DELEGATION);
	spa->spa_failmode = zpool_prop_default_numeric(ZPOOL_PROP_FAILUREMODE);
	spa->spa_autoexpand = zpool_prop_default_numeric(ZPOOL_PROP_AUTOEXPAND);

	if (props != NULL) {
		spa_configfile_set(spa, props, B_FALSE);
		spa_sync_props(spa, props, tx);
	}

	dmu_tx_commit(tx);

	spa->spa_sync_on = B_TRUE;
	txg_sync_start(spa->spa_dsl_pool);

	/*
	 * We explicitly wait for the first transaction to complete so that our
	 * bean counters are appropriately updated.
	 */
	txg_wait_synced(spa->spa_dsl_pool, txg);

	spa_config_sync(spa, B_FALSE, B_TRUE);

	if (version >= SPA_VERSION_ZPOOL_HISTORY && history_str != NULL)
		(void) spa_history_log(spa, history_str, LOG_CMD_POOL_CREATE);
	spa_history_log_version(spa, LOG_POOL_CREATE);

	spa->spa_minref = refcount_count(&spa->spa_refcount);

	mutex_exit(&spa_namespace_lock);

	return (0);
}

#if defined(sun)
#ifdef _KERNEL
/*
 * Get the root pool information from the root disk, then import the root pool
 * during the system boot up time.
 */
extern int vdev_disk_read_rootlabel(char *, char *, nvlist_t **);

static nvlist_t *
spa_generate_rootconf(char *devpath, char *devid, uint64_t *guid)
{
	nvlist_t *config;
	nvlist_t *nvtop, *nvroot;
	uint64_t pgid;

	if (vdev_disk_read_rootlabel(devpath, devid, &config) != 0)
		return (NULL);

	/*
	 * Add this top-level vdev to the child array.
	 */
	VERIFY(nvlist_lookup_nvlist(config, ZPOOL_CONFIG_VDEV_TREE,
	    &nvtop) == 0);
	VERIFY(nvlist_lookup_uint64(config, ZPOOL_CONFIG_POOL_GUID,
	    &pgid) == 0);
	VERIFY(nvlist_lookup_uint64(config, ZPOOL_CONFIG_GUID, guid) == 0);

	/*
	 * Put this pool's top-level vdevs into a root vdev.
	 */
	VERIFY(nvlist_alloc(&nvroot, NV_UNIQUE_NAME, KM_SLEEP) == 0);
	VERIFY(nvlist_add_string(nvroot, ZPOOL_CONFIG_TYPE,
	    VDEV_TYPE_ROOT) == 0);
	VERIFY(nvlist_add_uint64(nvroot, ZPOOL_CONFIG_ID, 0ULL) == 0);
	VERIFY(nvlist_add_uint64(nvroot, ZPOOL_CONFIG_GUID, pgid) == 0);
	VERIFY(nvlist_add_nvlist_array(nvroot, ZPOOL_CONFIG_CHILDREN,
	    &nvtop, 1) == 0);

	/*
	 * Replace the existing vdev_tree with the new root vdev in
	 * this pool's configuration (remove the old, add the new).
	 */
	VERIFY(nvlist_add_nvlist(config, ZPOOL_CONFIG_VDEV_TREE, nvroot) == 0);
	nvlist_free(nvroot);
	return (config);
}

/*
 * Walk the vdev tree and see if we can find a device with "better"
 * configuration. A configuration is "better" if the label on that
 * device has a more recent txg.
 */
static void
spa_alt_rootvdev(vdev_t *vd, vdev_t **avd, uint64_t *txg)
{
	for (int c = 0; c < vd->vdev_children; c++)
		spa_alt_rootvdev(vd->vdev_child[c], avd, txg);

	if (vd->vdev_ops->vdev_op_leaf) {
		nvlist_t *label;
		uint64_t label_txg;

		if (vdev_disk_read_rootlabel(vd->vdev_physpath, vd->vdev_devid,
		    &label) != 0)
			return;

		VERIFY(nvlist_lookup_uint64(label, ZPOOL_CONFIG_POOL_TXG,
		    &label_txg) == 0);

		/*
		 * Do we have a better boot device?
		 */
		if (label_txg > *txg) {
			*txg = label_txg;
			*avd = vd;
		}
		nvlist_free(label);
	}
}

/*
 * Import a root pool.
 *
 * For x86. devpath_list will consist of devid and/or physpath name of
 * the vdev (e.g. "id1,sd@SSEAGATE..." or "/pci@1f,0/ide@d/disk@0,0:a").
 * The GRUB "findroot" command will return the vdev we should boot.
 *
 * For Sparc, devpath_list consists the physpath name of the booting device
 * no matter the rootpool is a single device pool or a mirrored pool.
 * e.g.
 *	"/pci@1f,0/ide@d/disk@0,0:a"
 */
int
spa_import_rootpool(char *devpath, char *devid)
{
	spa_t *spa;
	vdev_t *rvd, *bvd, *avd = NULL;
	nvlist_t *config, *nvtop;
	uint64_t guid, txg;
	char *pname;
	int error;

	/*
	 * Read the label from the boot device and generate a configuration.
	 */
	config = spa_generate_rootconf(devpath, devid, &guid);
#if defined(_OBP) && defined(_KERNEL)
	if (config == NULL) {
		if (strstr(devpath, "/iscsi/ssd") != NULL) {
			/* iscsi boot */
			get_iscsi_bootpath_phy(devpath);
			config = spa_generate_rootconf(devpath, devid, &guid);
		}
	}
#endif
	if (config == NULL) {
		cmn_err(CE_NOTE, "Cannot read the pool label from '%s'",
		    devpath);
		return (EIO);
	}

	VERIFY(nvlist_lookup_string(config, ZPOOL_CONFIG_POOL_NAME,
	    &pname) == 0);
	VERIFY(nvlist_lookup_uint64(config, ZPOOL_CONFIG_POOL_TXG, &txg) == 0);

	mutex_enter(&spa_namespace_lock);
	if ((spa = spa_lookup(pname)) != NULL) {
		/*
		 * Remove the existing root pool from the namespace so that we
		 * can replace it with the correct config we just read in.
		 */
		spa_remove(spa);
	}

	spa = spa_add(pname, config, NULL);
	spa->spa_is_root = B_TRUE;
	spa->spa_import_flags = ZFS_IMPORT_VERBATIM;

	/*
	 * Build up a vdev tree based on the boot device's label config.
	 */
	VERIFY(nvlist_lookup_nvlist(config, ZPOOL_CONFIG_VDEV_TREE,
	    &nvtop) == 0);
	spa_config_enter(spa, SCL_ALL, FTAG, RW_WRITER);
	error = spa_config_parse(spa, &rvd, nvtop, NULL, 0,
	    VDEV_ALLOC_ROOTPOOL);
	spa_config_exit(spa, SCL_ALL, FTAG);
	if (error) {
		mutex_exit(&spa_namespace_lock);
		nvlist_free(config);
		cmn_err(CE_NOTE, "Can not parse the config for pool '%s'",
		    pname);
		return (error);
	}

	/*
	 * Get the boot vdev.
	 */
	if ((bvd = vdev_lookup_by_guid(rvd, guid)) == NULL) {
		cmn_err(CE_NOTE, "Can not find the boot vdev for guid %llu",
		    (u_longlong_t)guid);
		error = ENOENT;
		goto out;
	}

	/*
	 * Determine if there is a better boot device.
	 */
	avd = bvd;
	spa_alt_rootvdev(rvd, &avd, &txg);
	if (avd != bvd) {
		cmn_err(CE_NOTE, "The boot device is 'degraded'. Please "
		    "try booting from '%s'", avd->vdev_path);
		error = EINVAL;
		goto out;
	}

	/*
	 * If the boot device is part of a spare vdev then ensure that
	 * we're booting off the active spare.
	 */
	if (bvd->vdev_parent->vdev_ops == &vdev_spare_ops &&
	    !bvd->vdev_isspare) {
		cmn_err(CE_NOTE, "The boot device is currently spared. Please "
		    "try booting from '%s'",
		    bvd->vdev_parent->
		    vdev_child[bvd->vdev_parent->vdev_children - 1]->vdev_path);
		error = EINVAL;
		goto out;
	}

	error = 0;
	spa_history_log_version(spa, LOG_POOL_IMPORT);
out:
	spa_config_enter(spa, SCL_ALL, FTAG, RW_WRITER);
	vdev_free(rvd);
	spa_config_exit(spa, SCL_ALL, FTAG);
	mutex_exit(&spa_namespace_lock);

	nvlist_free(config);
	return (error);
}

#endif
#endif	/* sun */

/*
 * Import a non-root pool into the system.
 */
int
spa_import(const char *pool, nvlist_t *config, nvlist_t *props, uint64_t flags)
{
	spa_t *spa;
	char *altroot = NULL;
	spa_load_state_t state = SPA_LOAD_IMPORT;
	zpool_rewind_policy_t policy;
	uint64_t mode = spa_mode_global;
	uint64_t readonly = B_FALSE;
	int error;
	nvlist_t *nvroot;
	nvlist_t **spares, **l2cache;
	uint_t nspares, nl2cache;

	/*
	 * If a pool with this name exists, return failure.
	 */
	mutex_enter(&spa_namespace_lock);
	if (spa_lookup(pool) != NULL) {
		mutex_exit(&spa_namespace_lock);
		return (EEXIST);
	}

	/*
	 * Create and initialize the spa structure.
	 */
	(void) nvlist_lookup_string(props,
	    zpool_prop_to_name(ZPOOL_PROP_ALTROOT), &altroot);
	(void) nvlist_lookup_uint64(props,
	    zpool_prop_to_name(ZPOOL_PROP_READONLY), &readonly);
	if (readonly)
		mode = FREAD;
	spa = spa_add(pool, config, altroot);
	spa->spa_import_flags = flags;

	/*
	 * Verbatim import - Take a pool and insert it into the namespace
	 * as if it had been loaded at boot.
	 */
	if (spa->spa_import_flags & ZFS_IMPORT_VERBATIM) {
		if (props != NULL)
			spa_configfile_set(spa, props, B_FALSE);

		spa_config_sync(spa, B_FALSE, B_TRUE);

		mutex_exit(&spa_namespace_lock);
		spa_history_log_version(spa, LOG_POOL_IMPORT);

		return (0);
	}

	spa_activate(spa, mode);

	/*
	 * Don't start async tasks until we know everything is healthy.
	 */
	spa_async_suspend(spa);

	zpool_get_rewind_policy(config, &policy);
	if (policy.zrp_request & ZPOOL_DO_REWIND)
		state = SPA_LOAD_RECOVER;

	/*
	 * Pass off the heavy lifting to spa_load().  Pass TRUE for mosconfig
	 * because the user-supplied config is actually the one to trust when
	 * doing an import.
	 */
	if (state != SPA_LOAD_RECOVER)
		spa->spa_last_ubsync_txg = spa->spa_load_txg = 0;

	error = spa_load_best(spa, state, B_TRUE, policy.zrp_txg,
	    policy.zrp_request);

	/*
	 * Propagate anything learned while loading the pool and pass it
	 * back to caller (i.e. rewind info, missing devices, etc).
	 */
	VERIFY(nvlist_add_nvlist(config, ZPOOL_CONFIG_LOAD_INFO,
	    spa->spa_load_info) == 0);

	spa_config_enter(spa, SCL_ALL, FTAG, RW_WRITER);
	/*
	 * Toss any existing sparelist, as it doesn't have any validity
	 * anymore, and conflicts with spa_has_spare().
	 */
	if (spa->spa_spares.sav_config) {
		nvlist_free(spa->spa_spares.sav_config);
		spa->spa_spares.sav_config = NULL;
		spa_load_spares(spa);
	}
	if (spa->spa_l2cache.sav_config) {
		nvlist_free(spa->spa_l2cache.sav_config);
		spa->spa_l2cache.sav_config = NULL;
		spa_load_l2cache(spa);
	}

	VERIFY(nvlist_lookup_nvlist(config, ZPOOL_CONFIG_VDEV_TREE,
	    &nvroot) == 0);
	if (error == 0)
		error = spa_validate_aux(spa, nvroot, -1ULL,
		    VDEV_ALLOC_SPARE);
	if (error == 0)
		error = spa_validate_aux(spa, nvroot, -1ULL,
		    VDEV_ALLOC_L2CACHE);
	spa_config_exit(spa, SCL_ALL, FTAG);

	if (props != NULL)
		spa_configfile_set(spa, props, B_FALSE);

	if (error != 0 || (props && spa_writeable(spa) &&
	    (error = spa_prop_set(spa, props)))) {
		spa_unload(spa);
		spa_deactivate(spa);
		spa_remove(spa);
		mutex_exit(&spa_namespace_lock);
		return (error);
	}

	spa_async_resume(spa);

	/*
	 * Override any spares and level 2 cache devices as specified by
	 * the user, as these may have correct device names/devids, etc.
	 */
	if (nvlist_lookup_nvlist_array(nvroot, ZPOOL_CONFIG_SPARES,
	    &spares, &nspares) == 0) {
		if (spa->spa_spares.sav_config)
			VERIFY(nvlist_remove(spa->spa_spares.sav_config,
			    ZPOOL_CONFIG_SPARES, DATA_TYPE_NVLIST_ARRAY) == 0);
		else
			VERIFY(nvlist_alloc(&spa->spa_spares.sav_config,
			    NV_UNIQUE_NAME, KM_SLEEP) == 0);
		VERIFY(nvlist_add_nvlist_array(spa->spa_spares.sav_config,
		    ZPOOL_CONFIG_SPARES, spares, nspares) == 0);
		spa_config_enter(spa, SCL_ALL, FTAG, RW_WRITER);
		spa_load_spares(spa);
		spa_config_exit(spa, SCL_ALL, FTAG);
		spa->spa_spares.sav_sync = B_TRUE;
	}
	if (nvlist_lookup_nvlist_array(nvroot, ZPOOL_CONFIG_L2CACHE,
	    &l2cache, &nl2cache) == 0) {
		if (spa->spa_l2cache.sav_config)
			VERIFY(nvlist_remove(spa->spa_l2cache.sav_config,
			    ZPOOL_CONFIG_L2CACHE, DATA_TYPE_NVLIST_ARRAY) == 0);
		else
			VERIFY(nvlist_alloc(&spa->spa_l2cache.sav_config,
			    NV_UNIQUE_NAME, KM_SLEEP) == 0);
		VERIFY(nvlist_add_nvlist_array(spa->spa_l2cache.sav_config,
		    ZPOOL_CONFIG_L2CACHE, l2cache, nl2cache) == 0);
		spa_config_enter(spa, SCL_ALL, FTAG, RW_WRITER);
		spa_load_l2cache(spa);
		spa_config_exit(spa, SCL_ALL, FTAG);
		spa->spa_l2cache.sav_sync = B_TRUE;
	}

	/*
	 * Check for any removed devices.
	 */
	if (spa->spa_autoreplace) {
		spa_aux_check_removed(&spa->spa_spares);
		spa_aux_check_removed(&spa->spa_l2cache);
	}

	if (spa_writeable(spa)) {
		/*
		 * Update the config cache to include the newly-imported pool.
		 */
		spa_config_update(spa, SPA_CONFIG_UPDATE_POOL);
	}

	/*
	 * It's possible that the pool was expanded while it was exported.
	 * We kick off an async task to handle this for us.
	 */
	spa_async_request(spa, SPA_ASYNC_AUTOEXPAND);

	mutex_exit(&spa_namespace_lock);
	spa_history_log_version(spa, LOG_POOL_IMPORT);

#ifdef __FreeBSD__
#ifdef _KERNEL
	zvol_create_minors(pool);
#endif
#endif
	return (0);
}

nvlist_t *
spa_tryimport(nvlist_t *tryconfig)
{
	nvlist_t *config = NULL;
	char *poolname;
	spa_t *spa;
	uint64_t state;
	int error;

	if (nvlist_lookup_string(tryconfig, ZPOOL_CONFIG_POOL_NAME, &poolname))
		return (NULL);

	if (nvlist_lookup_uint64(tryconfig, ZPOOL_CONFIG_POOL_STATE, &state))
		return (NULL);

	/*
	 * Create and initialize the spa structure.
	 */
	mutex_enter(&spa_namespace_lock);
	spa = spa_add(TRYIMPORT_NAME, tryconfig, NULL);
	spa_activate(spa, FREAD);

	/*
	 * Pass off the heavy lifting to spa_load().
	 * Pass TRUE for mosconfig because the user-supplied config
	 * is actually the one to trust when doing an import.
	 */
	error = spa_load(spa, SPA_LOAD_TRYIMPORT, SPA_IMPORT_EXISTING, B_TRUE);

	/*
	 * If 'tryconfig' was at least parsable, return the current config.
	 */
	if (spa->spa_root_vdev != NULL) {
		config = spa_config_generate(spa, NULL, -1ULL, B_TRUE);
		VERIFY(nvlist_add_string(config, ZPOOL_CONFIG_POOL_NAME,
		    poolname) == 0);
		VERIFY(nvlist_add_uint64(config, ZPOOL_CONFIG_POOL_STATE,
		    state) == 0);
		VERIFY(nvlist_add_uint64(config, ZPOOL_CONFIG_TIMESTAMP,
		    spa->spa_uberblock.ub_timestamp) == 0);
		VERIFY(nvlist_add_nvlist(config, ZPOOL_CONFIG_LOAD_INFO,
		    spa->spa_load_info) == 0);

		/*
		 * If the bootfs property exists on this pool then we
		 * copy it out so that external consumers can tell which
		 * pools are bootable.
		 */
		if ((!error || error == EEXIST) && spa->spa_bootfs) {
			char *tmpname = kmem_alloc(MAXPATHLEN, KM_SLEEP);

			/*
			 * We have to play games with the name since the
			 * pool was opened as TRYIMPORT_NAME.
			 */
			if (dsl_dsobj_to_dsname(spa_name(spa),
			    spa->spa_bootfs, tmpname) == 0) {
				char *cp;
				char *dsname = kmem_alloc(MAXPATHLEN, KM_SLEEP);

				cp = strchr(tmpname, '/');
				if (cp == NULL) {
					(void) strlcpy(dsname, tmpname,
					    MAXPATHLEN);
				} else {
					(void) snprintf(dsname, MAXPATHLEN,
					    "%s/%s", poolname, ++cp);
				}
				VERIFY(nvlist_add_string(config,
				    ZPOOL_CONFIG_BOOTFS, dsname) == 0);
				kmem_free(dsname, MAXPATHLEN);
			}
			kmem_free(tmpname, MAXPATHLEN);
		}

		/*
		 * Add the list of hot spares and level 2 cache devices.
		 */
		spa_config_enter(spa, SCL_CONFIG, FTAG, RW_READER);
		spa_add_spares(spa, config);
		spa_add_l2cache(spa, config);
		spa_config_exit(spa, SCL_CONFIG, FTAG);
	}

	spa_unload(spa);
	spa_deactivate(spa);
	spa_remove(spa);
	mutex_exit(&spa_namespace_lock);

	return (config);
}

/*
 * Pool export/destroy
 *
 * The act of destroying or exporting a pool is very simple.  We make sure there
 * is no more pending I/O and any references to the pool are gone.  Then, we
 * update the pool state and sync all the labels to disk, removing the
 * configuration from the cache afterwards. If the 'hardforce' flag is set, then
 * we don't sync the labels or remove the configuration cache.
 */
static int
spa_export_common(char *pool, int new_state, nvlist_t **oldconfig,
    boolean_t force, boolean_t hardforce)
{
	spa_t *spa;

	if (oldconfig)
		*oldconfig = NULL;

	if (!(spa_mode_global & FWRITE))
		return (EROFS);

	mutex_enter(&spa_namespace_lock);
	if ((spa = spa_lookup(pool)) == NULL) {
		mutex_exit(&spa_namespace_lock);
		return (ENOENT);
	}

	/*
	 * Put a hold on the pool, drop the namespace lock, stop async tasks,
	 * reacquire the namespace lock, and see if we can export.
	 */
	spa_open_ref(spa, FTAG);
	mutex_exit(&spa_namespace_lock);
	spa_async_suspend(spa);
	mutex_enter(&spa_namespace_lock);
	spa_close(spa, FTAG);

	/*
	 * The pool will be in core if it's openable,
	 * in which case we can modify its state.
	 */
	if (spa->spa_state != POOL_STATE_UNINITIALIZED && spa->spa_sync_on) {
		/*
		 * Objsets may be open only because they're dirty, so we
		 * have to force it to sync before checking spa_refcnt.
		 */
		txg_wait_synced(spa->spa_dsl_pool, 0);

		/*
		 * A pool cannot be exported or destroyed if there are active
		 * references.  If we are resetting a pool, allow references by
		 * fault injection handlers.
		 */
		if (!spa_refcount_zero(spa) ||
		    (spa->spa_inject_ref != 0 &&
		    new_state != POOL_STATE_UNINITIALIZED)) {
			spa_async_resume(spa);
			mutex_exit(&spa_namespace_lock);
			return (EBUSY);
		}

		/*
		 * A pool cannot be exported if it has an active shared spare.
		 * This is to prevent other pools stealing the active spare
		 * from an exported pool. At user's own will, such pool can
		 * be forcedly exported.
		 */
		if (!force && new_state == POOL_STATE_EXPORTED &&
		    spa_has_active_shared_spare(spa)) {
			spa_async_resume(spa);
			mutex_exit(&spa_namespace_lock);
			return (EXDEV);
		}

		/*
		 * We want this to be reflected on every label,
		 * so mark them all dirty.  spa_unload() will do the
		 * final sync that pushes these changes out.
		 */
		if (new_state != POOL_STATE_UNINITIALIZED && !hardforce) {
			spa_config_enter(spa, SCL_ALL, FTAG, RW_WRITER);
			spa->spa_state = new_state;
			spa->spa_final_txg = spa_last_synced_txg(spa) +
			    TXG_DEFER_SIZE + 1;
			vdev_config_dirty(spa->spa_root_vdev);
			spa_config_exit(spa, SCL_ALL, FTAG);
		}
	}

	spa_event_notify(spa, NULL, ESC_ZFS_POOL_DESTROY);

	if (spa->spa_state != POOL_STATE_UNINITIALIZED) {
		spa_unload(spa);
		spa_deactivate(spa);
	}

	if (oldconfig && spa->spa_config)
		VERIFY(nvlist_dup(spa->spa_config, oldconfig, 0) == 0);

	if (new_state != POOL_STATE_UNINITIALIZED) {
		if (!hardforce)
			spa_config_sync(spa, B_TRUE, B_TRUE);
		spa_remove(spa);
	}
	mutex_exit(&spa_namespace_lock);

	return (0);
}

/*
 * Destroy a storage pool.
 */
int
spa_destroy(char *pool)
{
	return (spa_export_common(pool, POOL_STATE_DESTROYED, NULL,
	    B_FALSE, B_FALSE));
}

/*
 * Export a storage pool.
 */
int
spa_export(char *pool, nvlist_t **oldconfig, boolean_t force,
    boolean_t hardforce)
{
	return (spa_export_common(pool, POOL_STATE_EXPORTED, oldconfig,
	    force, hardforce));
}

/*
 * Similar to spa_export(), this unloads the spa_t without actually removing it
 * from the namespace in any way.
 */
int
spa_reset(char *pool)
{
	return (spa_export_common(pool, POOL_STATE_UNINITIALIZED, NULL,
	    B_FALSE, B_FALSE));
}

/*
 * ==========================================================================
 * Device manipulation
 * ==========================================================================
 */

/*
 * Add a device to a storage pool.
 */
int
spa_vdev_add(spa_t *spa, nvlist_t *nvroot)
{
	uint64_t txg, id;
	int error;
	vdev_t *rvd = spa->spa_root_vdev;
	vdev_t *vd, *tvd;
	nvlist_t **spares, **l2cache;
	uint_t nspares, nl2cache;

	ASSERT(spa_writeable(spa));

	txg = spa_vdev_enter(spa);

	if ((error = spa_config_parse(spa, &vd, nvroot, NULL, 0,
	    VDEV_ALLOC_ADD)) != 0)
		return (spa_vdev_exit(spa, NULL, txg, error));

	spa->spa_pending_vdev = vd;	/* spa_vdev_exit() will clear this */

	if (nvlist_lookup_nvlist_array(nvroot, ZPOOL_CONFIG_SPARES, &spares,
	    &nspares) != 0)
		nspares = 0;

	if (nvlist_lookup_nvlist_array(nvroot, ZPOOL_CONFIG_L2CACHE, &l2cache,
	    &nl2cache) != 0)
		nl2cache = 0;

	if (vd->vdev_children == 0 && nspares == 0 && nl2cache == 0)
		return (spa_vdev_exit(spa, vd, txg, EINVAL));

	if (vd->vdev_children != 0 &&
	    (error = vdev_create(vd, txg, B_FALSE)) != 0)
		return (spa_vdev_exit(spa, vd, txg, error));

	/*
	 * We must validate the spares and l2cache devices after checking the
	 * children.  Otherwise, vdev_inuse() will blindly overwrite the spare.
	 */
	if ((error = spa_validate_aux(spa, nvroot, txg, VDEV_ALLOC_ADD)) != 0)
		return (spa_vdev_exit(spa, vd, txg, error));

	/*
	 * Transfer each new top-level vdev from vd to rvd.
	 */
	for (int c = 0; c < vd->vdev_children; c++) {

		/*
		 * Set the vdev id to the first hole, if one exists.
		 */
		for (id = 0; id < rvd->vdev_children; id++) {
			if (rvd->vdev_child[id]->vdev_ishole) {
				vdev_free(rvd->vdev_child[id]);
				break;
			}
		}
		tvd = vd->vdev_child[c];
		vdev_remove_child(vd, tvd);
		tvd->vdev_id = id;
		vdev_add_child(rvd, tvd);
		vdev_config_dirty(tvd);
	}

	if (nspares != 0) {
		spa_set_aux_vdevs(&spa->spa_spares, spares, nspares,
		    ZPOOL_CONFIG_SPARES);
		spa_load_spares(spa);
		spa->spa_spares.sav_sync = B_TRUE;
	}

	if (nl2cache != 0) {
		spa_set_aux_vdevs(&spa->spa_l2cache, l2cache, nl2cache,
		    ZPOOL_CONFIG_L2CACHE);
		spa_load_l2cache(spa);
		spa->spa_l2cache.sav_sync = B_TRUE;
	}

	/*
	 * We have to be careful when adding new vdevs to an existing pool.
	 * If other threads start allocating from these vdevs before we
	 * sync the config cache, and we lose power, then upon reboot we may
	 * fail to open the pool because there are DVAs that the config cache
	 * can't translate.  Therefore, we first add the vdevs without
	 * initializing metaslabs; sync the config cache (via spa_vdev_exit());
	 * and then let spa_config_update() initialize the new metaslabs.
	 *
	 * spa_load() checks for added-but-not-initialized vdevs, so that
	 * if we lose power at any point in this sequence, the remaining
	 * steps will be completed the next time we load the pool.
	 */
	(void) spa_vdev_exit(spa, vd, txg, 0);

	mutex_enter(&spa_namespace_lock);
	spa_config_update(spa, SPA_CONFIG_UPDATE_POOL);
	mutex_exit(&spa_namespace_lock);

	return (0);
}

/*
 * Attach a device to a mirror.  The arguments are the path to any device
 * in the mirror, and the nvroot for the new device.  If the path specifies
 * a device that is not mirrored, we automatically insert the mirror vdev.
 *
 * If 'replacing' is specified, the new device is intended to replace the
 * existing device; in this case the two devices are made into their own
 * mirror using the 'replacing' vdev, which is functionally identical to
 * the mirror vdev (it actually reuses all the same ops) but has a few
 * extra rules: you can't attach to it after it's been created, and upon
 * completion of resilvering, the first disk (the one being replaced)
 * is automatically detached.
 */
int
spa_vdev_attach(spa_t *spa, uint64_t guid, nvlist_t *nvroot, int replacing)
{
	uint64_t txg, dtl_max_txg;
	vdev_t *rvd = spa->spa_root_vdev;
	vdev_t *oldvd, *newvd, *newrootvd, *pvd, *tvd;
	vdev_ops_t *pvops;
	char *oldvdpath, *newvdpath;
	int newvd_isspare;
	int error;

	ASSERT(spa_writeable(spa));

	txg = spa_vdev_enter(spa);

	oldvd = spa_lookup_by_guid(spa, guid, B_FALSE);

	if (oldvd == NULL)
		return (spa_vdev_exit(spa, NULL, txg, ENODEV));

	if (!oldvd->vdev_ops->vdev_op_leaf)
		return (spa_vdev_exit(spa, NULL, txg, ENOTSUP));

	pvd = oldvd->vdev_parent;

	if ((error = spa_config_parse(spa, &newrootvd, nvroot, NULL, 0,
	    VDEV_ALLOC_ATTACH)) != 0)
		return (spa_vdev_exit(spa, NULL, txg, EINVAL));

	if (newrootvd->vdev_children != 1)
		return (spa_vdev_exit(spa, newrootvd, txg, EINVAL));

	newvd = newrootvd->vdev_child[0];

	if (!newvd->vdev_ops->vdev_op_leaf)
		return (spa_vdev_exit(spa, newrootvd, txg, EINVAL));

	if ((error = vdev_create(newrootvd, txg, replacing)) != 0)
		return (spa_vdev_exit(spa, newrootvd, txg, error));

	/*
	 * Spares can't replace logs
	 */
	if (oldvd->vdev_top->vdev_islog && newvd->vdev_isspare)
		return (spa_vdev_exit(spa, newrootvd, txg, ENOTSUP));

	if (!replacing) {
		/*
		 * For attach, the only allowable parent is a mirror or the root
		 * vdev.
		 */
		if (pvd->vdev_ops != &vdev_mirror_ops &&
		    pvd->vdev_ops != &vdev_root_ops)
			return (spa_vdev_exit(spa, newrootvd, txg, ENOTSUP));

		pvops = &vdev_mirror_ops;
	} else {
		/*
		 * Active hot spares can only be replaced by inactive hot
		 * spares.
		 */
		if (pvd->vdev_ops == &vdev_spare_ops &&
		    oldvd->vdev_isspare &&
		    !spa_has_spare(spa, newvd->vdev_guid))
			return (spa_vdev_exit(spa, newrootvd, txg, ENOTSUP));

		/*
		 * If the source is a hot spare, and the parent isn't already a
		 * spare, then we want to create a new hot spare.  Otherwise, we
		 * want to create a replacing vdev.  The user is not allowed to
		 * attach to a spared vdev child unless the 'isspare' state is
		 * the same (spare replaces spare, non-spare replaces
		 * non-spare).
		 */
		if (pvd->vdev_ops == &vdev_replacing_ops &&
		    spa_version(spa) < SPA_VERSION_MULTI_REPLACE) {
			return (spa_vdev_exit(spa, newrootvd, txg, ENOTSUP));
		} else if (pvd->vdev_ops == &vdev_spare_ops &&
		    newvd->vdev_isspare != oldvd->vdev_isspare) {
			return (spa_vdev_exit(spa, newrootvd, txg, ENOTSUP));
		}

		if (newvd->vdev_isspare)
			pvops = &vdev_spare_ops;
		else
			pvops = &vdev_replacing_ops;
	}

	/*
	 * Make sure the new device is big enough.
	 */
	if (newvd->vdev_asize < vdev_get_min_asize(oldvd))
		return (spa_vdev_exit(spa, newrootvd, txg, EOVERFLOW));

	/*
	 * The new device cannot have a higher alignment requirement
	 * than the top-level vdev.
	 */
	if (newvd->vdev_ashift > oldvd->vdev_top->vdev_ashift)
		return (spa_vdev_exit(spa, newrootvd, txg, EDOM));

	/*
	 * If this is an in-place replacement, update oldvd's path and devid
	 * to make it distinguishable from newvd, and unopenable from now on.
	 */
	if (strcmp(oldvd->vdev_path, newvd->vdev_path) == 0) {
		spa_strfree(oldvd->vdev_path);
		oldvd->vdev_path = kmem_alloc(strlen(newvd->vdev_path) + 5,
		    KM_SLEEP);
		(void) sprintf(oldvd->vdev_path, "%s/%s",
		    newvd->vdev_path, "old");
		if (oldvd->vdev_devid != NULL) {
			spa_strfree(oldvd->vdev_devid);
			oldvd->vdev_devid = NULL;
		}
	}

	/* mark the device being resilvered */
	newvd->vdev_resilvering = B_TRUE;

	/*
	 * If the parent is not a mirror, or if we're replacing, insert the new
	 * mirror/replacing/spare vdev above oldvd.
	 */
	if (pvd->vdev_ops != pvops)
		pvd = vdev_add_parent(oldvd, pvops);

	ASSERT(pvd->vdev_top->vdev_parent == rvd);
	ASSERT(pvd->vdev_ops == pvops);
	ASSERT(oldvd->vdev_parent == pvd);

	/*
	 * Extract the new device from its root and add it to pvd.
	 */
	vdev_remove_child(newrootvd, newvd);
	newvd->vdev_id = pvd->vdev_children;
	newvd->vdev_crtxg = oldvd->vdev_crtxg;
	vdev_add_child(pvd, newvd);

	tvd = newvd->vdev_top;
	ASSERT(pvd->vdev_top == tvd);
	ASSERT(tvd->vdev_parent == rvd);

	vdev_config_dirty(tvd);

	/*
	 * Set newvd's DTL to [TXG_INITIAL, dtl_max_txg) so that we account
	 * for any dmu_sync-ed blocks.  It will propagate upward when
	 * spa_vdev_exit() calls vdev_dtl_reassess().
	 */
	dtl_max_txg = txg + TXG_CONCURRENT_STATES;

	vdev_dtl_dirty(newvd, DTL_MISSING, TXG_INITIAL,
	    dtl_max_txg - TXG_INITIAL);

	if (newvd->vdev_isspare) {
		spa_spare_activate(newvd);
		spa_event_notify(spa, newvd, ESC_ZFS_VDEV_SPARE);
	}

	oldvdpath = spa_strdup(oldvd->vdev_path);
	newvdpath = spa_strdup(newvd->vdev_path);
	newvd_isspare = newvd->vdev_isspare;

	/*
	 * Mark newvd's DTL dirty in this txg.
	 */
	vdev_dirty(tvd, VDD_DTL, newvd, txg);

	/*
	 * Restart the resilver
	 */
	dsl_resilver_restart(spa->spa_dsl_pool, dtl_max_txg);

	/*
	 * Commit the config
	 */
	(void) spa_vdev_exit(spa, newrootvd, dtl_max_txg, 0);

	spa_history_log_internal(LOG_POOL_VDEV_ATTACH, spa, NULL,
	    "%s vdev=%s %s vdev=%s",
	    replacing && newvd_isspare ? "spare in" :
	    replacing ? "replace" : "attach", newvdpath,
	    replacing ? "for" : "to", oldvdpath);

	spa_strfree(oldvdpath);
	spa_strfree(newvdpath);

	if (spa->spa_bootfs)
		spa_event_notify(spa, newvd, ESC_ZFS_BOOTFS_VDEV_ATTACH);

	return (0);
}

/*
 * Detach a device from a mirror or replacing vdev.
 * If 'replace_done' is specified, only detach if the parent
 * is a replacing vdev.
 */
int
spa_vdev_detach(spa_t *spa, uint64_t guid, uint64_t pguid, int replace_done)
{
	uint64_t txg;
	int error;
	vdev_t *rvd = spa->spa_root_vdev;
	vdev_t *vd, *pvd, *cvd, *tvd;
	boolean_t unspare = B_FALSE;
	uint64_t unspare_guid;
	char *vdpath;

	ASSERT(spa_writeable(spa));

	txg = spa_vdev_enter(spa);

	vd = spa_lookup_by_guid(spa, guid, B_FALSE);

	if (vd == NULL)
		return (spa_vdev_exit(spa, NULL, txg, ENODEV));

	if (!vd->vdev_ops->vdev_op_leaf)
		return (spa_vdev_exit(spa, NULL, txg, ENOTSUP));

	pvd = vd->vdev_parent;

	/*
	 * If the parent/child relationship is not as expected, don't do it.
	 * Consider M(A,R(B,C)) -- that is, a mirror of A with a replacing
	 * vdev that's replacing B with C.  The user's intent in replacing
	 * is to go from M(A,B) to M(A,C).  If the user decides to cancel
	 * the replace by detaching C, the expected behavior is to end up
	 * M(A,B).  But suppose that right after deciding to detach C,
	 * the replacement of B completes.  We would have M(A,C), and then
	 * ask to detach C, which would leave us with just A -- not what
	 * the user wanted.  To prevent this, we make sure that the
	 * parent/child relationship hasn't changed -- in this example,
	 * that C's parent is still the replacing vdev R.
	 */
	if (pvd->vdev_guid != pguid && pguid != 0)
		return (spa_vdev_exit(spa, NULL, txg, EBUSY));

	/*
	 * Only 'replacing' or 'spare' vdevs can be replaced.
	 */
	if (replace_done && pvd->vdev_ops != &vdev_replacing_ops &&
	    pvd->vdev_ops != &vdev_spare_ops)
		return (spa_vdev_exit(spa, NULL, txg, ENOTSUP));

	ASSERT(pvd->vdev_ops != &vdev_spare_ops ||
	    spa_version(spa) >= SPA_VERSION_SPARES);

	/*
	 * Only mirror, replacing, and spare vdevs support detach.
	 */
	if (pvd->vdev_ops != &vdev_replacing_ops &&
	    pvd->vdev_ops != &vdev_mirror_ops &&
	    pvd->vdev_ops != &vdev_spare_ops)
		return (spa_vdev_exit(spa, NULL, txg, ENOTSUP));

	/*
	 * If this device has the only valid copy of some data,
	 * we cannot safely detach it.
	 */
	if (vdev_dtl_required(vd))
		return (spa_vdev_exit(spa, NULL, txg, EBUSY));

	ASSERT(pvd->vdev_children >= 2);

	/*
	 * If we are detaching the second disk from a replacing vdev, then
	 * check to see if we changed the original vdev's path to have "/old"
	 * at the end in spa_vdev_attach().  If so, undo that change now.
	 */
	if (pvd->vdev_ops == &vdev_replacing_ops && vd->vdev_id > 0 &&
	    vd->vdev_path != NULL) {
		size_t len = strlen(vd->vdev_path);

		for (int c = 0; c < pvd->vdev_children; c++) {
			cvd = pvd->vdev_child[c];

			if (cvd == vd || cvd->vdev_path == NULL)
				continue;

			if (strncmp(cvd->vdev_path, vd->vdev_path, len) == 0 &&
			    strcmp(cvd->vdev_path + len, "/old") == 0) {
				spa_strfree(cvd->vdev_path);
				cvd->vdev_path = spa_strdup(vd->vdev_path);
				break;
			}
		}
	}

	/*
	 * If we are detaching the original disk from a spare, then it implies
	 * that the spare should become a real disk, and be removed from the
	 * active spare list for the pool.
	 */
	if (pvd->vdev_ops == &vdev_spare_ops &&
	    vd->vdev_id == 0 &&
	    pvd->vdev_child[pvd->vdev_children - 1]->vdev_isspare)
		unspare = B_TRUE;

	/*
	 * Erase the disk labels so the disk can be used for other things.
	 * This must be done after all other error cases are handled,
	 * but before we disembowel vd (so we can still do I/O to it).
	 * But if we can't do it, don't treat the error as fatal --
	 * it may be that the unwritability of the disk is the reason
	 * it's being detached!
	 */
	error = vdev_label_init(vd, 0, VDEV_LABEL_REMOVE);

	/*
	 * Remove vd from its parent and compact the parent's children.
	 */
	vdev_remove_child(pvd, vd);
	vdev_compact_children(pvd);

	/*
	 * Remember one of the remaining children so we can get tvd below.
	 */
	cvd = pvd->vdev_child[pvd->vdev_children - 1];

	/*
	 * If we need to remove the remaining child from the list of hot spares,
	 * do it now, marking the vdev as no longer a spare in the process.
	 * We must do this before vdev_remove_parent(), because that can
	 * change the GUID if it creates a new toplevel GUID.  For a similar
	 * reason, we must remove the spare now, in the same txg as the detach;
	 * otherwise someone could attach a new sibling, change the GUID, and
	 * the subsequent attempt to spa_vdev_remove(unspare_guid) would fail.
	 */
	if (unspare) {
		ASSERT(cvd->vdev_isspare);
		spa_spare_remove(cvd);
		unspare_guid = cvd->vdev_guid;
		(void) spa_vdev_remove(spa, unspare_guid, B_TRUE);
		cvd->vdev_unspare = B_TRUE;
	}

	/*
	 * If the parent mirror/replacing vdev only has one child,
	 * the parent is no longer needed.  Remove it from the tree.
	 */
	if (pvd->vdev_children == 1) {
		if (pvd->vdev_ops == &vdev_spare_ops)
			cvd->vdev_unspare = B_FALSE;
		vdev_remove_parent(cvd);
		cvd->vdev_resilvering = B_FALSE;
	}


	/*
	 * We don't set tvd until now because the parent we just removed
	 * may have been the previous top-level vdev.
	 */
	tvd = cvd->vdev_top;
	ASSERT(tvd->vdev_parent == rvd);

	/*
	 * Reevaluate the parent vdev state.
	 */
	vdev_propagate_state(cvd);

	/*
	 * If the 'autoexpand' property is set on the pool then automatically
	 * try to expand the size of the pool. For example if the device we
	 * just detached was smaller than the others, it may be possible to
	 * add metaslabs (i.e. grow the pool). We need to reopen the vdev
	 * first so that we can obtain the updated sizes of the leaf vdevs.
	 */
	if (spa->spa_autoexpand) {
		vdev_reopen(tvd);
		vdev_expand(tvd, txg);
	}

	vdev_config_dirty(tvd);

	/*
	 * Mark vd's DTL as dirty in this txg.  vdev_dtl_sync() will see that
	 * vd->vdev_detached is set and free vd's DTL object in syncing context.
	 * But first make sure we're not on any *other* txg's DTL list, to
	 * prevent vd from being accessed after it's freed.
	 */
	vdpath = spa_strdup(vd->vdev_path);
	for (int t = 0; t < TXG_SIZE; t++)
		(void) txg_list_remove_this(&tvd->vdev_dtl_list, vd, t);
	vd->vdev_detached = B_TRUE;
	vdev_dirty(tvd, VDD_DTL, vd, txg);

	spa_event_notify(spa, vd, ESC_ZFS_VDEV_REMOVE);

	/* hang on to the spa before we release the lock */
	spa_open_ref(spa, FTAG);

	error = spa_vdev_exit(spa, vd, txg, 0);

	spa_history_log_internal(LOG_POOL_VDEV_DETACH, spa, NULL,
	    "vdev=%s", vdpath);
	spa_strfree(vdpath);

	/*
	 * If this was the removal of the original device in a hot spare vdev,
	 * then we want to go through and remove the device from the hot spare
	 * list of every other pool.
	 */
	if (unspare) {
		spa_t *altspa = NULL;

		mutex_enter(&spa_namespace_lock);
		while ((altspa = spa_next(altspa)) != NULL) {
			if (altspa->spa_state != POOL_STATE_ACTIVE ||
			    altspa == spa)
				continue;

			spa_open_ref(altspa, FTAG);
			mutex_exit(&spa_namespace_lock);
			(void) spa_vdev_remove(altspa, unspare_guid, B_TRUE);
			mutex_enter(&spa_namespace_lock);
			spa_close(altspa, FTAG);
		}
		mutex_exit(&spa_namespace_lock);

		/* search the rest of the vdevs for spares to remove */
		spa_vdev_resilver_done(spa);
	}

	/* all done with the spa; OK to release */
	mutex_enter(&spa_namespace_lock);
	spa_close(spa, FTAG);
	mutex_exit(&spa_namespace_lock);

	return (error);
}

/*
 * Split a set of devices from their mirrors, and create a new pool from them.
 */
int
spa_vdev_split_mirror(spa_t *spa, char *newname, nvlist_t *config,
    nvlist_t *props, boolean_t exp)
{
	int error = 0;
	uint64_t txg, *glist;
	spa_t *newspa;
	uint_t c, children, lastlog;
	nvlist_t **child, *nvl, *tmp;
	dmu_tx_t *tx;
	char *altroot = NULL;
	vdev_t *rvd, **vml = NULL;			/* vdev modify list */
	boolean_t activate_slog;

	ASSERT(spa_writeable(spa));

	txg = spa_vdev_enter(spa);

	/* clear the log and flush everything up to now */
	activate_slog = spa_passivate_log(spa);
	(void) spa_vdev_config_exit(spa, NULL, txg, 0, FTAG);
	error = spa_offline_log(spa);
	txg = spa_vdev_config_enter(spa);

	if (activate_slog)
		spa_activate_log(spa);

	if (error != 0)
		return (spa_vdev_exit(spa, NULL, txg, error));

	/* check new spa name before going any further */
	if (spa_lookup(newname) != NULL)
		return (spa_vdev_exit(spa, NULL, txg, EEXIST));

	/*
	 * scan through all the children to ensure they're all mirrors
	 */
	if (nvlist_lookup_nvlist(config, ZPOOL_CONFIG_VDEV_TREE, &nvl) != 0 ||
	    nvlist_lookup_nvlist_array(nvl, ZPOOL_CONFIG_CHILDREN, &child,
	    &children) != 0)
		return (spa_vdev_exit(spa, NULL, txg, EINVAL));

	/* first, check to ensure we've got the right child count */
	rvd = spa->spa_root_vdev;
	lastlog = 0;
	for (c = 0; c < rvd->vdev_children; c++) {
		vdev_t *vd = rvd->vdev_child[c];

		/* don't count the holes & logs as children */
		if (vd->vdev_islog || vd->vdev_ishole) {
			if (lastlog == 0)
				lastlog = c;
			continue;
		}

		lastlog = 0;
	}
	if (children != (lastlog != 0 ? lastlog : rvd->vdev_children))
		return (spa_vdev_exit(spa, NULL, txg, EINVAL));

	/* next, ensure no spare or cache devices are part of the split */
	if (nvlist_lookup_nvlist(nvl, ZPOOL_CONFIG_SPARES, &tmp) == 0 ||
	    nvlist_lookup_nvlist(nvl, ZPOOL_CONFIG_L2CACHE, &tmp) == 0)
		return (spa_vdev_exit(spa, NULL, txg, EINVAL));

	vml = kmem_zalloc(children * sizeof (vdev_t *), KM_SLEEP);
	glist = kmem_zalloc(children * sizeof (uint64_t), KM_SLEEP);

	/* then, loop over each vdev and validate it */
	for (c = 0; c < children; c++) {
		uint64_t is_hole = 0;

		(void) nvlist_lookup_uint64(child[c], ZPOOL_CONFIG_IS_HOLE,
		    &is_hole);

		if (is_hole != 0) {
			if (spa->spa_root_vdev->vdev_child[c]->vdev_ishole ||
			    spa->spa_root_vdev->vdev_child[c]->vdev_islog) {
				continue;
			} else {
				error = EINVAL;
				break;
			}
		}

		/* which disk is going to be split? */
		if (nvlist_lookup_uint64(child[c], ZPOOL_CONFIG_GUID,
		    &glist[c]) != 0) {
			error = EINVAL;
			break;
		}

		/* look it up in the spa */
		vml[c] = spa_lookup_by_guid(spa, glist[c], B_FALSE);
		if (vml[c] == NULL) {
			error = ENODEV;
			break;
		}

		/* make sure there's nothing stopping the split */
		if (vml[c]->vdev_parent->vdev_ops != &vdev_mirror_ops ||
		    vml[c]->vdev_islog ||
		    vml[c]->vdev_ishole ||
		    vml[c]->vdev_isspare ||
		    vml[c]->vdev_isl2cache ||
		    !vdev_writeable(vml[c]) ||
		    vml[c]->vdev_children != 0 ||
		    vml[c]->vdev_state != VDEV_STATE_HEALTHY ||
		    c != spa->spa_root_vdev->vdev_child[c]->vdev_id) {
			error = EINVAL;
			break;
		}

		if (vdev_dtl_required(vml[c])) {
			error = EBUSY;
			break;
		}

		/* we need certain info from the top level */
		VERIFY(nvlist_add_uint64(child[c], ZPOOL_CONFIG_METASLAB_ARRAY,
		    vml[c]->vdev_top->vdev_ms_array) == 0);
		VERIFY(nvlist_add_uint64(child[c], ZPOOL_CONFIG_METASLAB_SHIFT,
		    vml[c]->vdev_top->vdev_ms_shift) == 0);
		VERIFY(nvlist_add_uint64(child[c], ZPOOL_CONFIG_ASIZE,
		    vml[c]->vdev_top->vdev_asize) == 0);
		VERIFY(nvlist_add_uint64(child[c], ZPOOL_CONFIG_ASHIFT,
		    vml[c]->vdev_top->vdev_ashift) == 0);
	}

	if (error != 0) {
		kmem_free(vml, children * sizeof (vdev_t *));
		kmem_free(glist, children * sizeof (uint64_t));
		return (spa_vdev_exit(spa, NULL, txg, error));
	}

	/* stop writers from using the disks */
	for (c = 0; c < children; c++) {
		if (vml[c] != NULL)
			vml[c]->vdev_offline = B_TRUE;
	}
	vdev_reopen(spa->spa_root_vdev);

	/*
	 * Temporarily record the splitting vdevs in the spa config.  This
	 * will disappear once the config is regenerated.
	 */
	VERIFY(nvlist_alloc(&nvl, NV_UNIQUE_NAME, KM_SLEEP) == 0);
	VERIFY(nvlist_add_uint64_array(nvl, ZPOOL_CONFIG_SPLIT_LIST,
	    glist, children) == 0);
	kmem_free(glist, children * sizeof (uint64_t));

	mutex_enter(&spa->spa_props_lock);
	VERIFY(nvlist_add_nvlist(spa->spa_config, ZPOOL_CONFIG_SPLIT,
	    nvl) == 0);
	mutex_exit(&spa->spa_props_lock);
	spa->spa_config_splitting = nvl;
	vdev_config_dirty(spa->spa_root_vdev);

	/* configure and create the new pool */
	VERIFY(nvlist_add_string(config, ZPOOL_CONFIG_POOL_NAME, newname) == 0);
	VERIFY(nvlist_add_uint64(config, ZPOOL_CONFIG_POOL_STATE,
	    exp ? POOL_STATE_EXPORTED : POOL_STATE_ACTIVE) == 0);
	VERIFY(nvlist_add_uint64(config, ZPOOL_CONFIG_VERSION,
	    spa_version(spa)) == 0);
	VERIFY(nvlist_add_uint64(config, ZPOOL_CONFIG_POOL_TXG,
	    spa->spa_config_txg) == 0);
	VERIFY(nvlist_add_uint64(config, ZPOOL_CONFIG_POOL_GUID,
	    spa_generate_guid(NULL)) == 0);
	(void) nvlist_lookup_string(props,
	    zpool_prop_to_name(ZPOOL_PROP_ALTROOT), &altroot);

	/* add the new pool to the namespace */
	newspa = spa_add(newname, config, altroot);
	newspa->spa_config_txg = spa->spa_config_txg;
	spa_set_log_state(newspa, SPA_LOG_CLEAR);

	/* release the spa config lock, retaining the namespace lock */
	spa_vdev_config_exit(spa, NULL, txg, 0, FTAG);

	if (zio_injection_enabled)
		zio_handle_panic_injection(spa, FTAG, 1);

	spa_activate(newspa, spa_mode_global);
	spa_async_suspend(newspa);

#ifndef sun
	/* mark that we are creating new spa by splitting */
	newspa->spa_splitting_newspa = B_TRUE;
#endif
	/* create the new pool from the disks of the original pool */
	error = spa_load(newspa, SPA_LOAD_IMPORT, SPA_IMPORT_ASSEMBLE, B_TRUE);
#ifndef sun
	newspa->spa_splitting_newspa = B_FALSE;
#endif
	if (error)
		goto out;

	/* if that worked, generate a real config for the new pool */
	if (newspa->spa_root_vdev != NULL) {
		VERIFY(nvlist_alloc(&newspa->spa_config_splitting,
		    NV_UNIQUE_NAME, KM_SLEEP) == 0);
		VERIFY(nvlist_add_uint64(newspa->spa_config_splitting,
		    ZPOOL_CONFIG_SPLIT_GUID, spa_guid(spa)) == 0);
		spa_config_set(newspa, spa_config_generate(newspa, NULL, -1ULL,
		    B_TRUE));
	}

	/* set the props */
	if (props != NULL) {
		spa_configfile_set(newspa, props, B_FALSE);
		error = spa_prop_set(newspa, props);
		if (error)
			goto out;
	}

	/* flush everything */
	txg = spa_vdev_config_enter(newspa);
	vdev_config_dirty(newspa->spa_root_vdev);
	(void) spa_vdev_config_exit(newspa, NULL, txg, 0, FTAG);

	if (zio_injection_enabled)
		zio_handle_panic_injection(spa, FTAG, 2);

	spa_async_resume(newspa);

	/* finally, update the original pool's config */
	txg = spa_vdev_config_enter(spa);
	tx = dmu_tx_create_dd(spa_get_dsl(spa)->dp_mos_dir);
	error = dmu_tx_assign(tx, TXG_WAIT);
	if (error != 0)
		dmu_tx_abort(tx);
	for (c = 0; c < children; c++) {
		if (vml[c] != NULL) {
			vdev_split(vml[c]);
			if (error == 0)
				spa_history_log_internal(LOG_POOL_VDEV_DETACH,
				    spa, tx, "vdev=%s",
				    vml[c]->vdev_path);
			vdev_free(vml[c]);
		}
	}
	vdev_config_dirty(spa->spa_root_vdev);
	spa->spa_config_splitting = NULL;
	nvlist_free(nvl);
	if (error == 0)
		dmu_tx_commit(tx);
	(void) spa_vdev_exit(spa, NULL, txg, 0);

	if (zio_injection_enabled)
		zio_handle_panic_injection(spa, FTAG, 3);

	/* split is complete; log a history record */
	spa_history_log_internal(LOG_POOL_SPLIT, newspa, NULL,
	    "split new pool %s from pool %s", newname, spa_name(spa));

	kmem_free(vml, children * sizeof (vdev_t *));

	/* if we're not going to mount the filesystems in userland, export */
	if (exp)
		error = spa_export_common(newname, POOL_STATE_EXPORTED, NULL,
		    B_FALSE, B_FALSE);

	return (error);

out:
	spa_unload(newspa);
	spa_deactivate(newspa);
	spa_remove(newspa);

	txg = spa_vdev_config_enter(spa);

	/* re-online all offlined disks */
	for (c = 0; c < children; c++) {
		if (vml[c] != NULL)
			vml[c]->vdev_offline = B_FALSE;
	}
	vdev_reopen(spa->spa_root_vdev);

	nvlist_free(spa->spa_config_splitting);
	spa->spa_config_splitting = NULL;
	(void) spa_vdev_exit(spa, NULL, txg, error);

	kmem_free(vml, children * sizeof (vdev_t *));
	return (error);
}

static nvlist_t *
spa_nvlist_lookup_by_guid(nvlist_t **nvpp, int count, uint64_t target_guid)
{
	for (int i = 0; i < count; i++) {
		uint64_t guid;

		VERIFY(nvlist_lookup_uint64(nvpp[i], ZPOOL_CONFIG_GUID,
		    &guid) == 0);

		if (guid == target_guid)
			return (nvpp[i]);
	}

	return (NULL);
}

static void
spa_vdev_remove_aux(nvlist_t *config, char *name, nvlist_t **dev, int count,
	nvlist_t *dev_to_remove)
{
	nvlist_t **newdev = NULL;

	if (count > 1)
		newdev = kmem_alloc((count - 1) * sizeof (void *), KM_SLEEP);

	for (int i = 0, j = 0; i < count; i++) {
		if (dev[i] == dev_to_remove)
			continue;
		VERIFY(nvlist_dup(dev[i], &newdev[j++], KM_SLEEP) == 0);
	}

	VERIFY(nvlist_remove(config, name, DATA_TYPE_NVLIST_ARRAY) == 0);
	VERIFY(nvlist_add_nvlist_array(config, name, newdev, count - 1) == 0);

	for (int i = 0; i < count - 1; i++)
		nvlist_free(newdev[i]);

	if (count > 1)
		kmem_free(newdev, (count - 1) * sizeof (void *));
}

/*
 * Evacuate the device.
 */
static int
spa_vdev_remove_evacuate(spa_t *spa, vdev_t *vd)
{
	uint64_t txg;
	int error = 0;

	ASSERT(MUTEX_HELD(&spa_namespace_lock));
	ASSERT(spa_config_held(spa, SCL_ALL, RW_WRITER) == 0);
	ASSERT(vd == vd->vdev_top);

	/*
	 * Evacuate the device.  We don't hold the config lock as writer
	 * since we need to do I/O but we do keep the
	 * spa_namespace_lock held.  Once this completes the device
	 * should no longer have any blocks allocated on it.
	 */
	if (vd->vdev_islog) {
		if (vd->vdev_stat.vs_alloc != 0)
			error = spa_offline_log(spa);
	} else {
		error = ENOTSUP;
	}

	if (error)
		return (error);

	/*
	 * The evacuation succeeded.  Remove any remaining MOS metadata
	 * associated with this vdev, and wait for these changes to sync.
	 */
	ASSERT3U(vd->vdev_stat.vs_alloc, ==, 0);
	txg = spa_vdev_config_enter(spa);
	vd->vdev_removing = B_TRUE;
	vdev_dirty(vd, 0, NULL, txg);
	vdev_config_dirty(vd);
	spa_vdev_config_exit(spa, NULL, txg, 0, FTAG);

	return (0);
}

/*
 * Complete the removal by cleaning up the namespace.
 */
static void
spa_vdev_remove_from_namespace(spa_t *spa, vdev_t *vd)
{
	vdev_t *rvd = spa->spa_root_vdev;
	uint64_t id = vd->vdev_id;
	boolean_t last_vdev = (id == (rvd->vdev_children - 1));

	ASSERT(MUTEX_HELD(&spa_namespace_lock));
	ASSERT(spa_config_held(spa, SCL_ALL, RW_WRITER) == SCL_ALL);
	ASSERT(vd == vd->vdev_top);

	/*
	 * Only remove any devices which are empty.
	 */
	if (vd->vdev_stat.vs_alloc != 0)
		return;

	(void) vdev_label_init(vd, 0, VDEV_LABEL_REMOVE);

	if (list_link_active(&vd->vdev_state_dirty_node))
		vdev_state_clean(vd);
	if (list_link_active(&vd->vdev_config_dirty_node))
		vdev_config_clean(vd);

	vdev_free(vd);

	if (last_vdev) {
		vdev_compact_children(rvd);
	} else {
		vd = vdev_alloc_common(spa, id, 0, &vdev_hole_ops);
		vdev_add_child(rvd, vd);
	}
	vdev_config_dirty(rvd);

	/*
	 * Reassess the health of our root vdev.
	 */
	vdev_reopen(rvd);
}

/*
 * Remove a device from the pool -
 *
 * Removing a device from the vdev namespace requires several steps
 * and can take a significant amount of time.  As a result we use
 * the spa_vdev_config_[enter/exit] functions which allow us to
 * grab and release the spa_config_lock while still holding the namespace
 * lock.  During each step the configuration is synced out.
 */

/*
 * Remove a device from the pool.  Currently, this supports removing only hot
 * spares, slogs, and level 2 ARC devices.
 */
int
spa_vdev_remove(spa_t *spa, uint64_t guid, boolean_t unspare)
{
	vdev_t *vd;
	metaslab_group_t *mg;
	nvlist_t **spares, **l2cache, *nv;
	uint64_t txg = 0;
	uint_t nspares, nl2cache;
	int error = 0;
	boolean_t locked = MUTEX_HELD(&spa_namespace_lock);

	ASSERT(spa_writeable(spa));

	if (!locked)
		txg = spa_vdev_enter(spa);

	vd = spa_lookup_by_guid(spa, guid, B_FALSE);

	if (spa->spa_spares.sav_vdevs != NULL &&
	    nvlist_lookup_nvlist_array(spa->spa_spares.sav_config,
	    ZPOOL_CONFIG_SPARES, &spares, &nspares) == 0 &&
	    (nv = spa_nvlist_lookup_by_guid(spares, nspares, guid)) != NULL) {
		/*
		 * Only remove the hot spare if it's not currently in use
		 * in this pool.
		 */
		if (vd == NULL || unspare) {
			spa_vdev_remove_aux(spa->spa_spares.sav_config,
			    ZPOOL_CONFIG_SPARES, spares, nspares, nv);
			spa_load_spares(spa);
			spa->spa_spares.sav_sync = B_TRUE;
		} else {
			error = EBUSY;
		}
	} else if (spa->spa_l2cache.sav_vdevs != NULL &&
	    nvlist_lookup_nvlist_array(spa->spa_l2cache.sav_config,
	    ZPOOL_CONFIG_L2CACHE, &l2cache, &nl2cache) == 0 &&
	    (nv = spa_nvlist_lookup_by_guid(l2cache, nl2cache, guid)) != NULL) {
		/*
		 * Cache devices can always be removed.
		 */
		spa_vdev_remove_aux(spa->spa_l2cache.sav_config,
		    ZPOOL_CONFIG_L2CACHE, l2cache, nl2cache, nv);
		spa_load_l2cache(spa);
		spa->spa_l2cache.sav_sync = B_TRUE;
	} else if (vd != NULL && vd->vdev_islog) {
		ASSERT(!locked);
		ASSERT(vd == vd->vdev_top);

		/*
		 * XXX - Once we have bp-rewrite this should
		 * become the common case.
		 */

		mg = vd->vdev_mg;

		/*
		 * Stop allocating from this vdev.
		 */
		metaslab_group_passivate(mg);

		/*
		 * Wait for the youngest allocations and frees to sync,
		 * and then wait for the deferral of those frees to finish.
		 */
		spa_vdev_config_exit(spa, NULL,
		    txg + TXG_CONCURRENT_STATES + TXG_DEFER_SIZE, 0, FTAG);

		/*
		 * Attempt to evacuate the vdev.
		 */
		error = spa_vdev_remove_evacuate(spa, vd);

		txg = spa_vdev_config_enter(spa);

		/*
		 * If we couldn't evacuate the vdev, unwind.
		 */
		if (error) {
			metaslab_group_activate(mg);
			return (spa_vdev_exit(spa, NULL, txg, error));
		}

		/*
		 * Clean up the vdev namespace.
		 */
		spa_vdev_remove_from_namespace(spa, vd);

	} else if (vd != NULL) {
		/*
		 * Normal vdevs cannot be removed (yet).
		 */
		error = ENOTSUP;
	} else {
		/*
		 * There is no vdev of any kind with the specified guid.
		 */
		error = ENOENT;
	}

	if (!locked)
		return (spa_vdev_exit(spa, NULL, txg, error));

	return (error);
}

/*
 * Find any device that's done replacing, or a vdev marked 'unspare' that's
 * current spared, so we can detach it.
 */
static vdev_t *
spa_vdev_resilver_done_hunt(vdev_t *vd)
{
	vdev_t *newvd, *oldvd;

	for (int c = 0; c < vd->vdev_children; c++) {
		oldvd = spa_vdev_resilver_done_hunt(vd->vdev_child[c]);
		if (oldvd != NULL)
			return (oldvd);
	}

	/*
	 * Check for a completed replacement.  We always consider the first
	 * vdev in the list to be the oldest vdev, and the last one to be
	 * the newest (see spa_vdev_attach() for how that works).  In
	 * the case where the newest vdev is faulted, we will not automatically
	 * remove it after a resilver completes.  This is OK as it will require
	 * user intervention to determine which disk the admin wishes to keep.
	 */
	if (vd->vdev_ops == &vdev_replacing_ops) {
		ASSERT(vd->vdev_children > 1);

		newvd = vd->vdev_child[vd->vdev_children - 1];
		oldvd = vd->vdev_child[0];

		if (vdev_dtl_empty(newvd, DTL_MISSING) &&
		    vdev_dtl_empty(newvd, DTL_OUTAGE) &&
		    !vdev_dtl_required(oldvd))
			return (oldvd);
	}

	/*
	 * Check for a completed resilver with the 'unspare' flag set.
	 */
	if (vd->vdev_ops == &vdev_spare_ops) {
		vdev_t *first = vd->vdev_child[0];
		vdev_t *last = vd->vdev_child[vd->vdev_children - 1];

		if (last->vdev_unspare) {
			oldvd = first;
			newvd = last;
		} else if (first->vdev_unspare) {
			oldvd = last;
			newvd = first;
		} else {
			oldvd = NULL;
		}

		if (oldvd != NULL &&
		    vdev_dtl_empty(newvd, DTL_MISSING) &&
		    vdev_dtl_empty(newvd, DTL_OUTAGE) &&
		    !vdev_dtl_required(oldvd))
			return (oldvd);

		/*
		 * If there are more than two spares attached to a disk,
		 * and those spares are not required, then we want to
		 * attempt to free them up now so that they can be used
		 * by other pools.  Once we're back down to a single
		 * disk+spare, we stop removing them.
		 */
		if (vd->vdev_children > 2) {
			newvd = vd->vdev_child[1];

			if (newvd->vdev_isspare && last->vdev_isspare &&
			    vdev_dtl_empty(last, DTL_MISSING) &&
			    vdev_dtl_empty(last, DTL_OUTAGE) &&
			    !vdev_dtl_required(newvd))
				return (newvd);
		}
	}

	return (NULL);
}

static void
spa_vdev_resilver_done(spa_t *spa)
{
	vdev_t *vd, *pvd, *ppvd;
	uint64_t guid, sguid, pguid, ppguid;

	spa_config_enter(spa, SCL_ALL, FTAG, RW_WRITER);

	while ((vd = spa_vdev_resilver_done_hunt(spa->spa_root_vdev)) != NULL) {
		pvd = vd->vdev_parent;
		ppvd = pvd->vdev_parent;
		guid = vd->vdev_guid;
		pguid = pvd->vdev_guid;
		ppguid = ppvd->vdev_guid;
		sguid = 0;
		/*
		 * If we have just finished replacing a hot spared device, then
		 * we need to detach the parent's first child (the original hot
		 * spare) as well.
		 */
		if (ppvd->vdev_ops == &vdev_spare_ops && pvd->vdev_id == 0 &&
		    ppvd->vdev_children == 2) {
			ASSERT(pvd->vdev_ops == &vdev_replacing_ops);
			sguid = ppvd->vdev_child[1]->vdev_guid;
		}
		spa_config_exit(spa, SCL_ALL, FTAG);
		if (spa_vdev_detach(spa, guid, pguid, B_TRUE) != 0)
			return;
		if (sguid && spa_vdev_detach(spa, sguid, ppguid, B_TRUE) != 0)
			return;
		spa_config_enter(spa, SCL_ALL, FTAG, RW_WRITER);
	}

	spa_config_exit(spa, SCL_ALL, FTAG);
}

/*
 * Update the stored path or FRU for this vdev.
 */
int
spa_vdev_set_common(spa_t *spa, uint64_t guid, const char *value,
    boolean_t ispath)
{
	vdev_t *vd;
	boolean_t sync = B_FALSE;

	ASSERT(spa_writeable(spa));

	spa_vdev_state_enter(spa, SCL_ALL);

	if ((vd = spa_lookup_by_guid(spa, guid, B_TRUE)) == NULL)
		return (spa_vdev_state_exit(spa, NULL, ENOENT));

	if (!vd->vdev_ops->vdev_op_leaf)
		return (spa_vdev_state_exit(spa, NULL, ENOTSUP));

	if (ispath) {
		if (strcmp(value, vd->vdev_path) != 0) {
			spa_strfree(vd->vdev_path);
			vd->vdev_path = spa_strdup(value);
			sync = B_TRUE;
		}
	} else {
		if (vd->vdev_fru == NULL) {
			vd->vdev_fru = spa_strdup(value);
			sync = B_TRUE;
		} else if (strcmp(value, vd->vdev_fru) != 0) {
			spa_strfree(vd->vdev_fru);
			vd->vdev_fru = spa_strdup(value);
			sync = B_TRUE;
		}
	}

	return (spa_vdev_state_exit(spa, sync ? vd : NULL, 0));
}

int
spa_vdev_setpath(spa_t *spa, uint64_t guid, const char *newpath)
{
	return (spa_vdev_set_common(spa, guid, newpath, B_TRUE));
}

int
spa_vdev_setfru(spa_t *spa, uint64_t guid, const char *newfru)
{
	return (spa_vdev_set_common(spa, guid, newfru, B_FALSE));
}

/*
 * ==========================================================================
 * SPA Scanning
 * ==========================================================================
 */

int
spa_scan_stop(spa_t *spa)
{
	ASSERT(spa_config_held(spa, SCL_ALL, RW_WRITER) == 0);
	if (dsl_scan_resilvering(spa->spa_dsl_pool))
		return (EBUSY);
	return (dsl_scan_cancel(spa->spa_dsl_pool));
}

int
spa_scan(spa_t *spa, pool_scan_func_t func)
{
	ASSERT(spa_config_held(spa, SCL_ALL, RW_WRITER) == 0);

	if (func >= POOL_SCAN_FUNCS || func == POOL_SCAN_NONE)
		return (ENOTSUP);

	/*
	 * If a resilver was requested, but there is no DTL on a
	 * writeable leaf device, we have nothing to do.
	 */
	if (func == POOL_SCAN_RESILVER &&
	    !vdev_resilver_needed(spa->spa_root_vdev, NULL, NULL)) {
		spa_async_request(spa, SPA_ASYNC_RESILVER_DONE);
		return (0);
	}

	return (dsl_scan(spa->spa_dsl_pool, func));
}

/*
 * ==========================================================================
 * SPA async task processing
 * ==========================================================================
 */

static void
spa_async_remove(spa_t *spa, vdev_t *vd)
{
	if (vd->vdev_remove_wanted) {
		vd->vdev_remove_wanted = B_FALSE;
		vd->vdev_delayed_close = B_FALSE;
		vdev_set_state(vd, B_FALSE, VDEV_STATE_REMOVED, VDEV_AUX_NONE);

		/*
		 * We want to clear the stats, but we don't want to do a full
		 * vdev_clear() as that will cause us to throw away
		 * degraded/faulted state as well as attempt to reopen the
		 * device, all of which is a waste.
		 */
		vd->vdev_stat.vs_read_errors = 0;
		vd->vdev_stat.vs_write_errors = 0;
		vd->vdev_stat.vs_checksum_errors = 0;

		vdev_state_dirty(vd->vdev_top);
	}

	for (int c = 0; c < vd->vdev_children; c++)
		spa_async_remove(spa, vd->vdev_child[c]);
}

static void
spa_async_probe(spa_t *spa, vdev_t *vd)
{
	if (vd->vdev_probe_wanted) {
		vd->vdev_probe_wanted = B_FALSE;
		vdev_reopen(vd);	/* vdev_open() does the actual probe */
	}

	for (int c = 0; c < vd->vdev_children; c++)
		spa_async_probe(spa, vd->vdev_child[c]);
}

static void
spa_async_autoexpand(spa_t *spa, vdev_t *vd)
{
	sysevent_id_t eid;
	nvlist_t *attr;
	char *physpath;

	if (!spa->spa_autoexpand)
		return;

	for (int c = 0; c < vd->vdev_children; c++) {
		vdev_t *cvd = vd->vdev_child[c];
		spa_async_autoexpand(spa, cvd);
	}

	if (!vd->vdev_ops->vdev_op_leaf || vd->vdev_physpath == NULL)
		return;

	physpath = kmem_zalloc(MAXPATHLEN, KM_SLEEP);
	(void) snprintf(physpath, MAXPATHLEN, "/devices%s", vd->vdev_physpath);

	VERIFY(nvlist_alloc(&attr, NV_UNIQUE_NAME, KM_SLEEP) == 0);
	VERIFY(nvlist_add_string(attr, DEV_PHYS_PATH, physpath) == 0);

	(void) ddi_log_sysevent(zfs_dip, SUNW_VENDOR, EC_DEV_STATUS,
	    ESC_ZFS_VDEV_AUTOEXPAND, attr, &eid, DDI_SLEEP);

	nvlist_free(attr);
	kmem_free(physpath, MAXPATHLEN);
}

static void
spa_async_thread(void *arg)
{
	spa_t *spa = arg;
	int tasks;

	ASSERT(spa->spa_sync_on);

	mutex_enter(&spa->spa_async_lock);
	tasks = spa->spa_async_tasks;
	spa->spa_async_tasks = 0;
	mutex_exit(&spa->spa_async_lock);

	/*
	 * See if the config needs to be updated.
	 */
	if (tasks & SPA_ASYNC_CONFIG_UPDATE) {
		uint64_t old_space, new_space;

		mutex_enter(&spa_namespace_lock);
		old_space = metaslab_class_get_space(spa_normal_class(spa));
		spa_config_update(spa, SPA_CONFIG_UPDATE_POOL);
		new_space = metaslab_class_get_space(spa_normal_class(spa));
		mutex_exit(&spa_namespace_lock);

		/*
		 * If the pool grew as a result of the config update,
		 * then log an internal history event.
		 */
		if (new_space != old_space) {
			spa_history_log_internal(LOG_POOL_VDEV_ONLINE,
			    spa, NULL,
			    "pool '%s' size: %llu(+%llu)",
			    spa_name(spa), new_space, new_space - old_space);
		}
	}

	/*
	 * See if any devices need to be marked REMOVED.
	 */
	if (tasks & SPA_ASYNC_REMOVE) {
		spa_vdev_state_enter(spa, SCL_NONE);
		spa_async_remove(spa, spa->spa_root_vdev);
		for (int i = 0; i < spa->spa_l2cache.sav_count; i++)
			spa_async_remove(spa, spa->spa_l2cache.sav_vdevs[i]);
		for (int i = 0; i < spa->spa_spares.sav_count; i++)
			spa_async_remove(spa, spa->spa_spares.sav_vdevs[i]);
		(void) spa_vdev_state_exit(spa, NULL, 0);
	}

	if ((tasks & SPA_ASYNC_AUTOEXPAND) && !spa_suspended(spa)) {
		spa_config_enter(spa, SCL_CONFIG, FTAG, RW_READER);
		spa_async_autoexpand(spa, spa->spa_root_vdev);
		spa_config_exit(spa, SCL_CONFIG, FTAG);
	}

	/*
	 * See if any devices need to be probed.
	 */
	if (tasks & SPA_ASYNC_PROBE) {
		spa_vdev_state_enter(spa, SCL_NONE);
		spa_async_probe(spa, spa->spa_root_vdev);
		(void) spa_vdev_state_exit(spa, NULL, 0);
	}

	/*
	 * If any devices are done replacing, detach them.
	 */
	if (tasks & SPA_ASYNC_RESILVER_DONE)
		spa_vdev_resilver_done(spa);

	/*
	 * Kick off a resilver.
	 */
	if (tasks & SPA_ASYNC_RESILVER)
		dsl_resilver_restart(spa->spa_dsl_pool, 0);

	/*
	 * Let the world know that we're done.
	 */
	mutex_enter(&spa->spa_async_lock);
	spa->spa_async_thread = NULL;
	cv_broadcast(&spa->spa_async_cv);
	mutex_exit(&spa->spa_async_lock);
	thread_exit();
}

void
spa_async_suspend(spa_t *spa)
{
	mutex_enter(&spa->spa_async_lock);
	spa->spa_async_suspended++;
	while (spa->spa_async_thread != NULL)
		cv_wait(&spa->spa_async_cv, &spa->spa_async_lock);
	mutex_exit(&spa->spa_async_lock);
}

void
spa_async_resume(spa_t *spa)
{
	mutex_enter(&spa->spa_async_lock);
	ASSERT(spa->spa_async_suspended != 0);
	spa->spa_async_suspended--;
	mutex_exit(&spa->spa_async_lock);
}

static void
spa_async_dispatch(spa_t *spa)
{
	mutex_enter(&spa->spa_async_lock);
	if (spa->spa_async_tasks && !spa->spa_async_suspended &&
	    spa->spa_async_thread == NULL &&
	    rootdir != NULL && !vn_is_readonly(rootdir))
		spa->spa_async_thread = thread_create(NULL, 0,
		    spa_async_thread, spa, 0, &p0, TS_RUN, maxclsyspri);
	mutex_exit(&spa->spa_async_lock);
}

void
spa_async_request(spa_t *spa, int task)
{
	zfs_dbgmsg("spa=%s async request task=%u", spa->spa_name, task);
	mutex_enter(&spa->spa_async_lock);
	spa->spa_async_tasks |= task;
	mutex_exit(&spa->spa_async_lock);
}

/*
 * ==========================================================================
 * SPA syncing routines
 * ==========================================================================
 */

static int
bpobj_enqueue_cb(void *arg, const blkptr_t *bp, dmu_tx_t *tx)
{
	bpobj_t *bpo = arg;
	bpobj_enqueue(bpo, bp, tx);
	return (0);
}

static int
spa_free_sync_cb(void *arg, const blkptr_t *bp, dmu_tx_t *tx)
{
	zio_t *zio = arg;

	zio_nowait(zio_free_sync(zio, zio->io_spa, dmu_tx_get_txg(tx), bp,
	    zio->io_flags));
	return (0);
}

static void
spa_sync_nvlist(spa_t *spa, uint64_t obj, nvlist_t *nv, dmu_tx_t *tx)
{
	char *packed = NULL;
	size_t bufsize;
	size_t nvsize = 0;
	dmu_buf_t *db;

	VERIFY(nvlist_size(nv, &nvsize, NV_ENCODE_XDR) == 0);

	/*
	 * Write full (SPA_CONFIG_BLOCKSIZE) blocks of configuration
	 * information.  This avoids the dbuf_will_dirty() path and
	 * saves us a pre-read to get data we don't actually care about.
	 */
	bufsize = P2ROUNDUP((uint64_t)nvsize, SPA_CONFIG_BLOCKSIZE);
	packed = kmem_alloc(bufsize, KM_SLEEP);

	VERIFY(nvlist_pack(nv, &packed, &nvsize, NV_ENCODE_XDR,
	    KM_SLEEP) == 0);
	bzero(packed + nvsize, bufsize - nvsize);

	dmu_write(spa->spa_meta_objset, obj, 0, bufsize, packed, tx);

	kmem_free(packed, bufsize);

	VERIFY(0 == dmu_bonus_hold(spa->spa_meta_objset, obj, FTAG, &db));
	dmu_buf_will_dirty(db, tx);
	*(uint64_t *)db->db_data = nvsize;
	dmu_buf_rele(db, FTAG);
}

static void
spa_sync_aux_dev(spa_t *spa, spa_aux_vdev_t *sav, dmu_tx_t *tx,
    const char *config, const char *entry)
{
	nvlist_t *nvroot;
	nvlist_t **list;
	int i;

	if (!sav->sav_sync)
		return;

	/*
	 * Update the MOS nvlist describing the list of available devices.
	 * spa_validate_aux() will have already made sure this nvlist is
	 * valid and the vdevs are labeled appropriately.
	 */
	if (sav->sav_object == 0) {
		sav->sav_object = dmu_object_alloc(spa->spa_meta_objset,
		    DMU_OT_PACKED_NVLIST, 1 << 14, DMU_OT_PACKED_NVLIST_SIZE,
		    sizeof (uint64_t), tx);
		VERIFY(zap_update(spa->spa_meta_objset,
		    DMU_POOL_DIRECTORY_OBJECT, entry, sizeof (uint64_t), 1,
		    &sav->sav_object, tx) == 0);
	}

	VERIFY(nvlist_alloc(&nvroot, NV_UNIQUE_NAME, KM_SLEEP) == 0);
	if (sav->sav_count == 0) {
		VERIFY(nvlist_add_nvlist_array(nvroot, config, NULL, 0) == 0);
	} else {
		list = kmem_alloc(sav->sav_count * sizeof (void *), KM_SLEEP);
		for (i = 0; i < sav->sav_count; i++)
			list[i] = vdev_config_generate(spa, sav->sav_vdevs[i],
			    B_FALSE, VDEV_CONFIG_L2CACHE);
		VERIFY(nvlist_add_nvlist_array(nvroot, config, list,
		    sav->sav_count) == 0);
		for (i = 0; i < sav->sav_count; i++)
			nvlist_free(list[i]);
		kmem_free(list, sav->sav_count * sizeof (void *));
	}

	spa_sync_nvlist(spa, sav->sav_object, nvroot, tx);
	nvlist_free(nvroot);

	sav->sav_sync = B_FALSE;
}

static void
spa_sync_config_object(spa_t *spa, dmu_tx_t *tx)
{
	nvlist_t *config;

	if (list_is_empty(&spa->spa_config_dirty_list))
		return;

	spa_config_enter(spa, SCL_STATE, FTAG, RW_READER);

	config = spa_config_generate(spa, spa->spa_root_vdev,
	    dmu_tx_get_txg(tx), B_FALSE);

	spa_config_exit(spa, SCL_STATE, FTAG);

	if (spa->spa_config_syncing)
		nvlist_free(spa->spa_config_syncing);
	spa->spa_config_syncing = config;

	spa_sync_nvlist(spa, spa->spa_config_object, config, tx);
}

static void
spa_sync_version(void *arg1, void *arg2, dmu_tx_t *tx)
{
	spa_t *spa = arg1;
	uint64_t version = *(uint64_t *)arg2;

	/*
	 * Setting the version is special cased when first creating the pool.
	 */
	ASSERT(tx->tx_txg != TXG_INITIAL);

	ASSERT(version <= SPA_VERSION);
	ASSERT(version >= spa_version(spa));

	spa->spa_uberblock.ub_version = version;
	vdev_config_dirty(spa->spa_root_vdev);
}

/*
 * Set zpool properties.
 */
static void
spa_sync_props(void *arg1, void *arg2, dmu_tx_t *tx)
{
	spa_t *spa = arg1;
	objset_t *mos = spa->spa_meta_objset;
	nvlist_t *nvp = arg2;
	nvpair_t *elem = NULL;

	mutex_enter(&spa->spa_props_lock);

	while ((elem = nvlist_next_nvpair(nvp, elem))) {
		uint64_t intval;
		char *strval, *fname;
		zpool_prop_t prop;
		const char *propname;
		zprop_type_t proptype;
		zfeature_info_t *feature;

		switch (prop = zpool_name_to_prop(nvpair_name(elem))) {
		case ZPROP_INVAL:
			/*
			 * We checked this earlier in spa_prop_validate().
			 */
			ASSERT(zpool_prop_feature(nvpair_name(elem)));

			fname = strchr(nvpair_name(elem), '@') + 1;
			VERIFY3U(0, ==, zfeature_lookup_name(fname, &feature));

			spa_feature_enable(spa, feature, tx);
			break;

		case ZPOOL_PROP_VERSION:
			VERIFY(nvpair_value_uint64(elem, &intval) == 0);
			/*
			 * The version is synced seperatly before other
			 * properties and should be correct by now.
			 */
			ASSERT3U(spa_version(spa), >=, intval);
			break;

		case ZPOOL_PROP_ALTROOT:
			/*
			 * 'altroot' is a non-persistent property. It should
			 * have been set temporarily at creation or import time.
			 */
			ASSERT(spa->spa_root != NULL);
			break;

		case ZPOOL_PROP_READONLY:
		case ZPOOL_PROP_CACHEFILE:
			/*
			 * 'readonly' and 'cachefile' are also non-persisitent
			 * properties.
			 */
			break;
		case ZPOOL_PROP_COMMENT:
			VERIFY(nvpair_value_string(elem, &strval) == 0);
			if (spa->spa_comment != NULL)
				spa_strfree(spa->spa_comment);
			spa->spa_comment = spa_strdup(strval);
			/*
			 * We need to dirty the configuration on all the vdevs
			 * so that their labels get updated.  It's unnecessary
			 * to do this for pool creation since the vdev's
			 * configuratoin has already been dirtied.
			 */
			if (tx->tx_txg != TXG_INITIAL)
				vdev_config_dirty(spa->spa_root_vdev);
			break;
		default:
			/*
			 * Set pool property values in the poolprops mos object.
			 */
			if (spa->spa_pool_props_object == 0) {
				spa->spa_pool_props_object =
				    zap_create_link(mos, DMU_OT_POOL_PROPS,
				    DMU_POOL_DIRECTORY_OBJECT, DMU_POOL_PROPS,
				    tx);
			}

			/* normalize the property name */
			propname = zpool_prop_to_name(prop);
			proptype = zpool_prop_get_type(prop);

			if (nvpair_type(elem) == DATA_TYPE_STRING) {
				ASSERT(proptype == PROP_TYPE_STRING);
				VERIFY(nvpair_value_string(elem, &strval) == 0);
				VERIFY(zap_update(mos,
				    spa->spa_pool_props_object, propname,
				    1, strlen(strval) + 1, strval, tx) == 0);

			} else if (nvpair_type(elem) == DATA_TYPE_UINT64) {
				VERIFY(nvpair_value_uint64(elem, &intval) == 0);

				if (proptype == PROP_TYPE_INDEX) {
					const char *unused;
					VERIFY(zpool_prop_index_to_string(
					    prop, intval, &unused) == 0);
				}
				VERIFY(zap_update(mos,
				    spa->spa_pool_props_object, propname,
				    8, 1, &intval, tx) == 0);
			} else {
				ASSERT(0); /* not allowed */
			}

			switch (prop) {
			case ZPOOL_PROP_DELEGATION:
				spa->spa_delegation = intval;
				break;
			case ZPOOL_PROP_BOOTFS:
				spa->spa_bootfs = intval;
				break;
			case ZPOOL_PROP_FAILUREMODE:
				spa->spa_failmode = intval;
				break;
			case ZPOOL_PROP_AUTOEXPAND:
				spa->spa_autoexpand = intval;
				if (tx->tx_txg != TXG_INITIAL)
					spa_async_request(spa,
					    SPA_ASYNC_AUTOEXPAND);
				break;
			case ZPOOL_PROP_DEDUPDITTO:
				spa->spa_dedup_ditto = intval;
				break;
			default:
				break;
			}
		}

		/* log internal history if this is not a zpool create */
		if (spa_version(spa) >= SPA_VERSION_ZPOOL_HISTORY &&
		    tx->tx_txg != TXG_INITIAL) {
			spa_history_log_internal(LOG_POOL_PROPSET,
			    spa, tx, "%s %lld %s",
			    nvpair_name(elem), intval, spa_name(spa));
		}
	}

	mutex_exit(&spa->spa_props_lock);
}

/*
 * Perform one-time upgrade on-disk changes.  spa_version() does not
 * reflect the new version this txg, so there must be no changes this
 * txg to anything that the upgrade code depends on after it executes.
 * Therefore this must be called after dsl_pool_sync() does the sync
 * tasks.
 */
static void
spa_sync_upgrades(spa_t *spa, dmu_tx_t *tx)
{
	dsl_pool_t *dp = spa->spa_dsl_pool;

	ASSERT(spa->spa_sync_pass == 1);

	if (spa->spa_ubsync.ub_version < SPA_VERSION_ORIGIN &&
	    spa->spa_uberblock.ub_version >= SPA_VERSION_ORIGIN) {
		dsl_pool_create_origin(dp, tx);

		/* Keeping the origin open increases spa_minref */
		spa->spa_minref += 3;
	}

	if (spa->spa_ubsync.ub_version < SPA_VERSION_NEXT_CLONES &&
	    spa->spa_uberblock.ub_version >= SPA_VERSION_NEXT_CLONES) {
		dsl_pool_upgrade_clones(dp, tx);
	}

	if (spa->spa_ubsync.ub_version < SPA_VERSION_DIR_CLONES &&
	    spa->spa_uberblock.ub_version >= SPA_VERSION_DIR_CLONES) {
		dsl_pool_upgrade_dir_clones(dp, tx);

		/* Keeping the freedir open increases spa_minref */
		spa->spa_minref += 3;
	}

	if (spa->spa_ubsync.ub_version < SPA_VERSION_FEATURES &&
	    spa->spa_uberblock.ub_version >= SPA_VERSION_FEATURES) {
		spa_feature_create_zap_objects(spa, tx);
	}
}

/*
 * Sync the specified transaction group.  New blocks may be dirtied as
 * part of the process, so we iterate until it converges.
 */
void
spa_sync(spa_t *spa, uint64_t txg)
{
	dsl_pool_t *dp = spa->spa_dsl_pool;
	objset_t *mos = spa->spa_meta_objset;
	bpobj_t *defer_bpo = &spa->spa_deferred_bpobj;
	bplist_t *free_bpl = &spa->spa_free_bplist[txg & TXG_MASK];
	vdev_t *rvd = spa->spa_root_vdev;
	vdev_t *vd;
	dmu_tx_t *tx;
	int error;

	VERIFY(spa_writeable(spa));

	/*
	 * Lock out configuration changes.
	 */
	spa_config_enter(spa, SCL_CONFIG, FTAG, RW_READER);

	spa->spa_syncing_txg = txg;
	spa->spa_sync_pass = 0;

	/*
	 * If there are any pending vdev state changes, convert them
	 * into config changes that go out with this transaction group.
	 */
	spa_config_enter(spa, SCL_STATE, FTAG, RW_READER);
	while (list_head(&spa->spa_state_dirty_list) != NULL) {
		/*
		 * We need the write lock here because, for aux vdevs,
		 * calling vdev_config_dirty() modifies sav_config.
		 * This is ugly and will become unnecessary when we
		 * eliminate the aux vdev wart by integrating all vdevs
		 * into the root vdev tree.
		 */
		spa_config_exit(spa, SCL_CONFIG | SCL_STATE, FTAG);
		spa_config_enter(spa, SCL_CONFIG | SCL_STATE, FTAG, RW_WRITER);
		while ((vd = list_head(&spa->spa_state_dirty_list)) != NULL) {
			vdev_state_clean(vd);
			vdev_config_dirty(vd);
		}
		spa_config_exit(spa, SCL_CONFIG | SCL_STATE, FTAG);
		spa_config_enter(spa, SCL_CONFIG | SCL_STATE, FTAG, RW_READER);
	}
	spa_config_exit(spa, SCL_STATE, FTAG);

	tx = dmu_tx_create_assigned(dp, txg);

	/*
	 * If we are upgrading to SPA_VERSION_RAIDZ_DEFLATE this txg,
	 * set spa_deflate if we have no raid-z vdevs.
	 */
	if (spa->spa_ubsync.ub_version < SPA_VERSION_RAIDZ_DEFLATE &&
	    spa->spa_uberblock.ub_version >= SPA_VERSION_RAIDZ_DEFLATE) {
		int i;

		for (i = 0; i < rvd->vdev_children; i++) {
			vd = rvd->vdev_child[i];
			if (vd->vdev_deflate_ratio != SPA_MINBLOCKSIZE)
				break;
		}
		if (i == rvd->vdev_children) {
			spa->spa_deflate = TRUE;
			VERIFY(0 == zap_add(spa->spa_meta_objset,
			    DMU_POOL_DIRECTORY_OBJECT, DMU_POOL_DEFLATE,
			    sizeof (uint64_t), 1, &spa->spa_deflate, tx));
		}
	}

	/*
	 * If anything has changed in this txg, or if someone is waiting
	 * for this txg to sync (eg, spa_vdev_remove()), push the
	 * deferred frees from the previous txg.  If not, leave them
	 * alone so that we don't generate work on an otherwise idle
	 * system.
	 */
	if (!txg_list_empty(&dp->dp_dirty_datasets, txg) ||
	    !txg_list_empty(&dp->dp_dirty_dirs, txg) ||
	    !txg_list_empty(&dp->dp_sync_tasks, txg) ||
	    ((dsl_scan_active(dp->dp_scan) ||
	    txg_sync_waiting(dp)) && !spa_shutting_down(spa))) {
		zio_t *zio = zio_root(spa, NULL, NULL, 0);
		VERIFY3U(bpobj_iterate(defer_bpo,
		    spa_free_sync_cb, zio, tx), ==, 0);
		VERIFY3U(zio_wait(zio), ==, 0);
	}

	/*
	 * Iterate to convergence.
	 */
	do {
		int pass = ++spa->spa_sync_pass;

		spa_sync_config_object(spa, tx);
		spa_sync_aux_dev(spa, &spa->spa_spares, tx,
		    ZPOOL_CONFIG_SPARES, DMU_POOL_SPARES);
		spa_sync_aux_dev(spa, &spa->spa_l2cache, tx,
		    ZPOOL_CONFIG_L2CACHE, DMU_POOL_L2CACHE);
		spa_errlog_sync(spa, txg);
		dsl_pool_sync(dp, txg);

		if (pass <= SYNC_PASS_DEFERRED_FREE) {
			zio_t *zio = zio_root(spa, NULL, NULL, 0);
			bplist_iterate(free_bpl, spa_free_sync_cb,
			    zio, tx);
			VERIFY(zio_wait(zio) == 0);
		} else {
			bplist_iterate(free_bpl, bpobj_enqueue_cb,
			    defer_bpo, tx);
		}

		ddt_sync(spa, txg);
		dsl_scan_sync(dp, tx);

		while (vd = txg_list_remove(&spa->spa_vdev_txg_list, txg))
			vdev_sync(vd, txg);

		if (pass == 1)
			spa_sync_upgrades(spa, tx);

	} while (dmu_objset_is_dirty(mos, txg));

	/*
	 * Rewrite the vdev configuration (which includes the uberblock)
	 * to commit the transaction group.
	 *
	 * If there are no dirty vdevs, we sync the uberblock to a few
	 * random top-level vdevs that are known to be visible in the
	 * config cache (see spa_vdev_add() for a complete description).
	 * If there *are* dirty vdevs, sync the uberblock to all vdevs.
	 */
	for (;;) {
		/*
		 * We hold SCL_STATE to prevent vdev open/close/etc.
		 * while we're attempting to write the vdev labels.
		 */
		spa_config_enter(spa, SCL_STATE, FTAG, RW_READER);

		if (list_is_empty(&spa->spa_config_dirty_list)) {
			vdev_t *svd[SPA_DVAS_PER_BP];
			int svdcount = 0;
			int children = rvd->vdev_children;
			int c0 = spa_get_random(children);

			for (int c = 0; c < children; c++) {
				vd = rvd->vdev_child[(c0 + c) % children];
				if (vd->vdev_ms_array == 0 || vd->vdev_islog)
					continue;
				svd[svdcount++] = vd;
				if (svdcount == SPA_DVAS_PER_BP)
					break;
			}
			error = vdev_config_sync(svd, svdcount, txg, B_FALSE);
			if (error != 0)
				error = vdev_config_sync(svd, svdcount, txg,
				    B_TRUE);
		} else {
			error = vdev_config_sync(rvd->vdev_child,
			    rvd->vdev_children, txg, B_FALSE);
			if (error != 0)
				error = vdev_config_sync(rvd->vdev_child,
				    rvd->vdev_children, txg, B_TRUE);
		}

		if (error == 0)
			spa->spa_last_synced_guid = rvd->vdev_guid;

		spa_config_exit(spa, SCL_STATE, FTAG);

		if (error == 0)
			break;
		zio_suspend(spa, NULL);
		zio_resume_wait(spa);
	}
	dmu_tx_commit(tx);

	/*
	 * Clear the dirty config list.
	 */
	while ((vd = list_head(&spa->spa_config_dirty_list)) != NULL)
		vdev_config_clean(vd);

	/*
	 * Now that the new config has synced transactionally,
	 * let it become visible to the config cache.
	 */
	if (spa->spa_config_syncing != NULL) {
		spa_config_set(spa, spa->spa_config_syncing);
		spa->spa_config_txg = txg;
		spa->spa_config_syncing = NULL;
	}

	spa->spa_ubsync = spa->spa_uberblock;

	dsl_pool_sync_done(dp, txg);

	/*
	 * Update usable space statistics.
	 */
	while (vd = txg_list_remove(&spa->spa_vdev_txg_list, TXG_CLEAN(txg)))
		vdev_sync_done(vd, txg);

	spa_update_dspace(spa);

	/*
	 * It had better be the case that we didn't dirty anything
	 * since vdev_config_sync().
	 */
	ASSERT(txg_list_empty(&dp->dp_dirty_datasets, txg));
	ASSERT(txg_list_empty(&dp->dp_dirty_dirs, txg));
	ASSERT(txg_list_empty(&spa->spa_vdev_txg_list, txg));

	spa->spa_sync_pass = 0;

	spa_config_exit(spa, SCL_CONFIG, FTAG);

	spa_handle_ignored_writes(spa);

	/*
	 * If any async tasks have been requested, kick them off.
	 */
	spa_async_dispatch(spa);
}

/*
 * Sync all pools.  We don't want to hold the namespace lock across these
 * operations, so we take a reference on the spa_t and drop the lock during the
 * sync.
 */
void
spa_sync_allpools(void)
{
	spa_t *spa = NULL;
	mutex_enter(&spa_namespace_lock);
	while ((spa = spa_next(spa)) != NULL) {
		if (spa_state(spa) != POOL_STATE_ACTIVE ||
		    !spa_writeable(spa) || spa_suspended(spa))
			continue;
		spa_open_ref(spa, FTAG);
		mutex_exit(&spa_namespace_lock);
		txg_wait_synced(spa_get_dsl(spa), 0);
		mutex_enter(&spa_namespace_lock);
		spa_close(spa, FTAG);
	}
	mutex_exit(&spa_namespace_lock);
}

/*
 * ==========================================================================
 * Miscellaneous routines
 * ==========================================================================
 */

/*
 * Remove all pools in the system.
 */
void
spa_evict_all(void)
{
	spa_t *spa;

	/*
	 * Remove all cached state.  All pools should be closed now,
	 * so every spa in the AVL tree should be unreferenced.
	 */
	mutex_enter(&spa_namespace_lock);
	while ((spa = spa_next(NULL)) != NULL) {
		/*
		 * Stop async tasks.  The async thread may need to detach
		 * a device that's been replaced, which requires grabbing
		 * spa_namespace_lock, so we must drop it here.
		 */
		spa_open_ref(spa, FTAG);
		mutex_exit(&spa_namespace_lock);
		spa_async_suspend(spa);
		mutex_enter(&spa_namespace_lock);
		spa_close(spa, FTAG);

		if (spa->spa_state != POOL_STATE_UNINITIALIZED) {
			spa_unload(spa);
			spa_deactivate(spa);
		}
		spa_remove(spa);
	}
	mutex_exit(&spa_namespace_lock);
}

vdev_t *
spa_lookup_by_guid(spa_t *spa, uint64_t guid, boolean_t aux)
{
	vdev_t *vd;
	int i;

	if ((vd = vdev_lookup_by_guid(spa->spa_root_vdev, guid)) != NULL)
		return (vd);

	if (aux) {
		for (i = 0; i < spa->spa_l2cache.sav_count; i++) {
			vd = spa->spa_l2cache.sav_vdevs[i];
			if (vd->vdev_guid == guid)
				return (vd);
		}

		for (i = 0; i < spa->spa_spares.sav_count; i++) {
			vd = spa->spa_spares.sav_vdevs[i];
			if (vd->vdev_guid == guid)
				return (vd);
		}
	}

	return (NULL);
}

void
spa_upgrade(spa_t *spa, uint64_t version)
{
	ASSERT(spa_writeable(spa));

	spa_config_enter(spa, SCL_ALL, FTAG, RW_WRITER);

	/*
	 * This should only be called for a non-faulted pool, and since a
	 * future version would result in an unopenable pool, this shouldn't be
	 * possible.
	 */
	ASSERT(spa->spa_uberblock.ub_version <= SPA_VERSION);
	ASSERT(version >= spa->spa_uberblock.ub_version);

	spa->spa_uberblock.ub_version = version;
	vdev_config_dirty(spa->spa_root_vdev);

	spa_config_exit(spa, SCL_ALL, FTAG);

	txg_wait_synced(spa_get_dsl(spa), 0);
}

boolean_t
spa_has_spare(spa_t *spa, uint64_t guid)
{
	int i;
	uint64_t spareguid;
	spa_aux_vdev_t *sav = &spa->spa_spares;

	for (i = 0; i < sav->sav_count; i++)
		if (sav->sav_vdevs[i]->vdev_guid == guid)
			return (B_TRUE);

	for (i = 0; i < sav->sav_npending; i++) {
		if (nvlist_lookup_uint64(sav->sav_pending[i], ZPOOL_CONFIG_GUID,
		    &spareguid) == 0 && spareguid == guid)
			return (B_TRUE);
	}

	return (B_FALSE);
}

/*
 * Check if a pool has an active shared spare device.
 * Note: reference count of an active spare is 2, as a spare and as a replace
 */
static boolean_t
spa_has_active_shared_spare(spa_t *spa)
{
	int i, refcnt;
	uint64_t pool;
	spa_aux_vdev_t *sav = &spa->spa_spares;

	for (i = 0; i < sav->sav_count; i++) {
		if (spa_spare_exists(sav->sav_vdevs[i]->vdev_guid, &pool,
		    &refcnt) && pool != 0ULL && pool == spa_guid(spa) &&
		    refcnt > 2)
			return (B_TRUE);
	}

	return (B_FALSE);
}

/*
 * Post a sysevent corresponding to the given event.  The 'name' must be one of
 * the event definitions in sys/sysevent/eventdefs.h.  The payload will be
 * filled in from the spa and (optionally) the vdev.  This doesn't do anything
 * in the userland libzpool, as we don't want consumers to misinterpret ztest
 * or zdb as real changes.
 */
void
spa_event_notify(spa_t *spa, vdev_t *vd, const char *name)
{
#ifdef _KERNEL
	sysevent_t		*ev;
	sysevent_attr_list_t	*attr = NULL;
	sysevent_value_t	value;
	sysevent_id_t		eid;

	ev = sysevent_alloc(EC_ZFS, (char *)name, SUNW_KERN_PUB "zfs",
	    SE_SLEEP);

	value.value_type = SE_DATA_TYPE_STRING;
	value.value.sv_string = spa_name(spa);
	if (sysevent_add_attr(&attr, ZFS_EV_POOL_NAME, &value, SE_SLEEP) != 0)
		goto done;

	value.value_type = SE_DATA_TYPE_UINT64;
	value.value.sv_uint64 = spa_guid(spa);
	if (sysevent_add_attr(&attr, ZFS_EV_POOL_GUID, &value, SE_SLEEP) != 0)
		goto done;

	if (vd) {
		value.value_type = SE_DATA_TYPE_UINT64;
		value.value.sv_uint64 = vd->vdev_guid;
		if (sysevent_add_attr(&attr, ZFS_EV_VDEV_GUID, &value,
		    SE_SLEEP) != 0)
			goto done;

		if (vd->vdev_path) {
			value.value_type = SE_DATA_TYPE_STRING;
			value.value.sv_string = vd->vdev_path;
			if (sysevent_add_attr(&attr, ZFS_EV_VDEV_PATH,
			    &value, SE_SLEEP) != 0)
				goto done;
		}
	}

	if (sysevent_attach_attributes(ev, attr) != 0)
		goto done;
	attr = NULL;

	(void) log_sysevent(ev, SE_SLEEP, &eid);

done:
	if (attr)
		sysevent_free_attr(attr);
	sysevent_free(ev);
#endif
}<|MERGE_RESOLUTION|>--- conflicted
+++ resolved
@@ -180,10 +180,7 @@
 spa_prop_get_config(spa_t *spa, nvlist_t **nvp)
 {
 	vdev_t *rvd = spa->spa_root_vdev;
-<<<<<<< HEAD
-=======
 	dsl_pool_t *pool = spa->spa_dsl_pool;
->>>>>>> d20c256d
 	uint64_t size;
 	uint64_t alloc;
 	uint64_t space;
