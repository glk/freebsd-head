/*-
 * Copyright (c) 2001-2007, by Cisco Systems, Inc. All rights reserved.
 * Copyright (c) 2008-2012, by Randall Stewart. All rights reserved.
 * Copyright (c) 2008-2012, by Michael Tuexen. All rights reserved.
 *
 * Redistribution and use in source and binary forms, with or without
 * modification, are permitted provided that the following conditions are met:
 *
 * a) Redistributions of source code must retain the above copyright notice,
 *    this list of conditions and the following disclaimer.
 *
 * b) Redistributions in binary form must reproduce the above copyright
 *    notice, this list of conditions and the following disclaimer in
 *    the documentation and/or other materials provided with the distribution.
 *
 * c) Neither the name of Cisco Systems, Inc. nor the names of its
 *    contributors may be used to endorse or promote products derived
 *    from this software without specific prior written permission.
 *
 * THIS SOFTWARE IS PROVIDED BY THE COPYRIGHT HOLDERS AND CONTRIBUTORS
 * "AS IS" AND ANY EXPRESS OR IMPLIED WARRANTIES, INCLUDING, BUT NOT LIMITED TO,
 * THE IMPLIED WARRANTIES OF MERCHANTABILITY AND FITNESS FOR A PARTICULAR PURPOSE
 * ARE DISCLAIMED. IN NO EVENT SHALL THE COPYRIGHT OWNER OR CONTRIBUTORS BE
 * LIABLE FOR ANY DIRECT, INDIRECT, INCIDENTAL, SPECIAL, EXEMPLARY, OR
 * CONSEQUENTIAL DAMAGES (INCLUDING, BUT NOT LIMITED TO, PROCUREMENT OF
 * SUBSTITUTE GOODS OR SERVICES; LOSS OF USE, DATA, OR PROFITS; OR BUSINESS
 * INTERRUPTION) HOWEVER CAUSED AND ON ANY THEORY OF LIABILITY, WHETHER IN
 * CONTRACT, STRICT LIABILITY, OR TORT (INCLUDING NEGLIGENCE OR OTHERWISE)
 * ARISING IN ANY WAY OUT OF THE USE OF THIS SOFTWARE, EVEN IF ADVISED OF
 * THE POSSIBILITY OF SUCH DAMAGE.
 */

#include <sys/cdefs.h>
__FBSDID("$FreeBSD$");

#include <netinet/sctp_os.h>
#ifdef INET6
#include <sys/proc.h>
#include <netinet/sctp_pcb.h>
#include <netinet/sctp_header.h>
#include <netinet/sctp_var.h>
#ifdef INET6
#include <netinet6/sctp6_var.h>
#endif
#include <netinet/sctp_sysctl.h>
#include <netinet/sctp_output.h>
#include <netinet/sctp_uio.h>
#include <netinet/sctp_asconf.h>
#include <netinet/sctputil.h>
#include <netinet/sctp_indata.h>
#include <netinet/sctp_timer.h>
#include <netinet/sctp_auth.h>
#include <netinet/sctp_input.h>
#include <netinet/sctp_output.h>
#include <netinet/sctp_bsd_addr.h>
#include <netinet/sctp_crc32.h>
#include <netinet/udp.h>

#ifdef IPSEC
#include <netipsec/ipsec.h>
#ifdef INET6
#include <netipsec/ipsec6.h>
#endif				/* INET6 */
#endif				/* IPSEC */

extern struct protosw inetsw[];

int
sctp6_input(struct mbuf **i_pak, int *offp, int proto)
{
	struct mbuf *m;
	int iphlen;
	uint32_t vrf_id;
	uint8_t ecn_bits;
	struct sockaddr_in6 src, dst;
	struct ip6_hdr *ip6;
	struct sctphdr *sh;
	struct sctp_chunkhdr *ch;
	int length, offset;

#if !defined(SCTP_WITH_NO_CSUM)
	uint8_t compute_crc;

#endif
	uint32_t mflowid;
	uint8_t use_mflowid;
	uint16_t port = 0;

	iphlen = *offp;
	if (SCTP_GET_PKT_VRFID(*i_pak, vrf_id)) {
		SCTP_RELEASE_PKT(*i_pak);
		return (IPPROTO_DONE);
	}
	m = SCTP_HEADER_TO_CHAIN(*i_pak);
#ifdef SCTP_MBUF_LOGGING
	/* Log in any input mbufs */
	if (SCTP_BASE_SYSCTL(sctp_logging_level) & SCTP_MBUF_LOGGING_ENABLE) {
		struct mbuf *mat;

		for (mat = m; mat; mat = SCTP_BUF_NEXT(mat)) {
			if (SCTP_BUF_IS_EXTENDED(mat)) {
				sctp_log_mb(mat, SCTP_MBUF_INPUT);
			}
		}
	}
#endif
#ifdef SCTP_PACKET_LOGGING
	if (SCTP_BASE_SYSCTL(sctp_logging_level) & SCTP_LAST_PACKET_TRACING) {
		sctp_packet_log(m);
	}
#endif
	SCTPDBG(SCTP_DEBUG_CRCOFFLOAD,
	    "sctp6_input(): Packet of length %d received on %s with csum_flags 0x%x.\n",
	    m->m_pkthdr.len,
	    if_name(m->m_pkthdr.rcvif),
	    m->m_pkthdr.csum_flags);
	if (m->m_flags & M_FLOWID) {
		mflowid = m->m_pkthdr.flowid;
		use_mflowid = 1;
	} else {
		mflowid = 0;
		use_mflowid = 0;
	}
	SCTP_STAT_INCR(sctps_recvpackets);
	SCTP_STAT_INCR_COUNTER64(sctps_inpackets);
	/* Get IP, SCTP, and first chunk header together in the first mbuf. */
	offset = iphlen + sizeof(struct sctphdr) + sizeof(struct sctp_chunkhdr);
	ip6 = mtod(m, struct ip6_hdr *);
	IP6_EXTHDR_GET(sh, struct sctphdr *, m, iphlen,
	    (int)(sizeof(struct sctphdr) + sizeof(struct sctp_chunkhdr)));
	if (sh == NULL) {
		SCTP_STAT_INCR(sctps_hdrops);
		return (IPPROTO_DONE);
	}
	ch = (struct sctp_chunkhdr *)((caddr_t)sh + sizeof(struct sctphdr));
	offset -= sizeof(struct sctp_chunkhdr);
	memset(&src, 0, sizeof(struct sockaddr_in6));
	src.sin6_family = AF_INET6;
	src.sin6_len = sizeof(struct sockaddr_in6);
	src.sin6_port = sh->src_port;
	src.sin6_addr = ip6->ip6_src;
	if (in6_setscope(&src.sin6_addr, m->m_pkthdr.rcvif, NULL) != 0) {
		goto out;
	}
	memset(&dst, 0, sizeof(struct sockaddr_in6));
	dst.sin6_family = AF_INET6;
	dst.sin6_len = sizeof(struct sockaddr_in6);
	dst.sin6_port = sh->dest_port;
	dst.sin6_addr = ip6->ip6_dst;
	if (in6_setscope(&dst.sin6_addr, m->m_pkthdr.rcvif, NULL) != 0) {
		goto out;
	}
	if (faithprefix_p != NULL && (*faithprefix_p) (&dst.sin6_addr)) {
		/* XXX send icmp6 host/port unreach? */
		goto out;
	}
	length = ntohs(ip6->ip6_plen) + iphlen;
	/* Validate mbuf chain length with IP payload length. */
	if (SCTP_HEADER_LEN(m) != length) {
		SCTPDBG(SCTP_DEBUG_INPUT1,
		    "sctp6_input() length:%d reported length:%d\n", length, SCTP_HEADER_LEN(m));
		SCTP_STAT_INCR(sctps_hdrops);
		goto out;
	}
	if (IN6_IS_ADDR_MULTICAST(&ip6->ip6_dst)) {
		goto out;
	}
	ecn_bits = ((ntohl(ip6->ip6_flow) >> 20) & 0x000000ff);
#if defined(SCTP_WITH_NO_CSUM)
	SCTP_STAT_INCR(sctps_recvnocrc);
#else
	if (m->m_pkthdr.csum_flags & CSUM_SCTP_VALID) {
		SCTP_STAT_INCR(sctps_recvhwcrc);
<<<<<<< HEAD
		goto sctp_skip_csum;
	}
	check = sh->checksum;	/* save incoming checksum */
	sh->checksum = 0;	/* prepare for calc */
	calc_check = sctp_calculate_cksum(m, iphlen);
	SCTP_STAT_INCR(sctps_recvswcrc);
	if (calc_check != check) {
		SCTPDBG(SCTP_DEBUG_INPUT1, "Bad CSUM on SCTP packet calc_check:%x check:%x  m:%p phlen:%d\n",
		    calc_check, check, m, iphlen);
		stcb = sctp_findassociation_addr(m, offset - sizeof(*ch),
		    sh, ch, &in6p, &net, vrf_id);
		if ((net) && (port)) {
			if (net->port == 0) {
				sctp_pathmtu_adjustment(stcb, net->mtu - sizeof(struct udphdr));
			}
			net->port = port;
		}
		if ((net != NULL) && (m->m_flags & M_FLOWID)) {
			net->flowid = m->m_pkthdr.flowid;
#ifdef INVARIANTS
			net->flowidset = 1;
#endif
		}
		/* in6p's ref-count increased && stcb locked */
		if ((in6p) && (stcb)) {
			sctp_send_packet_dropped(stcb, net, m, iphlen, 1);
			sctp_chunk_output((struct sctp_inpcb *)in6p, stcb, SCTP_OUTPUT_FROM_INPUT_ERROR, SCTP_SO_NOT_LOCKED);
		} else if ((in6p != NULL) && (stcb == NULL)) {
			refcount_up = 1;
		}
		SCTP_STAT_INCR(sctps_badsum);
		SCTP_STAT_INCR_COUNTER32(sctps_checksumerrors);
		goto bad;
=======
		compute_crc = 0;
	} else {
		SCTP_STAT_INCR(sctps_recvswcrc);
		compute_crc = 1;
>>>>>>> d20c256d
	}
#endif
	sctp_common_input_processing(&m, iphlen, offset, length,
	    (struct sockaddr *)&src,
	    (struct sockaddr *)&dst,
	    sh, ch,
#if !defined(SCTP_WITH_NO_CSUM)
	    compute_crc,
#endif
	    ecn_bits,
	    use_mflowid, mflowid,
	    vrf_id, port);
out:
	if (m) {
		sctp_m_freem(m);
	}
	return (IPPROTO_DONE);
}


static void
sctp6_notify_mbuf(struct sctp_inpcb *inp, struct icmp6_hdr *icmp6,
    struct sctphdr *sh, struct sctp_tcb *stcb, struct sctp_nets *net)
{
	uint32_t nxtsz;

	if ((inp == NULL) || (stcb == NULL) || (net == NULL) ||
	    (icmp6 == NULL) || (sh == NULL)) {
		goto out;
	}
	/* First do we even look at it? */
	if (ntohl(sh->v_tag) != (stcb->asoc.peer_vtag))
		goto out;

	if (icmp6->icmp6_type != ICMP6_PACKET_TOO_BIG) {
		/* not PACKET TO BIG */
		goto out;
	}
	/*
	 * ok we need to look closely. We could even get smarter and look at
	 * anyone that we sent to in case we get a different ICMP that tells
	 * us there is no way to reach a host, but for this impl, all we
	 * care about is MTU discovery.
	 */
	nxtsz = ntohl(icmp6->icmp6_mtu);
	/* Stop any PMTU timer */
	sctp_timer_stop(SCTP_TIMER_TYPE_PATHMTURAISE, inp, stcb, NULL, SCTP_FROM_SCTP6_USRREQ + SCTP_LOC_1);

	/* Adjust destination size limit */
	if (net->mtu > nxtsz) {
		net->mtu = nxtsz;
		if (net->port) {
			net->mtu -= sizeof(struct udphdr);
		}
	}
	/* now what about the ep? */
	if (stcb->asoc.smallest_mtu > nxtsz) {
		struct sctp_tmit_chunk *chk;

		/* Adjust that too */
		stcb->asoc.smallest_mtu = nxtsz;
		/* now off to subtract IP_DF flag if needed */

		TAILQ_FOREACH(chk, &stcb->asoc.send_queue, sctp_next) {
			if ((uint32_t) (chk->send_size + IP_HDR_SIZE) > nxtsz) {
				chk->flags |= CHUNK_FLAGS_FRAGMENT_OK;
			}
		}
		TAILQ_FOREACH(chk, &stcb->asoc.sent_queue, sctp_next) {
			if ((uint32_t) (chk->send_size + IP_HDR_SIZE) > nxtsz) {
				/*
				 * For this guy we also mark for immediate
				 * resend since we sent to big of chunk
				 */
				chk->flags |= CHUNK_FLAGS_FRAGMENT_OK;
				if (chk->sent != SCTP_DATAGRAM_RESEND)
					stcb->asoc.sent_queue_retran_cnt++;
				chk->sent = SCTP_DATAGRAM_RESEND;
				chk->rec.data.doing_fast_retransmit = 0;

				chk->sent = SCTP_DATAGRAM_RESEND;
				/* Clear any time so NO RTT is being done */
				chk->sent_rcv_time.tv_sec = 0;
				chk->sent_rcv_time.tv_usec = 0;
				stcb->asoc.total_flight -= chk->send_size;
				net->flight_size -= chk->send_size;
			}
		}
	}
	sctp_timer_start(SCTP_TIMER_TYPE_PATHMTURAISE, inp, stcb, NULL);
out:
	if (stcb) {
		SCTP_TCB_UNLOCK(stcb);
	}
}


void
sctp6_notify(struct sctp_inpcb *inp,
    struct icmp6_hdr *icmph,
    struct sctphdr *sh,
    struct sockaddr *to,
    struct sctp_tcb *stcb,
    struct sctp_nets *net)
{
#if defined(__APPLE__) || defined(SCTP_SO_LOCK_TESTING)
	struct socket *so;

#endif

	/* protection */
	if ((inp == NULL) || (stcb == NULL) || (net == NULL) ||
	    (sh == NULL) || (to == NULL)) {
		if (stcb)
			SCTP_TCB_UNLOCK(stcb);
		return;
	}
	/* First job is to verify the vtag matches what I would send */
	if (ntohl(sh->v_tag) != (stcb->asoc.peer_vtag)) {
		SCTP_TCB_UNLOCK(stcb);
		return;
	}
	if (icmph->icmp6_type != ICMP_UNREACH) {
		/* We only care about unreachable */
		SCTP_TCB_UNLOCK(stcb);
		return;
	}
	if ((icmph->icmp6_code == ICMP_UNREACH_NET) ||
	    (icmph->icmp6_code == ICMP_UNREACH_HOST) ||
	    (icmph->icmp6_code == ICMP_UNREACH_NET_UNKNOWN) ||
	    (icmph->icmp6_code == ICMP_UNREACH_HOST_UNKNOWN) ||
	    (icmph->icmp6_code == ICMP_UNREACH_ISOLATED) ||
	    (icmph->icmp6_code == ICMP_UNREACH_NET_PROHIB) ||
	    (icmph->icmp6_code == ICMP_UNREACH_HOST_PROHIB) ||
	    (icmph->icmp6_code == ICMP_UNREACH_FILTER_PROHIB)) {

		/*
		 * Hmm reachablity problems we must examine closely. If its
		 * not reachable, we may have lost a network. Or if there is
		 * NO protocol at the other end named SCTP. well we consider
		 * it a OOTB abort.
		 */
		if (net->dest_state & SCTP_ADDR_REACHABLE) {
			/* Ok that destination is NOT reachable */
			net->dest_state &= ~SCTP_ADDR_REACHABLE;
			net->dest_state &= ~SCTP_ADDR_PF;
			sctp_ulp_notify(SCTP_NOTIFY_INTERFACE_DOWN,
			    stcb, 0, (void *)net, SCTP_SO_NOT_LOCKED);
		}
		SCTP_TCB_UNLOCK(stcb);
	} else if ((icmph->icmp6_code == ICMP_UNREACH_PROTOCOL) ||
	    (icmph->icmp6_code == ICMP_UNREACH_PORT)) {
		/*
		 * Here the peer is either playing tricks on us, including
		 * an address that belongs to someone who does not support
		 * SCTP OR was a userland implementation that shutdown and
		 * now is dead. In either case treat it like a OOTB abort
		 * with no TCB
		 */
		sctp_abort_notification(stcb, 1, 0, NULL, SCTP_SO_NOT_LOCKED);
#if defined(__APPLE__) || defined(SCTP_SO_LOCK_TESTING)
		so = SCTP_INP_SO(inp);
		atomic_add_int(&stcb->asoc.refcnt, 1);
		SCTP_TCB_UNLOCK(stcb);
		SCTP_SOCKET_LOCK(so, 1);
		SCTP_TCB_LOCK(stcb);
		atomic_subtract_int(&stcb->asoc.refcnt, 1);
#endif
		(void)sctp_free_assoc(inp, stcb, SCTP_NORMAL_PROC, SCTP_FROM_SCTP_USRREQ + SCTP_LOC_2);
#if defined(__APPLE__) || defined(SCTP_SO_LOCK_TESTING)
		SCTP_SOCKET_UNLOCK(so, 1);
		/* SCTP_TCB_UNLOCK(stcb); MT: I think this is not needed. */
#endif
		/* no need to unlock here, since the TCB is gone */
	} else {
		SCTP_TCB_UNLOCK(stcb);
	}
}



void
sctp6_ctlinput(int cmd, struct sockaddr *pktdst, void *d)
{
	struct sctphdr sh;
	struct ip6ctlparam *ip6cp = NULL;
	uint32_t vrf_id;

	vrf_id = SCTP_DEFAULT_VRFID;

	if (pktdst->sa_family != AF_INET6 ||
	    pktdst->sa_len != sizeof(struct sockaddr_in6))
		return;

	if ((unsigned)cmd >= PRC_NCMDS)
		return;
	if (PRC_IS_REDIRECT(cmd)) {
		d = NULL;
	} else if (inet6ctlerrmap[cmd] == 0) {
		return;
	}
	/* if the parameter is from icmp6, decode it. */
	if (d != NULL) {
		ip6cp = (struct ip6ctlparam *)d;
	} else {
		ip6cp = (struct ip6ctlparam *)NULL;
	}

	if (ip6cp) {
		/*
		 * XXX: We assume that when IPV6 is non NULL, M and OFF are
		 * valid.
		 */
		/* check if we can safely examine src and dst ports */
		struct sctp_inpcb *inp = NULL;
		struct sctp_tcb *stcb = NULL;
		struct sctp_nets *net = NULL;
		struct sockaddr_in6 final;

		if (ip6cp->ip6c_m == NULL)
			return;

		bzero(&sh, sizeof(sh));
		bzero(&final, sizeof(final));
		inp = NULL;
		net = NULL;
		m_copydata(ip6cp->ip6c_m, ip6cp->ip6c_off, sizeof(sh),
		    (caddr_t)&sh);
		ip6cp->ip6c_src->sin6_port = sh.src_port;
		final.sin6_len = sizeof(final);
		final.sin6_family = AF_INET6;
		final.sin6_addr = ((struct sockaddr_in6 *)pktdst)->sin6_addr;
		final.sin6_port = sh.dest_port;
		stcb = sctp_findassociation_addr_sa((struct sockaddr *)&final,
		    (struct sockaddr *)ip6cp->ip6c_src,
		    &inp, &net, 1, vrf_id);
		/* inp's ref-count increased && stcb locked */
		if (stcb != NULL && inp && (inp->sctp_socket != NULL)) {
			if (cmd == PRC_MSGSIZE) {
				sctp6_notify_mbuf(inp,
				    ip6cp->ip6c_icmp6,
				    &sh,
				    stcb,
				    net);
				/* inp's ref-count reduced && stcb unlocked */
			} else {
				sctp6_notify(inp, ip6cp->ip6c_icmp6, &sh,
				    (struct sockaddr *)&final,
				    stcb, net);
				/* inp's ref-count reduced && stcb unlocked */
			}
		} else {
			if (PRC_IS_REDIRECT(cmd) && inp) {
				in6_rtchange((struct in6pcb *)inp,
				    inet6ctlerrmap[cmd]);
			}
			if (inp) {
				/* reduce inp's ref-count */
				SCTP_INP_WLOCK(inp);
				SCTP_INP_DECR_REF(inp);
				SCTP_INP_WUNLOCK(inp);
			}
			if (stcb)
				SCTP_TCB_UNLOCK(stcb);
		}
	}
}

/*
 * this routine can probably be collasped into the one in sctp_userreq.c
 * since they do the same thing and now we lookup with a sockaddr
 */
static int
sctp6_getcred(SYSCTL_HANDLER_ARGS)
{
	struct xucred xuc;
	struct sockaddr_in6 addrs[2];
	struct sctp_inpcb *inp;
	struct sctp_nets *net;
	struct sctp_tcb *stcb;
	int error;
	uint32_t vrf_id;

	vrf_id = SCTP_DEFAULT_VRFID;

	error = priv_check(req->td, PRIV_NETINET_GETCRED);
	if (error)
		return (error);

	if (req->newlen != sizeof(addrs)) {
		SCTP_LTRACE_ERR_RET(NULL, NULL, NULL, SCTP_FROM_SCTP6_USRREQ, EINVAL);
		return (EINVAL);
	}
	if (req->oldlen != sizeof(struct ucred)) {
		SCTP_LTRACE_ERR_RET(NULL, NULL, NULL, SCTP_FROM_SCTP6_USRREQ, EINVAL);
		return (EINVAL);
	}
	error = SYSCTL_IN(req, addrs, sizeof(addrs));
	if (error)
		return (error);

	stcb = sctp_findassociation_addr_sa(sin6tosa(&addrs[1]),
	    sin6tosa(&addrs[0]),
	    &inp, &net, 1, vrf_id);
	if (stcb == NULL || inp == NULL || inp->sctp_socket == NULL) {
		if ((inp != NULL) && (stcb == NULL)) {
			/* reduce ref-count */
			SCTP_INP_WLOCK(inp);
			SCTP_INP_DECR_REF(inp);
			goto cred_can_cont;
		}
		SCTP_LTRACE_ERR_RET(inp, NULL, NULL, SCTP_FROM_SCTP6_USRREQ, ENOENT);
		error = ENOENT;
		goto out;
	}
	SCTP_TCB_UNLOCK(stcb);
	/*
	 * We use the write lock here, only since in the error leg we need
	 * it. If we used RLOCK, then we would have to
	 * wlock/decr/unlock/rlock. Which in theory could create a hole.
	 * Better to use higher wlock.
	 */
	SCTP_INP_WLOCK(inp);
cred_can_cont:
	error = cr_canseesocket(req->td->td_ucred, inp->sctp_socket);
	if (error) {
		SCTP_INP_WUNLOCK(inp);
		goto out;
	}
	cru2x(inp->sctp_socket->so_cred, &xuc);
	SCTP_INP_WUNLOCK(inp);
	error = SYSCTL_OUT(req, &xuc, sizeof(struct xucred));
out:
	return (error);
}

SYSCTL_PROC(_net_inet6_sctp6, OID_AUTO, getcred, CTLTYPE_OPAQUE | CTLFLAG_RW,
    0, 0,
    sctp6_getcred, "S,ucred", "Get the ucred of a SCTP6 connection");


/* This is the same as the sctp_abort() could be made common */
static void
sctp6_abort(struct socket *so)
{
	struct sctp_inpcb *inp;
	uint32_t flags;

	inp = (struct sctp_inpcb *)so->so_pcb;
	if (inp == NULL) {
		SCTP_LTRACE_ERR_RET(inp, NULL, NULL, SCTP_FROM_SCTP6_USRREQ, EINVAL);
		return;
	}
sctp_must_try_again:
	flags = inp->sctp_flags;
#ifdef SCTP_LOG_CLOSING
	sctp_log_closing(inp, NULL, 17);
#endif
	if (((flags & SCTP_PCB_FLAGS_SOCKET_GONE) == 0) &&
	    (atomic_cmpset_int(&inp->sctp_flags, flags, (flags | SCTP_PCB_FLAGS_SOCKET_GONE | SCTP_PCB_FLAGS_CLOSE_IP)))) {
#ifdef SCTP_LOG_CLOSING
		sctp_log_closing(inp, NULL, 16);
#endif
		sctp_inpcb_free(inp, SCTP_FREE_SHOULD_USE_ABORT,
		    SCTP_CALLED_AFTER_CMPSET_OFCLOSE);
		SOCK_LOCK(so);
		SCTP_SB_CLEAR(so->so_snd);
		/*
		 * same for the rcv ones, they are only here for the
		 * accounting/select.
		 */
		SCTP_SB_CLEAR(so->so_rcv);
		/* Now null out the reference, we are completely detached. */
		so->so_pcb = NULL;
		SOCK_UNLOCK(so);
	} else {
		flags = inp->sctp_flags;
		if ((flags & SCTP_PCB_FLAGS_SOCKET_GONE) == 0) {
			goto sctp_must_try_again;
		}
	}
	return;
}

static int
sctp6_attach(struct socket *so, int proto SCTP_UNUSED, struct thread *p SCTP_UNUSED)
{
	struct in6pcb *inp6;
	int error;
	struct sctp_inpcb *inp;
	uint32_t vrf_id = SCTP_DEFAULT_VRFID;

	inp = (struct sctp_inpcb *)so->so_pcb;
	if (inp != NULL) {
		SCTP_LTRACE_ERR_RET(inp, NULL, NULL, SCTP_FROM_SCTP6_USRREQ, EINVAL);
		return (EINVAL);
	}
	if (so->so_snd.sb_hiwat == 0 || so->so_rcv.sb_hiwat == 0) {
		error = SCTP_SORESERVE(so, SCTP_BASE_SYSCTL(sctp_sendspace), SCTP_BASE_SYSCTL(sctp_recvspace));
		if (error)
			return (error);
	}
	error = sctp_inpcb_alloc(so, vrf_id);
	if (error)
		return (error);
	inp = (struct sctp_inpcb *)so->so_pcb;
	SCTP_INP_WLOCK(inp);
	inp->sctp_flags |= SCTP_PCB_FLAGS_BOUND_V6;	/* I'm v6! */
	inp6 = (struct in6pcb *)inp;

	inp6->inp_vflag |= INP_IPV6;
	inp6->in6p_hops = -1;	/* use kernel default */
	inp6->in6p_cksum = -1;	/* just to be sure */
#ifdef INET
	/*
	 * XXX: ugly!! IPv4 TTL initialization is necessary for an IPv6
	 * socket as well, because the socket may be bound to an IPv6
	 * wildcard address, which may match an IPv4-mapped IPv6 address.
	 */
	inp6->inp_ip_ttl = MODULE_GLOBAL(ip_defttl);
#endif
	/*
	 * Hmm what about the IPSEC stuff that is missing here but in
	 * sctp_attach()?
	 */
	SCTP_INP_WUNLOCK(inp);
	return (0);
}

static int
sctp6_bind(struct socket *so, struct sockaddr *addr, struct thread *p)
{
	struct sctp_inpcb *inp;
	struct in6pcb *inp6;
	int error;

	inp = (struct sctp_inpcb *)so->so_pcb;
	if (inp == NULL) {
		SCTP_LTRACE_ERR_RET(inp, NULL, NULL, SCTP_FROM_SCTP6_USRREQ, EINVAL);
		return (EINVAL);
	}
	if (addr) {
		switch (addr->sa_family) {
#ifdef INET
		case AF_INET:
			if (addr->sa_len != sizeof(struct sockaddr_in)) {
				SCTP_LTRACE_ERR_RET(inp, NULL, NULL, SCTP_FROM_SCTP6_USRREQ, EINVAL);
				return (EINVAL);
			}
			break;
#endif
#ifdef INET6
		case AF_INET6:
			if (addr->sa_len != sizeof(struct sockaddr_in6)) {
				SCTP_LTRACE_ERR_RET(inp, NULL, NULL, SCTP_FROM_SCTP6_USRREQ, EINVAL);
				return (EINVAL);
			}
			break;
#endif
		default:
			SCTP_LTRACE_ERR_RET(inp, NULL, NULL, SCTP_FROM_SCTP6_USRREQ, EINVAL);
			return (EINVAL);
		}
	}
	inp6 = (struct in6pcb *)inp;
	inp6->inp_vflag &= ~INP_IPV4;
	inp6->inp_vflag |= INP_IPV6;
	if ((addr != NULL) && (SCTP_IPV6_V6ONLY(inp6) == 0)) {
		switch (addr->sa_family) {
#ifdef INET
		case AF_INET:
			/* binding v4 addr to v6 socket, so reset flags */
			inp6->inp_vflag |= INP_IPV4;
			inp6->inp_vflag &= ~INP_IPV6;
			break;
#endif
#ifdef INET6
		case AF_INET6:
			{
				struct sockaddr_in6 *sin6_p;

				sin6_p = (struct sockaddr_in6 *)addr;

				if (IN6_IS_ADDR_UNSPECIFIED(&sin6_p->sin6_addr)) {
					inp6->inp_vflag |= INP_IPV4;
				}
#ifdef INET
				if (IN6_IS_ADDR_V4MAPPED(&sin6_p->sin6_addr)) {
					struct sockaddr_in sin;

					in6_sin6_2_sin(&sin, sin6_p);
					inp6->inp_vflag |= INP_IPV4;
					inp6->inp_vflag &= ~INP_IPV6;
					error = sctp_inpcb_bind(so, (struct sockaddr *)&sin, NULL, p);
					return (error);
				}
#endif
				break;
			}
#endif
		default:
			break;
		}
	} else if (addr != NULL) {
		struct sockaddr_in6 *sin6_p;

		/* IPV6_V6ONLY socket */
#ifdef INET
		if (addr->sa_family == AF_INET) {
			/* can't bind v4 addr to v6 only socket! */
			SCTP_LTRACE_ERR_RET(inp, NULL, NULL, SCTP_FROM_SCTP6_USRREQ, EINVAL);
			return (EINVAL);
		}
#endif
		sin6_p = (struct sockaddr_in6 *)addr;

		if (IN6_IS_ADDR_V4MAPPED(&sin6_p->sin6_addr)) {
			/* can't bind v4-mapped addrs either! */
			/* NOTE: we don't support SIIT */
			SCTP_LTRACE_ERR_RET(inp, NULL, NULL, SCTP_FROM_SCTP6_USRREQ, EINVAL);
			return (EINVAL);
		}
	}
	error = sctp_inpcb_bind(so, addr, NULL, p);
	return (error);
}


static void
sctp6_close(struct socket *so)
{
	sctp_close(so);
}

/* This could be made common with sctp_detach() since they are identical */

static
int
sctp6_disconnect(struct socket *so)
{
	return (sctp_disconnect(so));
}


int
sctp_sendm(struct socket *so, int flags, struct mbuf *m, struct sockaddr *addr,
    struct mbuf *control, struct thread *p);


static int
sctp6_send(struct socket *so, int flags, struct mbuf *m, struct sockaddr *addr,
    struct mbuf *control, struct thread *p)
{
	struct sctp_inpcb *inp;
	struct in6pcb *inp6;

#ifdef INET
	struct sockaddr_in6 *sin6;

#endif				/* INET */
	/* No SPL needed since sctp_output does this */

	inp = (struct sctp_inpcb *)so->so_pcb;
	if (inp == NULL) {
		if (control) {
			SCTP_RELEASE_PKT(control);
			control = NULL;
		}
		SCTP_RELEASE_PKT(m);
		SCTP_LTRACE_ERR_RET(inp, NULL, NULL, SCTP_FROM_SCTP6_USRREQ, EINVAL);
		return (EINVAL);
	}
	inp6 = (struct in6pcb *)inp;
	/*
	 * For the TCP model we may get a NULL addr, if we are a connected
	 * socket thats ok.
	 */
	if ((inp->sctp_flags & SCTP_PCB_FLAGS_CONNECTED) &&
	    (addr == NULL)) {
		goto connected_type;
	}
	if (addr == NULL) {
		SCTP_RELEASE_PKT(m);
		if (control) {
			SCTP_RELEASE_PKT(control);
			control = NULL;
		}
		SCTP_LTRACE_ERR_RET(inp, NULL, NULL, SCTP_FROM_SCTP6_USRREQ, EDESTADDRREQ);
		return (EDESTADDRREQ);
	}
#ifdef INET
	sin6 = (struct sockaddr_in6 *)addr;
	if (SCTP_IPV6_V6ONLY(inp6)) {
		/*
		 * if IPV6_V6ONLY flag, we discard datagrams destined to a
		 * v4 addr or v4-mapped addr
		 */
		if (addr->sa_family == AF_INET) {
			SCTP_LTRACE_ERR_RET(inp, NULL, NULL, SCTP_FROM_SCTP6_USRREQ, EINVAL);
			return (EINVAL);
		}
		if (IN6_IS_ADDR_V4MAPPED(&sin6->sin6_addr)) {
			SCTP_LTRACE_ERR_RET(inp, NULL, NULL, SCTP_FROM_SCTP6_USRREQ, EINVAL);
			return (EINVAL);
		}
	}
	if (IN6_IS_ADDR_V4MAPPED(&sin6->sin6_addr)) {
		if (!MODULE_GLOBAL(ip6_v6only)) {
			struct sockaddr_in sin;

			/* convert v4-mapped into v4 addr and send */
			in6_sin6_2_sin(&sin, sin6);
			return (sctp_sendm(so, flags, m, (struct sockaddr *)&sin,
			    control, p));
		} else {
			/* mapped addresses aren't enabled */
			SCTP_LTRACE_ERR_RET(inp, NULL, NULL, SCTP_FROM_SCTP6_USRREQ, EINVAL);
			return (EINVAL);
		}
	}
#endif				/* INET */
connected_type:
	/* now what about control */
	if (control) {
		if (inp->control) {
			SCTP_PRINTF("huh? control set?\n");
			SCTP_RELEASE_PKT(inp->control);
			inp->control = NULL;
		}
		inp->control = control;
	}
	/* Place the data */
	if (inp->pkt) {
		SCTP_BUF_NEXT(inp->pkt_last) = m;
		inp->pkt_last = m;
	} else {
		inp->pkt_last = inp->pkt = m;
	}
	if (
	/* FreeBSD and MacOSX uses a flag passed */
	    ((flags & PRUS_MORETOCOME) == 0)
	    ) {
		/*
		 * note with the current version this code will only be used
		 * by OpenBSD, NetBSD and FreeBSD have methods for
		 * re-defining sosend() to use sctp_sosend().  One can
		 * optionaly switch back to this code (by changing back the
		 * defininitions but this is not advisable.
		 */
		int ret;

		ret = sctp_output(inp, inp->pkt, addr, inp->control, p, flags);
		inp->pkt = NULL;
		inp->control = NULL;
		return (ret);
	} else {
		return (0);
	}
}

static int
sctp6_connect(struct socket *so, struct sockaddr *addr, struct thread *p)
{
	uint32_t vrf_id;
	int error = 0;
	struct sctp_inpcb *inp;
	struct in6pcb *inp6;
	struct sctp_tcb *stcb;

#ifdef INET
	struct sockaddr_in6 *sin6;
	struct sockaddr_storage ss;

#endif

	inp6 = (struct in6pcb *)so->so_pcb;
	inp = (struct sctp_inpcb *)so->so_pcb;
	if (inp == NULL) {
		SCTP_LTRACE_ERR_RET(inp, NULL, NULL, SCTP_FROM_SCTP6_USRREQ, ECONNRESET);
		return (ECONNRESET);	/* I made the same as TCP since we are
					 * not setup? */
	}
	if (addr == NULL) {
		SCTP_LTRACE_ERR_RET(inp, NULL, NULL, SCTP_FROM_SCTP6_USRREQ, EINVAL);
		return (EINVAL);
	}
	switch (addr->sa_family) {
#ifdef INET
	case AF_INET:
		if (addr->sa_len != sizeof(struct sockaddr_in)) {
			SCTP_LTRACE_ERR_RET(inp, NULL, NULL, SCTP_FROM_SCTP6_USRREQ, EINVAL);
			return (EINVAL);
		}
		break;
#endif
#ifdef INET6
	case AF_INET6:
		if (addr->sa_len != sizeof(struct sockaddr_in6)) {
			SCTP_LTRACE_ERR_RET(inp, NULL, NULL, SCTP_FROM_SCTP6_USRREQ, EINVAL);
			return (EINVAL);
		}
		break;
#endif
	default:
		SCTP_LTRACE_ERR_RET(inp, NULL, NULL, SCTP_FROM_SCTP6_USRREQ, EINVAL);
		return (EINVAL);
	}

	vrf_id = inp->def_vrf_id;
	SCTP_ASOC_CREATE_LOCK(inp);
	SCTP_INP_RLOCK(inp);
	if ((inp->sctp_flags & SCTP_PCB_FLAGS_UNBOUND) ==
	    SCTP_PCB_FLAGS_UNBOUND) {
		/* Bind a ephemeral port */
		SCTP_INP_RUNLOCK(inp);
		error = sctp6_bind(so, NULL, p);
		if (error) {
			SCTP_ASOC_CREATE_UNLOCK(inp);

			return (error);
		}
		SCTP_INP_RLOCK(inp);
	}
	if ((inp->sctp_flags & SCTP_PCB_FLAGS_TCPTYPE) &&
	    (inp->sctp_flags & SCTP_PCB_FLAGS_CONNECTED)) {
		/* We are already connected AND the TCP model */
		SCTP_INP_RUNLOCK(inp);
		SCTP_ASOC_CREATE_UNLOCK(inp);
		SCTP_LTRACE_ERR_RET(inp, NULL, NULL, SCTP_FROM_SCTP6_USRREQ, EADDRINUSE);
		return (EADDRINUSE);
	}
#ifdef INET
	sin6 = (struct sockaddr_in6 *)addr;
	if (SCTP_IPV6_V6ONLY(inp6)) {
		/*
		 * if IPV6_V6ONLY flag, ignore connections destined to a v4
		 * addr or v4-mapped addr
		 */
		if (addr->sa_family == AF_INET) {
			SCTP_INP_RUNLOCK(inp);
			SCTP_ASOC_CREATE_UNLOCK(inp);
			SCTP_LTRACE_ERR_RET(inp, NULL, NULL, SCTP_FROM_SCTP6_USRREQ, EINVAL);
			return (EINVAL);
		}
		if (IN6_IS_ADDR_V4MAPPED(&sin6->sin6_addr)) {
			SCTP_INP_RUNLOCK(inp);
			SCTP_ASOC_CREATE_UNLOCK(inp);
			SCTP_LTRACE_ERR_RET(inp, NULL, NULL, SCTP_FROM_SCTP6_USRREQ, EINVAL);
			return (EINVAL);
		}
	}
	if (IN6_IS_ADDR_V4MAPPED(&sin6->sin6_addr)) {
		if (!MODULE_GLOBAL(ip6_v6only)) {
			/* convert v4-mapped into v4 addr */
			in6_sin6_2_sin((struct sockaddr_in *)&ss, sin6);
			addr = (struct sockaddr *)&ss;
		} else {
			/* mapped addresses aren't enabled */
			SCTP_INP_RUNLOCK(inp);
			SCTP_ASOC_CREATE_UNLOCK(inp);
			SCTP_LTRACE_ERR_RET(inp, NULL, NULL, SCTP_FROM_SCTP6_USRREQ, EINVAL);
			return (EINVAL);
		}
	}
#endif				/* INET */
	/* Now do we connect? */
	if (inp->sctp_flags & SCTP_PCB_FLAGS_CONNECTED) {
		stcb = LIST_FIRST(&inp->sctp_asoc_list);
		if (stcb) {
			SCTP_TCB_UNLOCK(stcb);
		}
		SCTP_INP_RUNLOCK(inp);
	} else {
		SCTP_INP_RUNLOCK(inp);
		SCTP_INP_WLOCK(inp);
		SCTP_INP_INCR_REF(inp);
		SCTP_INP_WUNLOCK(inp);
		stcb = sctp_findassociation_ep_addr(&inp, addr, NULL, NULL, NULL);
		if (stcb == NULL) {
			SCTP_INP_WLOCK(inp);
			SCTP_INP_DECR_REF(inp);
			SCTP_INP_WUNLOCK(inp);
		}
	}

	if (stcb != NULL) {
		/* Already have or am bring up an association */
		SCTP_ASOC_CREATE_UNLOCK(inp);
		SCTP_TCB_UNLOCK(stcb);
		SCTP_LTRACE_ERR_RET(inp, NULL, NULL, SCTP_FROM_SCTP6_USRREQ, EALREADY);
		return (EALREADY);
	}
	/* We are GOOD to go */
	stcb = sctp_aloc_assoc(inp, addr, &error, 0, vrf_id, p);
	SCTP_ASOC_CREATE_UNLOCK(inp);
	if (stcb == NULL) {
		/* Gak! no memory */
		return (error);
	}
	if (stcb->sctp_ep->sctp_flags & SCTP_PCB_FLAGS_TCPTYPE) {
		stcb->sctp_ep->sctp_flags |= SCTP_PCB_FLAGS_CONNECTED;
		/* Set the connected flag so we can queue data */
		soisconnecting(so);
	}
	stcb->asoc.state = SCTP_STATE_COOKIE_WAIT;
	(void)SCTP_GETTIME_TIMEVAL(&stcb->asoc.time_entered);

	/* initialize authentication parameters for the assoc */
	sctp_initialize_auth_params(inp, stcb);

	sctp_send_initiate(inp, stcb, SCTP_SO_LOCKED);
	SCTP_TCB_UNLOCK(stcb);
	return (error);
}

static int
sctp6_getaddr(struct socket *so, struct sockaddr **addr)
{
	struct sockaddr_in6 *sin6;
	struct sctp_inpcb *inp;
	uint32_t vrf_id;
	struct sctp_ifa *sctp_ifa;

	int error;

	/*
	 * Do the malloc first in case it blocks.
	 */
	SCTP_MALLOC_SONAME(sin6, struct sockaddr_in6 *, sizeof(*sin6));
	if (sin6 == NULL)
		return (ENOMEM);
	sin6->sin6_family = AF_INET6;
	sin6->sin6_len = sizeof(*sin6);

	inp = (struct sctp_inpcb *)so->so_pcb;
	if (inp == NULL) {
		SCTP_FREE_SONAME(sin6);
		SCTP_LTRACE_ERR_RET(inp, NULL, NULL, SCTP_FROM_SCTP6_USRREQ, ECONNRESET);
		return (ECONNRESET);
	}
	SCTP_INP_RLOCK(inp);
	sin6->sin6_port = inp->sctp_lport;
	if (inp->sctp_flags & SCTP_PCB_FLAGS_BOUNDALL) {
		/* For the bound all case you get back 0 */
		if (inp->sctp_flags & SCTP_PCB_FLAGS_CONNECTED) {
			struct sctp_tcb *stcb;
			struct sockaddr_in6 *sin_a6;
			struct sctp_nets *net;
			int fnd;

			stcb = LIST_FIRST(&inp->sctp_asoc_list);
			if (stcb == NULL) {
				goto notConn6;
			}
			fnd = 0;
			sin_a6 = NULL;
			TAILQ_FOREACH(net, &stcb->asoc.nets, sctp_next) {
				sin_a6 = (struct sockaddr_in6 *)&net->ro._l_addr;
				if (sin_a6 == NULL)
					/* this will make coverity happy */
					continue;

				if (sin_a6->sin6_family == AF_INET6) {
					fnd = 1;
					break;
				}
			}
			if ((!fnd) || (sin_a6 == NULL)) {
				/* punt */
				goto notConn6;
			}
			vrf_id = inp->def_vrf_id;
			sctp_ifa = sctp_source_address_selection(inp, stcb, (sctp_route_t *) & net->ro, net, 0, vrf_id);
			if (sctp_ifa) {
				sin6->sin6_addr = sctp_ifa->address.sin6.sin6_addr;
			}
		} else {
			/* For the bound all case you get back 0 */
	notConn6:
			memset(&sin6->sin6_addr, 0, sizeof(sin6->sin6_addr));
		}
	} else {
		/* Take the first IPv6 address in the list */
		struct sctp_laddr *laddr;
		int fnd = 0;

		LIST_FOREACH(laddr, &inp->sctp_addr_list, sctp_nxt_addr) {
			if (laddr->ifa->address.sa.sa_family == AF_INET6) {
				struct sockaddr_in6 *sin_a;

				sin_a = (struct sockaddr_in6 *)&laddr->ifa->address.sin6;
				sin6->sin6_addr = sin_a->sin6_addr;
				fnd = 1;
				break;
			}
		}
		if (!fnd) {
			SCTP_FREE_SONAME(sin6);
			SCTP_INP_RUNLOCK(inp);
			SCTP_LTRACE_ERR_RET(inp, NULL, NULL, SCTP_FROM_SCTP6_USRREQ, ENOENT);
			return (ENOENT);
		}
	}
	SCTP_INP_RUNLOCK(inp);
	/* Scoping things for v6 */
	if ((error = sa6_recoverscope(sin6)) != 0) {
		SCTP_FREE_SONAME(sin6);
		return (error);
	}
	(*addr) = (struct sockaddr *)sin6;
	return (0);
}

static int
sctp6_peeraddr(struct socket *so, struct sockaddr **addr)
{
	struct sockaddr_in6 *sin6;
	int fnd;
	struct sockaddr_in6 *sin_a6;
	struct sctp_inpcb *inp;
	struct sctp_tcb *stcb;
	struct sctp_nets *net;
	int error;

	/* Do the malloc first in case it blocks. */
	SCTP_MALLOC_SONAME(sin6, struct sockaddr_in6 *, sizeof *sin6);
	if (sin6 == NULL)
		return (ENOMEM);
	sin6->sin6_family = AF_INET6;
	sin6->sin6_len = sizeof(*sin6);

	inp = (struct sctp_inpcb *)so->so_pcb;
	if ((inp == NULL) ||
	    ((inp->sctp_flags & SCTP_PCB_FLAGS_CONNECTED) == 0)) {
		/* UDP type and listeners will drop out here */
		SCTP_FREE_SONAME(sin6);
		SCTP_LTRACE_ERR_RET(inp, NULL, NULL, SCTP_FROM_SCTP6_USRREQ, ENOTCONN);
		return (ENOTCONN);
	}
	SCTP_INP_RLOCK(inp);
	stcb = LIST_FIRST(&inp->sctp_asoc_list);
	if (stcb) {
		SCTP_TCB_LOCK(stcb);
	}
	SCTP_INP_RUNLOCK(inp);
	if (stcb == NULL) {
		SCTP_FREE_SONAME(sin6);
		SCTP_LTRACE_ERR_RET(inp, NULL, NULL, SCTP_FROM_SCTP6_USRREQ, ECONNRESET);
		return (ECONNRESET);
	}
	fnd = 0;
	TAILQ_FOREACH(net, &stcb->asoc.nets, sctp_next) {
		sin_a6 = (struct sockaddr_in6 *)&net->ro._l_addr;
		if (sin_a6->sin6_family == AF_INET6) {
			fnd = 1;
			sin6->sin6_port = stcb->rport;
			sin6->sin6_addr = sin_a6->sin6_addr;
			break;
		}
	}
	SCTP_TCB_UNLOCK(stcb);
	if (!fnd) {
		/* No IPv4 address */
		SCTP_FREE_SONAME(sin6);
		SCTP_LTRACE_ERR_RET(inp, NULL, NULL, SCTP_FROM_SCTP6_USRREQ, ENOENT);
		return (ENOENT);
	}
	if ((error = sa6_recoverscope(sin6)) != 0)
		return (error);
	*addr = (struct sockaddr *)sin6;
	return (0);
}

static int
sctp6_in6getaddr(struct socket *so, struct sockaddr **nam)
{
#ifdef INET
	struct sockaddr *addr;

#endif
	struct in6pcb *inp6 = sotoin6pcb(so);
	int error;

	if (inp6 == NULL) {
		SCTP_LTRACE_ERR_RET(NULL, NULL, NULL, SCTP_FROM_SCTP6_USRREQ, EINVAL);
		return (EINVAL);
	}
	/* allow v6 addresses precedence */
	error = sctp6_getaddr(so, nam);
#ifdef INET
	if (error) {
		/* try v4 next if v6 failed */
		error = sctp_ingetaddr(so, nam);
		if (error) {
			return (error);
		}
		addr = *nam;
		/* if I'm V6ONLY, convert it to v4-mapped */
		if (SCTP_IPV6_V6ONLY(inp6)) {
			struct sockaddr_in6 sin6;

			in6_sin_2_v4mapsin6((struct sockaddr_in *)addr, &sin6);
			memcpy(addr, &sin6, sizeof(struct sockaddr_in6));
		}
	}
#endif
	return (error);
}


static int
sctp6_getpeeraddr(struct socket *so, struct sockaddr **nam)
{
#ifdef INET
	struct sockaddr *addr;

#endif
	struct in6pcb *inp6 = sotoin6pcb(so);
	int error;

	if (inp6 == NULL) {
		SCTP_LTRACE_ERR_RET(NULL, NULL, NULL, SCTP_FROM_SCTP6_USRREQ, EINVAL);
		return (EINVAL);
	}
	/* allow v6 addresses precedence */
	error = sctp6_peeraddr(so, nam);
#ifdef INET
	if (error) {
		/* try v4 next if v6 failed */
		error = sctp_peeraddr(so, nam);
		if (error) {
			return (error);
		}
		addr = *nam;
		/* if I'm V6ONLY, convert it to v4-mapped */
		if (SCTP_IPV6_V6ONLY(inp6)) {
			struct sockaddr_in6 sin6;

			in6_sin_2_v4mapsin6((struct sockaddr_in *)addr, &sin6);
			memcpy(addr, &sin6, sizeof(struct sockaddr_in6));
		}
	}
#endif
	return (error);
}

struct pr_usrreqs sctp6_usrreqs = {
	.pru_abort = sctp6_abort,
	.pru_accept = sctp_accept,
	.pru_attach = sctp6_attach,
	.pru_bind = sctp6_bind,
	.pru_connect = sctp6_connect,
	.pru_control = in6_control,
	.pru_close = sctp6_close,
	.pru_detach = sctp6_close,
	.pru_sopoll = sopoll_generic,
	.pru_flush = sctp_flush,
	.pru_disconnect = sctp6_disconnect,
	.pru_listen = sctp_listen,
	.pru_peeraddr = sctp6_getpeeraddr,
	.pru_send = sctp6_send,
	.pru_shutdown = sctp_shutdown,
	.pru_sockaddr = sctp6_in6getaddr,
	.pru_sosend = sctp_sosend,
	.pru_soreceive = sctp_soreceive
};

#endif<|MERGE_RESOLUTION|>--- conflicted
+++ resolved
@@ -171,46 +171,10 @@
 #else
 	if (m->m_pkthdr.csum_flags & CSUM_SCTP_VALID) {
 		SCTP_STAT_INCR(sctps_recvhwcrc);
-<<<<<<< HEAD
-		goto sctp_skip_csum;
-	}
-	check = sh->checksum;	/* save incoming checksum */
-	sh->checksum = 0;	/* prepare for calc */
-	calc_check = sctp_calculate_cksum(m, iphlen);
-	SCTP_STAT_INCR(sctps_recvswcrc);
-	if (calc_check != check) {
-		SCTPDBG(SCTP_DEBUG_INPUT1, "Bad CSUM on SCTP packet calc_check:%x check:%x  m:%p phlen:%d\n",
-		    calc_check, check, m, iphlen);
-		stcb = sctp_findassociation_addr(m, offset - sizeof(*ch),
-		    sh, ch, &in6p, &net, vrf_id);
-		if ((net) && (port)) {
-			if (net->port == 0) {
-				sctp_pathmtu_adjustment(stcb, net->mtu - sizeof(struct udphdr));
-			}
-			net->port = port;
-		}
-		if ((net != NULL) && (m->m_flags & M_FLOWID)) {
-			net->flowid = m->m_pkthdr.flowid;
-#ifdef INVARIANTS
-			net->flowidset = 1;
-#endif
-		}
-		/* in6p's ref-count increased && stcb locked */
-		if ((in6p) && (stcb)) {
-			sctp_send_packet_dropped(stcb, net, m, iphlen, 1);
-			sctp_chunk_output((struct sctp_inpcb *)in6p, stcb, SCTP_OUTPUT_FROM_INPUT_ERROR, SCTP_SO_NOT_LOCKED);
-		} else if ((in6p != NULL) && (stcb == NULL)) {
-			refcount_up = 1;
-		}
-		SCTP_STAT_INCR(sctps_badsum);
-		SCTP_STAT_INCR_COUNTER32(sctps_checksumerrors);
-		goto bad;
-=======
 		compute_crc = 0;
 	} else {
 		SCTP_STAT_INCR(sctps_recvswcrc);
 		compute_crc = 1;
->>>>>>> d20c256d
 	}
 #endif
 	sctp_common_input_processing(&m, iphlen, offset, length,
