/*-
 * Copyright (c) 1982, 1986, 1988, 1993
 *      The Regents of the University of California.  All rights reserved.
 *
 * Redistribution and use in source and binary forms, with or without
 * modification, are permitted provided that the following conditions
 * are met:
 * 1. Redistributions of source code must retain the above copyright
 *    notice, this list of conditions and the following disclaimer.
 * 2. Redistributions in binary form must reproduce the above copyright
 *    notice, this list of conditions and the following disclaimer in the
 *    documentation and/or other materials provided with the distribution.
 * 4. Neither the name of the University nor the names of its contributors
 *    may be used to endorse or promote products derived from this software
 *    without specific prior written permission.
 *
 * THIS SOFTWARE IS PROVIDED BY THE REGENTS AND CONTRIBUTORS ``AS IS'' AND
 * ANY EXPRESS OR IMPLIED WARRANTIES, INCLUDING, BUT NOT LIMITED TO, THE
 * IMPLIED WARRANTIES OF MERCHANTABILITY AND FITNESS FOR A PARTICULAR PURPOSE
 * ARE DISCLAIMED.  IN NO EVENT SHALL THE REGENTS OR CONTRIBUTORS BE LIABLE
 * FOR ANY DIRECT, INDIRECT, INCIDENTAL, SPECIAL, EXEMPLARY, OR CONSEQUENTIAL
 * DAMAGES (INCLUDING, BUT NOT LIMITED TO, PROCUREMENT OF SUBSTITUTE GOODS
 * OR SERVICES; LOSS OF USE, DATA, OR PROFITS; OR BUSINESS INTERRUPTION)
 * HOWEVER CAUSED AND ON ANY THEORY OF LIABILITY, WHETHER IN CONTRACT, STRICT
 * LIABILITY, OR TORT (INCLUDING NEGLIGENCE OR OTHERWISE) ARISING IN ANY WAY
 * OUT OF THE USE OF THIS SOFTWARE, EVEN IF ADVISED OF THE POSSIBILITY OF
 * SUCH DAMAGE.
 */

#include <sys/cdefs.h>
__FBSDID("$FreeBSD$");

#include "opt_inet.h"
#include "opt_inet6.h"
#include "opt_ipsec.h"

#include <sys/param.h>
#include <sys/systm.h>
#include <sys/kernel.h>
#include <sys/mac.h>
#include <sys/malloc.h>
#include <sys/mbuf.h>
#include <sys/protosw.h>
#include <sys/socket.h>
#include <sys/socketvar.h>
#include <sys/sysctl.h>
#include <sys/syslog.h>

#include <net/if.h>
#include <net/route.h>
#include <net/vnet.h>

#include <netinet/in.h>
#include <netinet/in_systm.h>
#include <netinet/in_var.h>
#include <netinet/ip.h>
#include <netinet/ip6.h>
#include <netinet/in_pcb.h>
#include <netinet/ip_var.h>
#include <netinet/ip_options.h>

#include <machine/in_cksum.h>

#ifdef IPSEC
#include <netipsec/ipsec.h>
#include <netipsec/ipsec6.h>
#include <netipsec/xform.h>
#include <netipsec/key.h>
#ifdef IPSEC_DEBUG
#include <netipsec/key_debug.h>
#else
#define	KEYDEBUG(lev,arg)
#endif
#endif /*IPSEC*/

#include <netinet6/ip6_ipsec.h>
#include <netinet6/ip6_var.h>

extern	struct protosw inet6sw[];


#ifdef INET6 
#ifdef IPSEC
#ifdef IPSEC_FILTERTUNNEL
static VNET_DEFINE(int, ip6_ipsec6_filtertunnel) = 1;
#else
static VNET_DEFINE(int, ip6_ipsec6_filtertunnel) = 0;
#endif
#define	V_ip6_ipsec6_filtertunnel	VNET(ip6_ipsec6_filtertunnel)

SYSCTL_DECL(_net_inet6_ipsec6);
SYSCTL_VNET_INT(_net_inet6_ipsec6, OID_AUTO,
	filtertunnel, CTLFLAG_RW, &VNET_NAME(ip6_ipsec6_filtertunnel),  0,
	"If set filter packets from an IPsec tunnel.");
#endif /* IPSEC */
#endif /* INET6 */

/*
 * Check if we have to jump over firewall processing for this packet.
 * Called from ip6_input().
 * 1 = jump over firewall, 0 = packet goes through firewall.
 */
int
ip6_ipsec_filtertunnel(struct mbuf *m)
{
#ifdef IPSEC

	/*
	 * Bypass packet filtering for packets previously handled by IPsec.
	 */
	if (!V_ip6_ipsec6_filtertunnel &&
	    m_tag_find(m, PACKET_TAG_IPSEC_IN_DONE, NULL) != NULL)
		return 1;
#endif
	return 0;
}

/*
 * Check if this packet has an active SA and needs to be dropped instead
 * of forwarded.
 * Called from ip6_input().
 * 1 = drop packet, 0 = forward packet.
 */
int
ip6_ipsec_fwd(struct mbuf *m)
{
#ifdef IPSEC
	struct m_tag *mtag;
	struct tdb_ident *tdbi;
	struct secpolicy *sp;
	int s, error;
	mtag = m_tag_find(m, PACKET_TAG_IPSEC_IN_DONE, NULL);
	s = splnet();
	if (mtag != NULL) {
		tdbi = (struct tdb_ident *)(mtag + 1);
		sp = ipsec_getpolicy(tdbi, IPSEC_DIR_INBOUND);
	} else {
		sp = ipsec_getpolicybyaddr(m, IPSEC_DIR_INBOUND,
					   IP_FORWARDING, &error);
	}
	if (sp == NULL) {	/* NB: can happen if error */
		splx(s);
		/*XXX error stat???*/
		DPRINTF(("%s: no SP for forwarding\n", __func__));	/*XXX*/
		return 1;
	}

	/*
	 * Check security policy against packet attributes.
	 */
	error = ipsec_in_reject(sp, m);
	KEY_FREESP(&sp);
	splx(s);
	if (error) {
		V_ip6stat.ip6s_cantforward++;
		return 1;
	}
#endif /* IPSEC */
	return 0;
}

/*
 * Check if protocol type doesn't have a further header and do IPSEC
 * decryption or reject right now.  Protocols with further headers get
 * their IPSEC treatment within the protocol specific processing.
 * Called from ip6_input().
 * 1 = drop packet, 0 = continue processing packet.
 */
int
ip6_ipsec_input(struct mbuf *m, int nxt)
{
#ifdef IPSEC
	struct m_tag *mtag;
	struct tdb_ident *tdbi;
	struct secpolicy *sp;
	int s, error;
	/*
	 * enforce IPsec policy checking if we are seeing last header.
	 * note that we do not visit this with protocols with pcb layer
	 * code - like udp/tcp/raw ip.
	 */
	if ((inet6sw[ip6_protox[nxt]].pr_flags & PR_LASTHDR) != 0 &&
	    ipsec6_in_reject(m, NULL)) {

		/*
		 * Check if the packet has already had IPsec processing
		 * done.  If so, then just pass it along.  This tag gets
		 * set during AH, ESP, etc. input handling, before the
		 * packet is returned to the ip input queue for delivery.
		 */
		mtag = m_tag_find(m, PACKET_TAG_IPSEC_IN_DONE, NULL);
		s = splnet();
		if (mtag != NULL) {
			tdbi = (struct tdb_ident *)(mtag + 1);
			sp = ipsec_getpolicy(tdbi, IPSEC_DIR_INBOUND);
		} else {
			sp = ipsec_getpolicybyaddr(m, IPSEC_DIR_INBOUND,
						   IP_FORWARDING, &error);
		}
		if (sp != NULL) {
			/*
			 * Check security policy against packet attributes.
			 */
			error = ipsec_in_reject(sp, m);
			KEY_FREESP(&sp);
		} else {
			/* XXX error stat??? */
			error = EINVAL;
			DPRINTF(("%s: no SP, packet discarded\n", __func__));/*XXX*/
			return 1;
		}
		splx(s);
		if (error)
			return 1;
	}
#endif /* IPSEC */
	return 0;
}

/*
 * Called from ip6_output().
 * 1 = drop packet, 0 = continue processing packet,
 * -1 = packet was reinjected and stop processing packet
 */

int
ip6_ipsec_output(struct mbuf **m, struct inpcb *inp, int *flags, int *error,
    struct ifnet **ifp, struct secpolicy **sp)
{
#ifdef IPSEC
	struct tdb_ident *tdbi;
	struct m_tag *mtag;
	/* XXX int s; */
	if (sp == NULL)
		return 1;
	mtag = m_tag_find(*m, PACKET_TAG_IPSEC_PENDING_TDB, NULL);
	if (mtag != NULL) {
		tdbi = (struct tdb_ident *)(mtag + 1);
		*sp = ipsec_getpolicy(tdbi, IPSEC_DIR_OUTBOUND);
		if (*sp == NULL)
			*error = -EINVAL;	/* force silent drop */
		m_tag_delete(*m, mtag);
	} else {
		*sp = ipsec4_checkpolicy(*m, IPSEC_DIR_OUTBOUND, *flags,
					error, inp);
	}

	/*
	 * There are four return cases:
	 *    sp != NULL		    apply IPsec policy
	 *    sp == NULL, error == 0	    no IPsec handling needed
	 *    sp == NULL, error == -EINVAL  discard packet w/o error
	 *    sp == NULL, error != 0	    discard packet, report error
	 */
	if (*sp != NULL) {
		/* Loop detection, check if ipsec processing already done */
		KASSERT((*sp)->req != NULL, ("ip_output: no ipsec request"));
		for (mtag = m_tag_first(*m); mtag != NULL;
		     mtag = m_tag_next(*m, mtag)) {
			if (mtag->m_tag_cookie != MTAG_ABI_COMPAT)
				continue;
			if (mtag->m_tag_id != PACKET_TAG_IPSEC_OUT_DONE &&
			    mtag->m_tag_id != PACKET_TAG_IPSEC_OUT_CRYPTO_NEEDED)
				continue;
			/*
			 * Check if policy has no SA associated with it.
			 * This can happen when an SP has yet to acquire
			 * an SA; e.g. on first reference.  If it occurs,
			 * then we let ipsec4_process_packet do its thing.
			 */
			if ((*sp)->req->sav == NULL)
				break;
			tdbi = (struct tdb_ident *)(mtag + 1);
			if (tdbi->spi == (*sp)->req->sav->spi &&
			    tdbi->proto == (*sp)->req->sav->sah->saidx.proto &&
			    bcmp(&tdbi->dst, &(*sp)->req->sav->sah->saidx.dst,
				 sizeof (union sockaddr_union)) == 0) {
				/*
				 * No IPsec processing is needed, free
				 * reference to SP.
				 *
				 * NB: null pointer to avoid free at
				 *     done: below.
				 */
				KEY_FREESP(sp), *sp = NULL;
				/* XXX splx(s); */
				goto done;
			}
		}

		/*
		 * Do delayed checksums now because we send before
		 * this is done in the normal processing path.
<<<<<<< HEAD
		 * XXX-BZ CSUM_DELAY_DATA_IPV6?
=======
		 * For IPv6 we do delayed checksums in ip6_output.c.
>>>>>>> d20c256d
		 */
#ifdef INET
		if ((*m)->m_pkthdr.csum_flags & CSUM_DELAY_DATA) {
			ipseclog((LOG_DEBUG,
			    "%s: we do not support IPv4 over IPv6", __func__));
			in_delayed_cksum(*m);
			(*m)->m_pkthdr.csum_flags &= ~CSUM_DELAY_DATA;
		}
#endif

		/*
		 * Preserve KAME behaviour: ENOENT can be returned
		 * when an SA acquire is in progress.  Don't propagate
		 * this to user-level; it confuses applications.
		 *
		 * XXX this will go away when the SADB is redone.
		 */
		if (*error == ENOENT)
			*error = 0;
		goto do_ipsec;
	} else {	/* sp == NULL */
		if (*error != 0) {
			/*
			 * Hack: -EINVAL is used to signal that a packet
			 * should be silently discarded.  This is typically
			 * because we asked key management for an SA and
			 * it was delayed (e.g. kicked up to IKE).
			 */
			if (*error == -EINVAL)
				*error = 0;
			goto bad;
		} else {
			/* No IPsec processing for this packet. */
		}
	}
done:
	return 0;
do_ipsec:
	return -1;
bad:
	return 1;
#endif /* IPSEC */
	return 0;
}

#if 0
/*
 * Compute the MTU for a forwarded packet that gets IPSEC encapsulated.
 * Called from ip_forward().
 * Returns MTU suggestion for ICMP needfrag reply.
 */
int
ip6_ipsec_mtu(struct mbuf *m)
{
	int mtu = 0;
	/*
	 * If the packet is routed over IPsec tunnel, tell the
	 * originator the tunnel MTU.
	 *	tunnel MTU = if MTU - sizeof(IP) - ESP/AH hdrsiz
	 * XXX quickhack!!!
	 */
#ifdef IPSEC
	struct secpolicy *sp = NULL;
	int ipsecerror;
	int ipsechdr;
	struct route *ro;
	sp = ipsec_getpolicybyaddr(m,
				   IPSEC_DIR_OUTBOUND,
				   IP_FORWARDING,
				   &ipsecerror);
	if (sp != NULL) {
		/* count IPsec header size */
		ipsechdr = ipsec_hdrsiz(m, IPSEC_DIR_OUTBOUND, NULL);

		/*
		 * find the correct route for outer IPv4
		 * header, compute tunnel MTU.
		 */
		if (sp->req != NULL &&
		    sp->req->sav != NULL &&
		    sp->req->sav->sah != NULL) {
			ro = &sp->req->sav->sah->route_cache.sa_route;
			if (ro->ro_rt && ro->ro_rt->rt_ifp) {
				mtu =
				    ro->ro_rt->rt_rmx.rmx_mtu ?
				    ro->ro_rt->rt_rmx.rmx_mtu :
				    ro->ro_rt->rt_ifp->if_mtu;
				mtu -= ipsechdr;
			}
		}
		KEY_FREESP(&sp);
	}
#endif /* IPSEC */
	/* XXX else case missing. */
	return mtu;
}
#endif<|MERGE_RESOLUTION|>--- conflicted
+++ resolved
@@ -291,11 +291,7 @@
 		/*
 		 * Do delayed checksums now because we send before
 		 * this is done in the normal processing path.
-<<<<<<< HEAD
-		 * XXX-BZ CSUM_DELAY_DATA_IPV6?
-=======
 		 * For IPv6 we do delayed checksums in ip6_output.c.
->>>>>>> d20c256d
 		 */
 #ifdef INET
 		if ((*m)->m_pkthdr.csum_flags & CSUM_DELAY_DATA) {
