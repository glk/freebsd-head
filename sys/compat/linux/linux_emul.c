--- conflicted
+++ resolved
@@ -286,12 +286,9 @@
 			    child_clear_tid_error, error);
 
 			free(em, M_LINUX);
-<<<<<<< HEAD
+
 			p->p_emuldata = NULL;
-=======
-
 			LIN_SDT_PROBE0(emul, proc_exit, return);
->>>>>>> 3d74f541
 			return;
 		}
 
