 $FreeBSD$
;	from: @(#)syscalls.master	8.2 (Berkeley) 1/13/94
;	from: src/sys/kern/syscalls.master 1.107
;
; System call name/number master file.
; Processed to created init_sysent.c, syscalls.c and syscall.h.

; Columns: number audit type name alt{name,tag,rtyp}/comments
;	number	system call number, must be in order
;	audit	the audit event associated with the system call
;		A value of AUE_NULL means no auditing, but it also means that
;		there is no audit event for the call at this time. For the
;		case where the event exists, but we don't want auditing, the
;		event should be #defined to AUE_NULL in audit_kevents.h.
;	type	one of STD, OBSOL, UNIMPL, COMPAT, COMPAT4, COMPAT6,
;		COMPAT7, NODEF, NOARGS, NOPROTO, NOSTD
;		The COMPAT* options may be combined with one or more NO*
;		options separated by '|' with no spaces (e.g. COMPAT|NOARGS)
;	name	psuedo-prototype of syscall routine
;		If one of the following alts is different, then all appear:
;	altname	name of system call if different
;	alttag	name of args struct tag if different from [o]`name'"_args"
;	altrtyp	return type if not int (bogus - syscalls always return int)
;		for UNIMPL/OBSOL, name continues with comments

; types:
;	STD	always included
;	COMPAT	included on COMPAT #ifdef
;	COMPAT4	included on COMPAT4 #ifdef (FreeBSD 4 compat)
;	COMPAT6	included on COMPAT6 #ifdef (FreeBSD 6 compat)
;	COMPAT7	included on COMPAT7 #ifdef (FreeBSD 7 compat)
;	OBSOL	obsolete, not included in system, only specifies name
;	UNIMPL	not implemented, placeholder only
;	NOSTD	implemented but as a lkm that can be statically
;		compiled in; sysent entry will be filled with lkmressys
;		so the SYSCALL_MODULE macro works
;	NOARGS	same as STD except do not create structure in sys/sysproto.h
;	NODEF	same as STD except only have the entry in the syscall table
;		added.  Meaning - do not create structure or function
;		prototype in sys/sysproto.h
;	NOPROTO	same as STD except do not create structure or
;		function prototype in sys/sysproto.h.  Does add a
;		definition to syscall.h besides adding a sysent.

; #ifdef's, etc. may be included, and are copied to the output files.

#include <sys/param.h>
#include <sys/sysent.h>
#include <sys/sysproto.h>
#include <sys/mount.h>
#include <sys/socket.h>
#include <compat/freebsd32/freebsd32.h>
#include <compat/freebsd32/freebsd32_proto.h>

#if !defined(PAD64_REQUIRED) && (defined(__powerpc__) || defined(__mips__))
#define PAD64_REQUIRED
#endif

; Reserved/unimplemented system calls in the range 0-150 inclusive
; are reserved for use in future Berkeley releases.
; Additional system calls implemented in vendor and other
; redistributions should be placed in the reserved range at the end
; of the current calls.

0	AUE_NULL	NOPROTO	{ int nosys(void); } syscall nosys_args int
1	AUE_EXIT	NOPROTO	{ void sys_exit(int rval); } exit \
				    sys_exit_args void
2	AUE_FORK	NOPROTO	{ int fork(void); }
3	AUE_READ	NOPROTO	{ ssize_t read(int fd, void *buf, \
				    size_t nbyte); }
4	AUE_WRITE	NOPROTO	{ ssize_t write(int fd, const void *buf, \
				    size_t nbyte); }
5	AUE_OPEN_RWTC	NOPROTO	{ int open(char *path, int flags, \
				    int mode); }
6	AUE_CLOSE	NOPROTO	{ int close(int fd); }
7	AUE_WAIT4	STD	{ int freebsd32_wait4(int pid, int *status, \
				    int options, struct rusage32 *rusage); }
8	AUE_CREAT	OBSOL	old creat
9	AUE_LINK	NOPROTO	{ int link(char *path, char *link); }
10	AUE_UNLINK	NOPROTO	{ int unlink(char *path); }
11	AUE_NULL	OBSOL	execv
12	AUE_CHDIR	NOPROTO	{ int chdir(char *path); }
13	AUE_FCHDIR	NOPROTO	{ int fchdir(int fd); }
14	AUE_MKNOD	COMPAT9 { int freebsd32_mknod( char *path, int mode, \
				    int dev); }
15	AUE_CHMOD	NOPROTO	{ int chmod(char *path, int mode); }
16	AUE_CHOWN	NOPROTO	{ int chown(char *path, int uid, int gid); }
17	AUE_NULL	NOPROTO	{ int obreak(char *nsize); } break \
				    obreak_args int
18	AUE_GETFSSTAT	COMPAT4	{ int freebsd32_getfsstat( \
				    struct statfs32 *buf, long bufsize, \
				    int flags); }
19	AUE_LSEEK	COMPAT	{ int freebsd32_lseek(int fd, int offset, \
				    int whence); }
20	AUE_GETPID	NOPROTO	{ pid_t getpid(void); }
21	AUE_MOUNT	NOPROTO	{ int mount(char *type, char *path, \
				    int flags, caddr_t data); }
22	AUE_UMOUNT	NOPROTO	{ int unmount(char *path, int flags); }
23	AUE_SETUID	NOPROTO	{ int setuid(uid_t uid); }
24	AUE_GETUID	NOPROTO	{ uid_t getuid(void); }
25	AUE_GETEUID	NOPROTO	{ uid_t geteuid(void); }
26	AUE_PTRACE	NOPROTO	{ int ptrace(int req, pid_t pid, \
				    caddr_t addr, int data); }
27	AUE_RECVMSG	STD	{ int freebsd32_recvmsg(int s, struct msghdr32 *msg, \
				    int flags); }
28	AUE_SENDMSG	STD	{ int freebsd32_sendmsg(int s, struct msghdr32 *msg, \
				    int flags); }
29	AUE_RECVFROM	STD	{ int freebsd32_recvfrom(int s, uint32_t buf, \
				    uint32_t len, int flags, uint32_t from, \
				    uint32_t fromlenaddr); }
30	AUE_ACCEPT	NOPROTO	{ int accept(int s, caddr_t name, \
				    int *anamelen); }
31	AUE_GETPEERNAME	NOPROTO	{ int getpeername(int fdes, caddr_t asa, \
				    int *alen); }
32	AUE_GETSOCKNAME	NOPROTO	{ int getsockname(int fdes, caddr_t asa, \
				    int *alen); }
33	AUE_ACCESS	NOPROTO	{ int access(char *path, int amode); }
34	AUE_CHFLAGS	NOPROTO	{ int chflags(const char *path, u_long flags); }
35	AUE_FCHFLAGS	NOPROTO	{ int fchflags(int fd, u_long flags); }
36	AUE_SYNC	NOPROTO	{ int sync(void); }
37	AUE_KILL	NOPROTO	{ int kill(int pid, int signum); }
38	AUE_STAT	COMPAT	{ int freebsd32_stat(char *path, \
				    struct ostat32 *ub); }
39	AUE_GETPPID	NOPROTO	{ pid_t getppid(void); }
40	AUE_LSTAT	COMPAT	{ int freebsd32_lstat(char *path, \
				    struct ostat *ub); }
41	AUE_DUP		NOPROTO	{ int dup(u_int fd); }
42	AUE_PIPE	NOPROTO	{ int pipe(void); }
43	AUE_GETEGID	NOPROTO	{ gid_t getegid(void); }
44	AUE_PROFILE	NOPROTO	{ int profil(caddr_t samples, size_t size, \
				    size_t offset, u_int scale); }
45	AUE_KTRACE	NOPROTO	{ int ktrace(const char *fname, int ops, \
				    int facs, int pid); }
46	AUE_SIGACTION	COMPAT	{ int freebsd32_sigaction( int signum, \
				   struct osigaction32 *nsa, \
				   struct osigaction32 *osa); }
47	AUE_GETGID	NOPROTO	{ gid_t getgid(void); }
48	AUE_SIGPROCMASK	COMPAT	{ int freebsd32_sigprocmask(int how, \
				   osigset_t mask); }
49	AUE_GETLOGIN	NOPROTO	{ int getlogin(char *namebuf, \
				    u_int namelen); }
50	AUE_SETLOGIN	NOPROTO	{ int setlogin(char *namebuf); }
51	AUE_ACCT	NOPROTO	{ int acct(char *path); }
52	AUE_SIGPENDING	COMPAT	{ int freebsd32_sigpending(void); }
53	AUE_SIGALTSTACK	STD	{ int freebsd32_sigaltstack( \
				    struct sigaltstack32 *ss, \
				    struct sigaltstack32 *oss); }
54	AUE_NULL	STD	{ int freebsd32_ioctl(int fd, uint32_t com, \
				    struct md_ioctl32 *data); }
55	AUE_REBOOT	NOPROTO	{ int reboot(int opt); }
56	AUE_REVOKE	NOPROTO	{ int revoke(char *path); }
57	AUE_SYMLINK	NOPROTO	{ int symlink(char *path, char *link); }
58	AUE_READLINK	NOPROTO	{ ssize_t readlink(char *path, char *buf, \
				    size_t count); }
59	AUE_EXECVE	STD	{ int freebsd32_execve(char *fname, \
				    uint32_t *argv, uint32_t *envv); }
60	AUE_UMASK	NOPROTO	{ int umask(int newmask); } umask \
				    umask_args int
61	AUE_CHROOT	NOPROTO	{ int chroot(char *path); }
62	AUE_FSTAT	COMPAT	{ int freebsd32_fstat(int fd, \
				    struct ostat32 *ub); }
63	AUE_NULL	OBSOL	ogetkerninfo
64	AUE_NULL	COMPAT	{ int freebsd32_getpagesize( \
				    int32_t dummy); }
65	AUE_MSYNC	NOPROTO	{ int msync(void *addr, size_t len, \
				    int flags); }
66	AUE_VFORK	NOPROTO	{ int vfork(void); }
67	AUE_NULL	OBSOL	vread
68	AUE_NULL	OBSOL	vwrite
69	AUE_SBRK	NOPROTO	{ int sbrk(int incr); }
70	AUE_SSTK	NOPROTO	{ int sstk(int incr); }
71	AUE_MMAP	COMPAT|NOPROTO	{ int mmap(void *addr, int len, \
				    int prot, int flags, int fd, int pos); }
72	AUE_O_VADVISE	NOPROTO	{ int ovadvise(int anom); } vadvise \
				    ovadvise_args int
73	AUE_MUNMAP	NOPROTO	{ int munmap(void *addr, size_t len); }
74	AUE_MPROTECT	STD	{ int freebsd32_mprotect(const void *addr, \
				    size_t len, int prot); }
75	AUE_MADVISE	NOPROTO	{ int madvise(void *addr, size_t len, \
				    int behav); }
76	AUE_NULL	OBSOL	vhangup
77	AUE_NULL	OBSOL	vlimit
78	AUE_MINCORE	NOPROTO	{ int mincore(const void *addr, size_t len, \
				    char *vec); }
79	AUE_GETGROUPS	NOPROTO	{ int getgroups(u_int gidsetsize, \
				    gid_t *gidset); }
80	AUE_SETGROUPS	NOPROTO	{ int setgroups(u_int gidsetsize, \
				    gid_t *gidset); }
81	AUE_GETPGRP	NOPROTO	{ int getpgrp(void); }
82	AUE_SETPGRP	NOPROTO	{ int setpgid(int pid, int pgid); }
83	AUE_SETITIMER	STD	{ int freebsd32_setitimer(u_int which, \
				    struct itimerval32 *itv, \
				    struct itimerval32 *oitv); }
84	AUE_NULL	OBSOL	owait
; XXX implement
85	AUE_SWAPON	NOPROTO	{ int swapon(char *name); }
86	AUE_GETITIMER	STD	{ int freebsd32_getitimer(u_int which, \
				    struct itimerval32 *itv); }
87	AUE_O_GETHOSTNAME	OBSOL	ogethostname
88	AUE_O_SETHOSTNAME	OBSOL	osethostname
89	AUE_GETDTABLESIZE	NOPROTO	{ int getdtablesize(void); }
90	AUE_DUP2	NOPROTO	{ int dup2(u_int from, u_int to); }
91	AUE_NULL	UNIMPL	getdopt
92	AUE_FCNTL	NOPROTO	{ int fcntl(int fd, int cmd, long arg); }
93	AUE_SELECT	STD	{ int freebsd32_select(int nd, fd_set *in, \
				    fd_set *ou, fd_set *ex, \
				    struct timeval32 *tv); }
94	AUE_NULL	UNIMPL	setdopt
95	AUE_FSYNC	NOPROTO	{ int fsync(int fd); }
96	AUE_SETPRIORITY	NOPROTO	{ int setpriority(int which, int who, \
				    int prio); }
97	AUE_SOCKET	NOPROTO	{ int socket(int domain, int type, \
				    int protocol); }
98	AUE_CONNECT	NOPROTO	{ int connect(int s, caddr_t name, \
				    int namelen); }
99	AUE_NULL	OBSOL	oaccept
100	AUE_GETPRIORITY	NOPROTO	{ int getpriority(int which, int who); }
101	AUE_NULL	OBSOL	osend
102	AUE_NULL	OBSOL	orecv
103	AUE_NULL	COMPAT	{ int freebsd32_sigreturn( \
				    struct ia32_sigcontext3 *sigcntxp); }
104	AUE_BIND	NOPROTO	{ int bind(int s, caddr_t name, \
				    int namelen); }
105	AUE_SETSOCKOPT	NOPROTO	{ int setsockopt(int s, int level, \
				    int name, caddr_t val, int valsize); }
106	AUE_LISTEN	NOPROTO	{ int listen(int s, int backlog); }
107	AUE_NULL	OBSOL	vtimes
108	AUE_O_SIGVEC	COMPAT	{ int freebsd32_sigvec(int signum, \
				     struct sigvec32 *nsv, \
				     struct sigvec32 *osv); }
109	AUE_O_SIGBLOCK	COMPAT	{ int freebsd32_sigblock(int mask); }
110	AUE_O_SIGSETMASK	COMPAT	{ int freebsd32_sigsetmask( int mask); }
111	AUE_SIGSUSPEND	COMPAT	{ int freebsd32_sigsuspend( int mask); }
112	AUE_O_SIGSTACK	COMPAT	{ int freebsd32_sigstack( \
				     struct sigstack32 *nss, \
				     struct sigstack32 *oss); }
113	AUE_NULL	OBSOL	orecvmsg
114	AUE_NULL	OBSOL	osendmsg
115	AUE_NULL	OBSOL	vtrace
116	AUE_GETTIMEOFDAY	STD	{ int freebsd32_gettimeofday( \
				    struct timeval32 *tp, \
				    struct timezone *tzp); }
117	AUE_GETRUSAGE	STD	{ int freebsd32_getrusage(int who, \
				    struct rusage32 *rusage); }
118	AUE_GETSOCKOPT	NOPROTO	{ int getsockopt(int s, int level, \
				    int name, caddr_t val, int *avalsize); }
119	AUE_NULL	UNIMPL	resuba (BSD/OS 2.x)
120	AUE_READV	STD	{ int freebsd32_readv(int fd, \
				    struct iovec32 *iovp, u_int iovcnt); }
121	AUE_WRITEV	STD	{ int freebsd32_writev(int fd, \
				    struct iovec32 *iovp, u_int iovcnt); }
122	AUE_SETTIMEOFDAY	STD	{ int freebsd32_settimeofday( \
				    struct timeval32 *tv, \
				    struct timezone *tzp); }
123	AUE_FCHOWN	NOPROTO	{ int fchown(int fd, int uid, int gid); }
124	AUE_FCHMOD	NOPROTO	{ int fchmod(int fd, int mode); }
125	AUE_RECVFROM	OBSOL	orecvfrom
126	AUE_SETREUID	NOPROTO	{ int setreuid(int ruid, int euid); }
127	AUE_SETREGID	NOPROTO	{ int setregid(int rgid, int egid); }
128	AUE_RENAME	NOPROTO	{ int rename(char *from, char *to); }
129	AUE_TRUNCATE	COMPAT|NOPROTO	{ int truncate(char *path, \
					    int length); }
130	AUE_FTRUNCATE	COMPAT|NOPROTO	{ int ftruncate(int fd, int length); }
131	AUE_FLOCK	NOPROTO	{ int flock(int fd, int how); }
132	AUE_MKFIFO	NOPROTO	{ int mkfifo(char *path, int mode); }
133	AUE_SENDTO	NOPROTO	{ int sendto(int s, caddr_t buf, \
				    size_t len, int flags, caddr_t to, \
				    int tolen); }
134	AUE_SHUTDOWN	NOPROTO	{ int shutdown(int s, int how); }
135	AUE_SOCKETPAIR	NOPROTO	{ int socketpair(int domain, int type, \
				    int protocol, int *rsv); }
136	AUE_MKDIR	NOPROTO	{ int mkdir(char *path, int mode); }
137	AUE_RMDIR	NOPROTO	{ int rmdir(char *path); }
138	AUE_UTIMES	STD	{ int freebsd32_utimes(char *path, \
				    struct timeval32 *tptr); }
139	AUE_NULL	OBSOL	4.2 sigreturn
140	AUE_ADJTIME	STD	{ int freebsd32_adjtime( \
				    struct timeval32 *delta, \
				    struct timeval32 *olddelta); }
141	AUE_GETPEERNAME	OBSOL	ogetpeername
142	AUE_SYSCTL	OBSOL	ogethostid
143	AUE_SYSCTL	OBSOL	sethostid
144	AUE_GETRLIMIT	OBSOL	getrlimit
145	AUE_SETRLIMIT	OBSOL	setrlimit
146	AUE_KILLPG	OBSOL	killpg
147	AUE_SETSID	NOPROTO	{ int setsid(void); }
148	AUE_QUOTACTL	NOPROTO	{ int quotactl(char *path, int cmd, int uid, \
				    caddr_t arg); }
149	AUE_O_QUOTA	OBSOL oquota
150	AUE_GETSOCKNAME	OBSOL ogetsockname

; Syscalls 151-180 inclusive are reserved for vendor-specific
; system calls.  (This includes various calls added for compatibity
; with other Unix variants.)
; Some of these calls are now supported by BSD...
151	AUE_NULL	UNIMPL	sem_lock (BSD/OS 2.x)
152	AUE_NULL	UNIMPL	sem_wakeup (BSD/OS 2.x)
153	AUE_NULL	UNIMPL	asyncdaemon (BSD/OS 2.x)
; 154 is initialised by the NLM code, if present.
154	AUE_NULL	UNIMPL	nlm_syscall
; 155 is initialized by the NFS code, if present.
; XXX this is a problem!!!
155	AUE_NFS_SVC	UNIMPL	nfssvc
156	AUE_GETDIRENTRIES COMPAT { int freebsd32_getdirentries(int fd, \
				    char *buf, u_int count, uint32_t *basep); }
157	AUE_STATFS	COMPAT4	{ int freebsd32_statfs(char *path, \
				    struct statfs32 *buf); }
158	AUE_FSTATFS	COMPAT4	{ int freebsd32_fstatfs(int fd, \
				    struct statfs32 *buf); }
159	AUE_NULL	UNIMPL	nosys
160	AUE_LGETFH	UNIMPL	lgetfh
161	AUE_NFS_GETFH	NOPROTO	{ int getfh(char *fname, \
				    struct fhandle *fhp); }
162	AUE_NULL	OBSOL	getdomainname
163	AUE_NULL	OBSOL	setdomainname
164	AUE_NULL	OBSOL	uname
165	AUE_SYSARCH	STD	{ int freebsd32_sysarch(int op, char *parms); }
166	AUE_RTPRIO	NOPROTO	{ int rtprio(int function, pid_t pid, \
				    struct rtprio *rtp); }
167	AUE_NULL	UNIMPL	nosys
168	AUE_NULL	UNIMPL	nosys
169	AUE_SEMSYS	NOSTD	{ int freebsd32_semsys(int which, int a2, \
				    int a3, int a4, int a5); }
170	AUE_MSGSYS	NOSTD	{ int freebsd32_msgsys(int which, int a2, \
				    int a3, int a4, int a5, int a6); }
171	AUE_SHMSYS	NOSTD	{ int freebsd32_shmsys(uint32_t which, uint32_t a2, \
				    uint32_t a3, uint32_t a4); }
172	AUE_NULL	UNIMPL	nosys
173	AUE_PREAD	COMPAT6	{ ssize_t freebsd32_pread(int fd, void *buf, \
				    size_t nbyte, int pad, \
				    uint32_t offset1, uint32_t offset2); }
174	AUE_PWRITE	COMPAT6	{ ssize_t freebsd32_pwrite(int fd, \
				    const void *buf, size_t nbyte, int pad, \
				    uint32_t offset1, uint32_t offset2); }
175	AUE_NULL	UNIMPL	nosys
176	AUE_NTP_ADJTIME	NOPROTO	{ int ntp_adjtime(struct timex *tp); }
177	AUE_NULL	UNIMPL	sfork (BSD/OS 2.x)
178	AUE_NULL	UNIMPL	getdescriptor (BSD/OS 2.x)
179	AUE_NULL	UNIMPL	setdescriptor (BSD/OS 2.x)
180	AUE_NULL	UNIMPL	nosys

; Syscalls 181-199 are used by/reserved for BSD
181	AUE_SETGID	NOPROTO	{ int setgid(gid_t gid); }
182	AUE_SETEGID	NOPROTO	{ int setegid(gid_t egid); }
183	AUE_SETEUID	NOPROTO	{ int seteuid(uid_t euid); }
184	AUE_NULL	UNIMPL	lfs_bmapv
185	AUE_NULL	UNIMPL	lfs_markv
186	AUE_NULL	UNIMPL	lfs_segclean
187	AUE_NULL	UNIMPL	lfs_segwait
188	AUE_STAT	COMPAT9	{ int freebsd32_stat(char *path, \
				    struct freebsd9_stat32 *ub); }
189	AUE_FSTAT	COMPAT9	{ int freebsd32_fstat(int fd, \
				    struct freebsd9_stat32 *ub); }
190	AUE_LSTAT	COMPAT9	{ int freebsd32_lstat(char *path, \
				    struct freebsd9_stat32 *ub); }
191	AUE_PATHCONF	NOPROTO	{ int pathconf(char *path, int name); }
192	AUE_FPATHCONF	NOPROTO	{ int fpathconf(int fd, int name); }
193	AUE_NULL	UNIMPL	nosys
194	AUE_GETRLIMIT	NOPROTO	{ int getrlimit(u_int which, \
				    struct rlimit *rlp); } getrlimit \
				    __getrlimit_args int
195	AUE_SETRLIMIT	NOPROTO	{ int setrlimit(u_int which, \
				    struct rlimit *rlp); } setrlimit \
				    __setrlimit_args int
196	AUE_GETDIRENTRIES	COMPAT9	{ int freebsd32_getdirentries(int fd, \
				    char *buf, u_int count, int32_t *basep); }
197	AUE_MMAP	COMPAT6	{ caddr_t freebsd32_mmap(caddr_t addr, \
				    size_t len, int prot, int flags, int fd, \
				    int pad, uint32_t pos1, uint32_t pos2); }
198	AUE_NULL	NOPROTO	{ int nosys(void); } __syscall \
				    __syscall_args int
199	AUE_LSEEK	COMPAT6	{ off_t freebsd32_lseek(int fd, int pad, \
				    uint32_t offset1, uint32_t offset2, \
				    int whence); }
200	AUE_TRUNCATE	COMPAT6	{ int freebsd32_truncate(char *path, \
				    int pad, uint32_t length1, \
				    uint32_t length2); }
201	AUE_FTRUNCATE	COMPAT6	{ int freebsd32_ftruncate(int fd, int pad, \
				    uint32_t length1, uint32_t length2); }
202	AUE_SYSCTL	STD	{ int freebsd32_sysctl(int *name, \
				    u_int namelen, void *old, \
				    uint32_t *oldlenp, void *new, \
				    uint32_t newlen); }
203	AUE_MLOCK	NOPROTO	{ int mlock(const void *addr, \
				    size_t len); }
204	AUE_MUNLOCK	NOPROTO	{ int munlock(const void *addr, \
				    size_t len); }
205	AUE_UNDELETE	NOPROTO	{ int undelete(char *path); }
206	AUE_FUTIMES	STD	{ int freebsd32_futimes(int fd, \
				    struct timeval32 *tptr); }
207	AUE_GETPGID	NOPROTO	{ int getpgid(pid_t pid); }
208	AUE_NULL	UNIMPL	newreboot (NetBSD)
209	AUE_POLL	NOPROTO	{ int poll(struct pollfd *fds, u_int nfds, \
				    int timeout); }

;
; The following are reserved for loadable syscalls
;
210	AUE_NULL	NODEF|NOTSTATIC	lkmnosys lkmnosys nosys_args int
211	AUE_NULL	NODEF|NOTSTATIC	lkmnosys lkmnosys nosys_args int
212	AUE_NULL	NODEF|NOTSTATIC	lkmnosys lkmnosys nosys_args int
213	AUE_NULL	NODEF|NOTSTATIC	lkmnosys lkmnosys nosys_args int
214	AUE_NULL	NODEF|NOTSTATIC	lkmnosys lkmnosys nosys_args int
215	AUE_NULL	NODEF|NOTSTATIC	lkmnosys lkmnosys nosys_args int
216	AUE_NULL	NODEF|NOTSTATIC	lkmnosys lkmnosys nosys_args int
217	AUE_NULL	NODEF|NOTSTATIC	lkmnosys lkmnosys nosys_args int
218	AUE_NULL	NODEF|NOTSTATIC	lkmnosys lkmnosys nosys_args int
219	AUE_NULL	NODEF|NOTSTATIC	lkmnosys lkmnosys nosys_args int

;
; The following were introduced with NetBSD/4.4Lite-2
; They are initialized by their respective modules/sysinits
; XXX PROBLEM!!
220	AUE_SEMCTL	COMPAT7|NOSTD	{ int freebsd32_semctl( \
				    int semid, int semnum, \
				    int cmd, union semun32 *arg); }
221	AUE_SEMGET	NOSTD|NOPROTO	{ int semget(key_t key, int nsems, \
				    int semflg); }
222	AUE_SEMOP	NOSTD|NOPROTO	{ int semop(int semid, \
				    struct sembuf *sops, u_int nsops); }
223	AUE_NULL	UNIMPL	semconfig
224	AUE_MSGCTL	COMPAT7|NOSTD	{ int freebsd32_msgctl( \
				    int msqid, int cmd, \
				    struct msqid_ds32_old *buf); }
225	AUE_MSGGET	NOSTD|NOPROTO	{ int msgget(key_t key, int msgflg); }
226	AUE_MSGSND	NOSTD	{ int freebsd32_msgsnd(int msqid, void *msgp, \
				    size_t msgsz, int msgflg); }
227	AUE_MSGRCV	NOSTD	{ int freebsd32_msgrcv(int msqid, void *msgp, \
				    size_t msgsz, long msgtyp, int msgflg); }
228	AUE_SHMAT	NOSTD|NOPROTO	{ int shmat(int shmid, void *shmaddr, \
				    int shmflg); }
229	AUE_SHMCTL	COMPAT7|NOSTD	{ int freebsd32_shmctl( \
				    int shmid, int cmd, \
				    struct shmid_ds32_old *buf); }
230	AUE_SHMDT	NOSTD|NOPROTO	{ int shmdt(void *shmaddr); }
231	AUE_SHMGET	NOSTD|NOPROTO	{ int shmget(key_t key, int size, \
				    int shmflg); }
;
232	AUE_NULL	STD 	{ int freebsd32_clock_gettime(clockid_t clock_id, \
				    struct timespec32 *tp); }
233	AUE_CLOCK_SETTIME	STD	{ int freebsd32_clock_settime(clockid_t clock_id, \
				    const struct timespec32 *tp); }
234	AUE_NULL	STD	{ int freebsd32_clock_getres(clockid_t clock_id, \
				    struct timespec32 *tp); }
235	AUE_NULL	STD	{ int freebsd32_ktimer_create(\
				    clockid_t clock_id, \
				    struct sigevent32 *evp, int *timerid); }
236	AUE_NULL	NOPROTO	{ int ktimer_delete(int timerid); }
237	AUE_NULL	STD	{ int freebsd32_ktimer_settime(int timerid,\
				    int flags, \
				    const struct itimerspec32 *value, \
				    struct itimerspec32 *ovalue); }
238	AUE_NULL	STD	{ int freebsd32_ktimer_gettime(int timerid,\
				    struct itimerspec32 *value); }
239	AUE_NULL	NOPROTO	{ int ktimer_getoverrun(int timerid); }
240	AUE_NULL	STD	{ int freebsd32_nanosleep( \
				    const struct timespec32 *rqtp, \
				    struct timespec32 *rmtp); }
241	AUE_NULL	NOPROTO	{ int ffclock_getcounter(ffcounter *ffcount); }
242	AUE_NULL	NOPROTO	{ int ffclock_setestimate( \
				    struct ffclock_estimate *cest); }
243	AUE_NULL	NOPROTO	{ int ffclock_getestimate( \
				    struct ffclock_estimate *cest); }
244	AUE_NULL	UNIMPL	nosys
245	AUE_NULL	UNIMPL	nosys
246	AUE_NULL	UNIMPL	nosys
247	AUE_NULL	STD	{ int freebsd32_clock_getcpuclockid2(\
				    uint32_t id1, uint32_t id2,\
				    int which, clockid_t *clock_id); }
248	AUE_NULL	UNIMPL	ntp_gettime
249	AUE_NULL	UNIMPL	nosys
; syscall numbers initially used in OpenBSD
250	AUE_MINHERIT	NOPROTO	{ int minherit(void *addr, size_t len, \
				    int inherit); }
251	AUE_RFORK	NOPROTO	{ int rfork(int flags); }
252	AUE_POLL	NOPROTO	{ int openbsd_poll(struct pollfd *fds, \
				    u_int nfds, int timeout); }
253	AUE_ISSETUGID	NOPROTO	{ int issetugid(void); }
254	AUE_LCHOWN	NOPROTO	{ int lchown(char *path, int uid, int gid); }
255	AUE_NULL	NOSTD	{ int freebsd32_aio_read( \
				    struct aiocb32 *aiocbp); }
256	AUE_NULL	NOSTD	{ int freebsd32_aio_write( \
				    struct aiocb32 *aiocbp); }
257	AUE_NULL	NOSTD	{ int freebsd32_lio_listio(int mode, \
				    struct aiocb32 * const *acb_list, \
				    int nent, struct sigevent32 *sig); }
258	AUE_NULL	UNIMPL	nosys
259	AUE_NULL	UNIMPL	nosys
260	AUE_NULL	UNIMPL	nosys
261	AUE_NULL	UNIMPL	nosys
262	AUE_NULL	UNIMPL	nosys
263	AUE_NULL	UNIMPL	nosys
264	AUE_NULL	UNIMPL	nosys
265	AUE_NULL	UNIMPL	nosys
266	AUE_NULL	UNIMPL	nosys
267	AUE_NULL	UNIMPL	nosys
268	AUE_NULL	UNIMPL	nosys
269	AUE_NULL	UNIMPL	nosys
270	AUE_NULL	UNIMPL	nosys
271	AUE_NULL	UNIMPL	nosys
272	AUE_O_GETDENTS	COMPAT9	{ int freebsd32_getdents(int fd, char *buf, \
				    int count); }
273	AUE_NULL	UNIMPL	nosys
274	AUE_LCHMOD	NOPROTO	{ int lchmod(char *path, mode_t mode); }
275	AUE_LCHOWN	NOPROTO	{ int lchown(char *path, uid_t uid, \
				    gid_t gid); } netbsd_lchown \
				    lchown_args int
276	AUE_LUTIMES	STD	{ int freebsd32_lutimes(char *path, \
				    struct timeval32 *tptr); }
277	AUE_MSYNC	NOPROTO	{ int msync(void *addr, size_t len, \
				    int flags); } netbsd_msync msync_args int
278	AUE_STAT	OBSOL	nstat
279	AUE_FSTAT	OBSOL	nfstat
280	AUE_LSTAT	OBSOL	nlstat
281	AUE_NULL	UNIMPL	nosys
282	AUE_NULL	UNIMPL	nosys
283	AUE_NULL	UNIMPL	nosys
284	AUE_NULL	UNIMPL	nosys
285	AUE_NULL	UNIMPL	nosys
286	AUE_NULL	UNIMPL	nosys
287	AUE_NULL	UNIMPL	nosys
288	AUE_NULL	UNIMPL	nosys
; 289 and 290 from NetBSD (OpenBSD: 267 and 268)
289	AUE_PREADV	STD	{ ssize_t freebsd32_preadv(int fd, \
					struct iovec32 *iovp, \
					u_int iovcnt, \
					uint32_t offset1, uint32_t offset2); }
290	AUE_PWRITEV	STD	{ ssize_t freebsd32_pwritev(int fd, \
					struct iovec32 *iovp, \
					u_int iovcnt, \
					uint32_t offset1, uint32_t offset2); }
291	AUE_NULL	UNIMPL	nosys
292	AUE_NULL	UNIMPL	nosys
293	AUE_NULL	UNIMPL	nosys
294	AUE_NULL	UNIMPL	nosys
295	AUE_NULL	UNIMPL	nosys
296	AUE_NULL	UNIMPL	nosys
; XXX 297 is 300 in NetBSD 
297	AUE_FHSTATFS	COMPAT4	{ int freebsd32_fhstatfs( \
				    const struct fhandle *u_fhp, \
				    struct statfs32 *buf); }
298	AUE_FHOPEN	NOPROTO	{ int fhopen(const struct fhandle *u_fhp, \
			 	    int flags); }
299	AUE_FHSTAT	COMPAT9	{ int freebsd32_fhstat(const struct fhandle *u_fhp, \
				    struct freebsd9_stat32 *sb); }
; syscall numbers for FreeBSD
300	AUE_NULL	NOPROTO	{ int modnext(int modid); }
301	AUE_NULL	STD	{ int freebsd32_modstat(int modid, \
				    struct module_stat32* stat); }
302	AUE_NULL	NOPROTO	{ int modfnext(int modid); }
303	AUE_NULL	NOPROTO	{ int modfind(const char *name); }
304	AUE_MODLOAD	NOPROTO	{ int kldload(const char *file); }
305	AUE_MODUNLOAD	NOPROTO	{ int kldunload(int fileid); }
306	AUE_NULL	NOPROTO	{ int kldfind(const char *file); }
307	AUE_NULL	NOPROTO	{ int kldnext(int fileid); }
308	AUE_NULL	STD	{ int freebsd32_kldstat(int fileid, \
				    struct kld32_file_stat* stat); }
309	AUE_NULL	NOPROTO	{ int kldfirstmod(int fileid); }
310	AUE_GETSID	NOPROTO	{ int getsid(pid_t pid); }
311	AUE_SETRESUID	NOPROTO	{ int setresuid(uid_t ruid, uid_t euid, \
				    uid_t suid); }
312	AUE_SETRESGID	NOPROTO	{ int setresgid(gid_t rgid, gid_t egid, \
				    gid_t sgid); }
313	AUE_NULL	OBSOL	signanosleep
314	AUE_NULL	NOSTD	{ int freebsd32_aio_return( \
				    struct aiocb32 *aiocbp); }
315	AUE_NULL	NOSTD	{ int freebsd32_aio_suspend( \
				    struct aiocb32 * const * aiocbp, int nent, \
				    const struct timespec32 *timeout); }
316	AUE_NULL	NOSTD	{ int freebsd32_aio_cancel(int fd, \
				    struct aiocb32 *aiocbp); }
317	AUE_NULL	NOSTD	{ int freebsd32_aio_error( \
				    struct aiocb32 *aiocbp); }
318	AUE_NULL	NOSTD	{ int freebsd32_oaio_read( \
				    struct oaiocb32 *aiocbp); }
319	AUE_NULL	NOSTD	{ int freebsd32_oaio_write( \
				    struct oaiocb32 *aiocbp); }
320	AUE_NULL	NOSTD	{ int freebsd32_olio_listio(int mode, \
				    struct oaiocb32 * const *acb_list, \
				    int nent, struct osigevent32 *sig); }
321	AUE_NULL	NOPROTO	{ int yield(void); }
322	AUE_NULL	OBSOL	thr_sleep
323	AUE_NULL	OBSOL	thr_wakeup
324	AUE_MLOCKALL	NOPROTO	{ int mlockall(int how); }
325	AUE_MUNLOCKALL	NOPROTO	{ int munlockall(void); }
326	AUE_GETCWD	NOPROTO	{ int __getcwd(u_char *buf, u_int buflen); }

327	AUE_NULL	NOPROTO	{ int sched_setparam (pid_t pid, \
				    const struct sched_param *param); }
328	AUE_NULL	NOPROTO	{ int sched_getparam (pid_t pid, \
				    struct sched_param *param); }

329	AUE_NULL	NOPROTO	{ int sched_setscheduler (pid_t pid, \
				    int policy, \
				    const struct sched_param *param); }
330	AUE_NULL	NOPROTO	{ int sched_getscheduler (pid_t pid); }

331	AUE_NULL	NOPROTO	{ int sched_yield (void); }
332	AUE_NULL	NOPROTO	{ int sched_get_priority_max (int policy); }
333	AUE_NULL	NOPROTO	{ int sched_get_priority_min (int policy); }
334	AUE_NULL	NOPROTO	{ int sched_rr_get_interval (pid_t pid, \
				    struct timespec *interval); }
335	AUE_NULL	NOPROTO	{ int utrace(const void *addr, size_t len); }
336	AUE_SENDFILE	COMPAT4	{ int freebsd32_sendfile(int fd, int s, \
				    uint32_t offset1, uint32_t offset2, \
				    size_t nbytes, struct sf_hdtr32 *hdtr, \
				    off_t *sbytes, int flags); }
337	AUE_NULL	NOPROTO	{ int kldsym(int fileid, int cmd, \
				    void *data); }
338	AUE_JAIL	STD	{ int freebsd32_jail(struct jail32 *jail); }
339	AUE_NULL	UNIMPL	pioctl
340	AUE_SIGPROCMASK	NOPROTO	{ int sigprocmask(int how, \
				    const sigset_t *set, sigset_t *oset); }
341	AUE_SIGSUSPEND	NOPROTO	{ int sigsuspend(const sigset_t *sigmask); }
342	AUE_SIGACTION	COMPAT4	{ int freebsd32_sigaction(int sig, \
				    struct sigaction32 *act, \
				    struct sigaction32 *oact); }
343	AUE_SIGPENDING	NOPROTO	{ int sigpending(sigset_t *set); }
344	AUE_SIGRETURN	COMPAT4	{ int freebsd32_sigreturn( \
		    const struct freebsd4_freebsd32_ucontext *sigcntxp); }
345	AUE_SIGWAIT	STD	{ int freebsd32_sigtimedwait(const sigset_t *set, \
				    siginfo_t *info, \
				    const struct timespec *timeout); }
346	AUE_NULL	STD	{ int freebsd32_sigwaitinfo(const sigset_t *set, \
				    siginfo_t *info); }
347	AUE_NULL	NOPROTO	{ int __acl_get_file(const char *path, \
				    acl_type_t type, struct acl *aclp); }
348	AUE_NULL	NOPROTO	{ int __acl_set_file(const char *path, \
				    acl_type_t type, struct acl *aclp); }
349	AUE_NULL	NOPROTO	{ int __acl_get_fd(int filedes, \
				    acl_type_t type, struct acl *aclp); }
350	AUE_NULL	NOPROTO	{ int __acl_set_fd(int filedes, \
				    acl_type_t type, struct acl *aclp); }
351	AUE_NULL	NOPROTO	{ int __acl_delete_file(const char *path, \
				    acl_type_t type); }
352	AUE_NULL	NOPROTO	{ int __acl_delete_fd(int filedes, \
				    acl_type_t type); }
353	AUE_NULL	NOPROTO	{ int __acl_aclcheck_file(const char *path, \
				    acl_type_t type, struct acl *aclp); }
354	AUE_NULL	NOPROTO	{ int __acl_aclcheck_fd(int filedes, \
				    acl_type_t type, struct acl *aclp); }
355	AUE_EXTATTRCTL	NOPROTO	{ int extattrctl(const char *path, int cmd, \
				    const char *filename, int attrnamespace, \
				    const char *attrname); }
356	AUE_EXTATTR_SET_FILE	NOPROTO	{ ssize_t extattr_set_file( \
				    const char *path, int attrnamespace, \
				    const char *attrname, void *data, \
				    size_t nbytes); }
357	AUE_EXTATTR_GET_FILE	NOPROTO	{ ssize_t extattr_get_file( \
				    const char *path, int attrnamespace, \
				    const char *attrname, void *data, \
				    size_t nbytes); }
358	AUE_EXTATTR_DELETE_FILE	NOPROTO	{ int extattr_delete_file( \
				    const char *path, int attrnamespace, \
				    const char *attrname); }
359	AUE_NULL	NOSTD	{ int freebsd32_aio_waitcomplete( \
				    struct aiocb32 **aiocbp, \
				    struct timespec32 *timeout); }
360	AUE_GETRESUID	NOPROTO	{ int getresuid(uid_t *ruid, uid_t *euid, \
				    uid_t *suid); }
361	AUE_GETRESGID	NOPROTO	{ int getresgid(gid_t *rgid, gid_t *egid, \
				    gid_t *sgid); }
362	AUE_KQUEUE	NOPROTO	{ int kqueue(void); }
363	AUE_NULL	STD	{ int freebsd32_kevent(int fd, \
				    const struct kevent32 *changelist, \
				    int nchanges, \
				    struct kevent32 *eventlist, int nevents, \
				    const struct timespec32 *timeout); }
364	AUE_NULL	UNIMPL	__cap_get_proc
365	AUE_NULL	UNIMPL	__cap_set_proc
366	AUE_NULL	UNIMPL	__cap_get_fd
367	AUE_NULL	UNIMPL	__cap_get_file
368	AUE_NULL	UNIMPL	__cap_set_fd
369	AUE_NULL	UNIMPL	__cap_set_file
370	AUE_NULL	UNIMPL	nosys
371	AUE_EXTATTR_SET_FD	NOPROTO	{ ssize_t extattr_set_fd(int fd, \
				    int attrnamespace, const char *attrname, \
				    void *data, size_t nbytes); }
372	AUE_EXTATTR_GET_FD	NOPROTO	{ ssize_t extattr_get_fd(int fd, \
				    int attrnamespace, const char *attrname, \
				    void *data, size_t nbytes); }
373	AUE_EXTATTR_DELETE_FD	NOPROTO	{ int extattr_delete_fd(int fd, \
				    int attrnamespace, \
				    const char *attrname); }
374	AUE_NULL	NOPROTO	{ int __setugid(int flag); }
375	AUE_NULL	UNIMPL	nfsclnt
376	AUE_EACCESS	NOPROTO	{ int eaccess(char *path, int amode); }
377	AUE_NULL	UNIMPL	afs_syscall
378	AUE_NMOUNT	STD	{ int freebsd32_nmount(struct iovec32 *iovp, \
				    unsigned int iovcnt, int flags); }
379	AUE_NULL	UNIMPL	kse_exit
380	AUE_NULL	UNIMPL	kse_wakeup
381	AUE_NULL	UNIMPL	kse_create
382	AUE_NULL	UNIMPL	kse_thr_interrupt
383	AUE_NULL	UNIMPL	kse_release
384	AUE_NULL	UNIMPL	__mac_get_proc
385	AUE_NULL	UNIMPL	__mac_set_proc
386	AUE_NULL	UNIMPL	__mac_get_fd
387	AUE_NULL	UNIMPL	__mac_get_file
388	AUE_NULL	UNIMPL	__mac_set_fd
389	AUE_NULL	UNIMPL	__mac_set_file
390	AUE_NULL	NOPROTO	{ int kenv(int what, const char *name, \
				    char *value, int len); }
391	AUE_LCHFLAGS	NOPROTO	{ int lchflags(const char *path, \
				    u_long flags); }
392	AUE_NULL	NOPROTO	{ int uuidgen(struct uuid *store, \
				    int count); }
393	AUE_SENDFILE	STD	{ int freebsd32_sendfile(int fd, int s, \
				    uint32_t offset1, uint32_t offset2, \
				    size_t nbytes, struct sf_hdtr32 *hdtr, \
				    off_t *sbytes, int flags); }
394	AUE_NULL	UNIMPL	mac_syscall
395	AUE_GETFSSTAT	COMPAT9|NOPROTO	{ int getfsstat( \
				    struct freebsd9_statfs *buf, \
				    long bufsize, int flags); }
396	AUE_STATFS	COMPAT9|NOPROTO	{ int statfs(char *path, \
				    struct statfs *buf); }
397	AUE_FSTATFS	COMPAT9|NOPROTO	{ int fstatfs(int fd, \
				    struct freebsd9_statfs *buf); }
398	AUE_FHSTATFS	COMPAT9|NOPROTO	{ int fhstatfs( \
				    const struct fhandle *u_fhp, \
				    struct freebsd9_statfs *buf); }
399	AUE_NULL	UNIMPL	nosys
400	AUE_NULL	NOSTD|NOPROTO	{ int ksem_close(semid_t id); }
401	AUE_NULL	NOSTD|NOPROTO	{ int ksem_post(semid_t id); }
402	AUE_NULL	NOSTD|NOPROTO	{ int ksem_wait(semid_t id); }
403	AUE_NULL	NOSTD|NOPROTO	{ int ksem_trywait(semid_t id); }
404	AUE_NULL	NOSTD	{ int freebsd32_ksem_init(semid_t *idp, \
				    unsigned int value); }
405	AUE_NULL	NOSTD	{ int freebsd32_ksem_open(semid_t *idp, \
				    const char *name, int oflag, \
				    mode_t mode, unsigned int value); }
406	AUE_NULL	NOSTD|NOPROTO	{ int ksem_unlink(const char *name); }
407	AUE_NULL	NOSTD|NOPROTO	{ int ksem_getvalue(semid_t id, \
				    int *val); }
408	AUE_NULL	NOSTD|NOPROTO	{ int ksem_destroy(semid_t id); }
409	AUE_NULL	UNIMPL	__mac_get_pid
410	AUE_NULL	UNIMPL	__mac_get_link
411	AUE_NULL	UNIMPL	__mac_set_link
412	AUE_EXTATTR_SET_LINK	NOPROTO	{ ssize_t extattr_set_link( \
				    const char *path, int attrnamespace, \
				    const char *attrname, void *data, \
				    size_t nbytes); }
413	AUE_EXTATTR_GET_LINK	NOPROTO	{ ssize_t extattr_get_link( \
				    const char *path, int attrnamespace, \
				    const char *attrname, void *data, \
				    size_t nbytes); }
414	AUE_EXTATTR_DELETE_LINK	NOPROTO	{ int extattr_delete_link( \
				    const char *path, int attrnamespace, \
				    const char *attrname); }
415	AUE_NULL	UNIMPL	__mac_execve
416	AUE_SIGACTION	STD	{ int freebsd32_sigaction(int sig, \
				    struct sigaction32 *act, \
				    struct sigaction32 *oact); }
417	AUE_SIGRETURN	STD	{ int freebsd32_sigreturn( \
		    const struct freebsd32_ucontext *sigcntxp); }
418	AUE_NULL	UNIMPL	__xstat
419	AUE_NULL	UNIMPL	__xfstat
420	AUE_NULL	UNIMPL	__xlstat
421	AUE_NULL	STD	{ int freebsd32_getcontext( \
				    struct freebsd32_ucontext *ucp); }
422	AUE_NULL	STD	{ int freebsd32_setcontext( \
				    const struct freebsd32_ucontext *ucp); }
423	AUE_NULL	STD	{ int freebsd32_swapcontext( \
				    struct freebsd32_ucontext *oucp, \
				    const struct freebsd32_ucontext *ucp); }
424	AUE_SWAPOFF	UNIMPL	swapoff
425	AUE_NULL	NOPROTO	{ int __acl_get_link(const char *path, \
				    acl_type_t type, struct acl *aclp); }
426	AUE_NULL	NOPROTO	{ int __acl_set_link(const char *path, \
				    acl_type_t type, struct acl *aclp); }
427	AUE_NULL	NOPROTO	{ int __acl_delete_link(const char *path, \
				    acl_type_t type); }
428	AUE_NULL	NOPROTO	{ int __acl_aclcheck_link(const char *path, \
				    acl_type_t type, struct acl *aclp); }
429	AUE_SIGWAIT	NOPROTO	{ int sigwait(const sigset_t *set, \
				    int *sig); }
430	AUE_NULL	UNIMPL	thr_create;
431	AUE_NULL	NOPROTO	{ void thr_exit(long *state); }
432	AUE_NULL	NOPROTO	{ int thr_self(long *id); }
433	AUE_NULL	NOPROTO	{ int thr_kill(long id, int sig); }
434	AUE_NULL	STD	{ int freebsd32_umtx_lock(struct umtx *umtx); }
435	AUE_NULL	STD	{ int freebsd32_umtx_unlock(struct umtx *umtx); }
436	AUE_NULL	NOPROTO	{ int jail_attach(int jid); }
437	AUE_EXTATTR_LIST_FD	NOPROTO	{ ssize_t extattr_list_fd(int fd, \
				    int attrnamespace, void *data, \
				    size_t nbytes); }
438	AUE_EXTATTR_LIST_FILE	NOPROTO	{ ssize_t extattr_list_file( \
				    const char *path, int attrnamespace, \
				    void *data, size_t nbytes); }
439	AUE_EXTATTR_LIST_LINK	NOPROTO	{ ssize_t extattr_list_link( \
				    const char *path, int attrnamespace, \
				    void *data, size_t nbytes); }
440	AUE_NULL	UNIMPL	kse_switchin
441	AUE_NULL	NOSTD	{ int freebsd32_ksem_timedwait(semid_t id, \
				    const struct timespec32 *abstime); }
442	AUE_NULL	STD	{ int freebsd32_thr_suspend( \
				    const struct timespec32 *timeout); }
443	AUE_NULL	NOPROTO	{ int thr_wake(long id); }
444	AUE_MODUNLOAD	NOPROTO	{ int kldunloadf(int fileid, int flags); }
445	AUE_AUDIT	NOPROTO	{ int audit(const void *record, \
				    u_int length); }
446	AUE_AUDITON	NOPROTO	{ int auditon(int cmd, void *data, \
				    u_int length); }
447	AUE_GETAUID	NOPROTO	{ int getauid(uid_t *auid); }
448	AUE_SETAUID	NOPROTO	{ int setauid(uid_t *auid); }
449	AUE_GETAUDIT	NOPROTO	{ int getaudit(struct auditinfo *auditinfo); }
450	AUE_SETAUDIT	NOPROTO	{ int setaudit(struct auditinfo *auditinfo); }
451	AUE_GETAUDIT_ADDR	NOPROTO	{ int getaudit_addr( \
				    struct auditinfo_addr *auditinfo_addr, \
				    u_int length); }
452	AUE_SETAUDIT_ADDR	NOPROTO	{ int setaudit_addr( \
				    struct auditinfo_addr *auditinfo_addr, \
				    u_int length); }
453	AUE_AUDITCTL	NOPROTO	{ int auditctl(char *path); }
454	AUE_NULL	STD	{ int freebsd32_umtx_op(void *obj, int op,\
				    u_long val, void *uaddr, \
				    void *uaddr2); }
455	AUE_NULL	STD	{ int freebsd32_thr_new(	\
				    struct thr_param32 *param,	\
				    int param_size); }
456	AUE_NULL	NOPROTO	{ int sigqueue(pid_t pid, int signum, \
				    void *value); }
457	AUE_NULL	NOSTD	{ int freebsd32_kmq_open( \
				    const char *path, int flags, mode_t mode, \
				    const struct mq_attr32 *attr); }
458	AUE_NULL	NOSTD	{ int freebsd32_kmq_setattr(int mqd, \
				    const struct mq_attr32 *attr,	\
				    struct mq_attr32 *oattr); }
459	AUE_NULL	NOSTD	{ int freebsd32_kmq_timedreceive(int mqd, \
				    char *msg_ptr, size_t msg_len,	\
				    unsigned *msg_prio,			\
				    const struct timespec32 *abs_timeout); }
460	AUE_NULL	NOSTD	{ int freebsd32_kmq_timedsend(int mqd,	\
				    const char *msg_ptr, size_t msg_len,\
				    unsigned msg_prio,			\
				    const struct timespec32 *abs_timeout);}
461	AUE_NULL	NOSTD	{ int freebsd32_kmq_notify(int mqd,	\
				    const struct sigevent32 *sigev); }
462	AUE_NULL	NOPROTO|NOSTD	{ int kmq_unlink(const char *path); }
463	AUE_NULL	NOPROTO	{ int abort2(const char *why, int nargs, void **args); }
464	AUE_NULL 	NOPROTO	{ int thr_set_name(long id, const char *name); }
465	AUE_NULL	NOSTD	{ int freebsd32_aio_fsync(int op, \
				    struct aiocb32 *aiocbp); }
466	AUE_RTPRIO	NOPROTO	{ int rtprio_thread(int function, \
				    lwpid_t lwpid, struct rtprio *rtp); }
467	AUE_NULL	UNIMPL	nosys
468	AUE_NULL	UNIMPL	nosys
469	AUE_NULL	UNIMPL	__getpath_fromfd
470	AUE_NULL	UNIMPL	__getpath_fromaddr
471	AUE_NULL	NOPROTO	{ int sctp_peeloff(int sd, uint32_t name); }
472	AUE_NULL	NOPROTO	{ int sctp_generic_sendmsg(int sd, caddr_t msg, int mlen, \
				    caddr_t to, __socklen_t tolen, \
				    struct sctp_sndrcvinfo *sinfo, int flags); }
473	AUE_NULL	NOPROTO	{ int sctp_generic_sendmsg_iov(int sd, struct iovec *iov, int iovlen, \
				    caddr_t to, __socklen_t tolen, \
				    struct sctp_sndrcvinfo *sinfo, int flags); }
474	AUE_NULL	NOPROTO	{ int sctp_generic_recvmsg(int sd, struct iovec *iov, int iovlen, \
				    struct sockaddr * from, __socklen_t *fromlenaddr, \
				    struct sctp_sndrcvinfo *sinfo, int *msg_flags); }
#ifdef PAD64_REQUIRED
475	AUE_PREAD	STD	{ ssize_t freebsd32_pread(int fd, \
				    void *buf,size_t nbyte, \
				    int pad, \
				    uint32_t offset1, uint32_t offset2); }
476	AUE_PWRITE	STD	{ ssize_t freebsd32_pwrite(int fd, \
				    const void *buf, size_t nbyte, \
				    int pad, \
				    uint32_t offset1, uint32_t offset2); }
477	AUE_MMAP	STD 	{ caddr_t freebsd32_mmap(caddr_t addr, \
				    size_t len, int prot, int flags, int fd, \
				    int pad, \
				    uint32_t pos1, uint32_t pos2); }
478	AUE_LSEEK	STD	{ off_t freebsd32_lseek(int fd, \
				    int pad, \
				    uint32_t offset1, uint32_t offset2, \
				    int whence); }
479	AUE_TRUNCATE	STD	{ int freebsd32_truncate(char *path, \
				    int pad, \
				    uint32_t length1, uint32_t length2); }
480	AUE_FTRUNCATE	STD	{ int freebsd32_ftruncate(int fd, \
				    int pad, \
				    uint32_t length1, uint32_t length2); }
#else
475	AUE_PREAD	STD	{ ssize_t freebsd32_pread(int fd, \
				    void *buf,size_t nbyte, \
				    uint32_t offset1, uint32_t offset2); }
476	AUE_PWRITE	STD	{ ssize_t freebsd32_pwrite(int fd, \
				    const void *buf, size_t nbyte, \
				    uint32_t offset1, uint32_t offset2); }
477	AUE_MMAP	STD 	{ caddr_t freebsd32_mmap(caddr_t addr, \
				    size_t len, int prot, int flags, int fd, \
				    uint32_t pos1, uint32_t pos2); }
478	AUE_LSEEK	STD	{ off_t freebsd32_lseek(int fd, \
				    uint32_t offset1, uint32_t offset2, \
				    int whence); }
479	AUE_TRUNCATE	STD	{ int freebsd32_truncate(char *path, \
				    uint32_t length1, uint32_t length2); }
480	AUE_FTRUNCATE	STD	{ int freebsd32_ftruncate(int fd, \
				    uint32_t length1, uint32_t length2); }
#endif
481	AUE_KILL	NOPROTO	{ int thr_kill2(pid_t pid, long id, int sig); }
482	AUE_SHMOPEN	NOPROTO	{ int shm_open(const char *path, int flags, \
				    mode_t mode); }
483	AUE_SHMUNLINK	NOPROTO	{ int shm_unlink(const char *path); }
484	AUE_NULL	NOPROTO	{ int cpuset(cpusetid_t *setid); }
#ifdef PAD64_REQUIRED
485	AUE_NULL	STD	{ int freebsd32_cpuset_setid(cpuwhich_t which, \
				    int pad, \
				    uint32_t id1, uint32_t id2, \
				    cpusetid_t setid); }
#else
485	AUE_NULL	STD	{ int freebsd32_cpuset_setid(cpuwhich_t which, \
				    uint32_t id1, uint32_t id2, \
				    cpusetid_t setid); }
#endif
486	AUE_NULL	STD	{ int freebsd32_cpuset_getid(cpulevel_t level, \
				    cpuwhich_t which, \
				    uint32_t id1, uint32_t id2, \
				    cpusetid_t *setid); }
487	AUE_NULL	STD	{ int freebsd32_cpuset_getaffinity( \
				    cpulevel_t level, cpuwhich_t which, \
				    uint32_t id1, uint32_t id2, \
				    size_t cpusetsize, \
				    cpuset_t *mask); }
488	AUE_NULL	STD	{ int freebsd32_cpuset_setaffinity( \
				    cpulevel_t level, cpuwhich_t which, \
				    uint32_t id1, uint32_t id2, \
				    size_t cpusetsize, \
				    const cpuset_t *mask); }
489	AUE_FACCESSAT	NOPROTO	{ int faccessat(int fd, char *path, int amode, \
				    int flag); }
490	AUE_FCHMODAT	NOPROTO	{ int fchmodat(int fd, const char *path, \
				    mode_t mode, int flag); }
491	AUE_FCHOWNAT	NOPROTO	{ int fchownat(int fd, char *path, uid_t uid, \
				    gid_t gid, int flag); }
492	AUE_FEXECVE	STD	{ int freebsd32_fexecve(int fd, \
				    uint32_t *argv, uint32_t *envv); }
493	AUE_FSTATAT	COMPAT9	{ int freebsd32_fstatat(int fd, \
				    char *path, struct freebsd9_stat32 *buf, \
				    int flag); }
494	AUE_FUTIMESAT	STD	{ int freebsd32_futimesat(int fd, char *path, \
				    struct timeval *times); }
495	AUE_LINKAT	NOPROTO	{ int linkat(int fd1, char *path1, int fd2, \
				    char *path2, int flag); }
496	AUE_MKDIRAT	NOPROTO	{ int mkdirat(int fd, char *path, \
				    mode_t mode); }
497	AUE_MKFIFOAT	NOPROTO	{ int mkfifoat(int fd, char *path, \
				    mode_t mode); }
498	AUE_MKNODAT	COMPAT9	{ int freebsd32_mknodat(int fd, char *path, \
				    mode_t mode, uint32_t dev); }
499	AUE_OPENAT_RWTC	NOPROTO	{ int openat(int fd, char *path, int flag, \
				    mode_t mode); }
500	AUE_READLINKAT	NOPROTO	{ int readlinkat(int fd, char *path, char *buf, \
				    size_t bufsize); }
501	AUE_RENAMEAT	NOPROTO	{ int renameat(int oldfd, char *old, int newfd, \
				    const char *new); }
502	AUE_SYMLINKAT	NOPROTO	{ int symlinkat(char *path1, int fd, \
				    char *path2); }
503	AUE_UNLINKAT	NOPROTO	{ int unlinkat(int fd, char *path, \
				    int flag); }
504	AUE_POSIX_OPENPT	NOPROTO	{ int posix_openpt(int flags); }
; 505 is initialised by the kgssapi code, if present.
505	AUE_NULL	UNIMPL	gssd_syscall
506	AUE_NULL	STD	{ int freebsd32_jail_get(struct iovec32 *iovp, \
				    unsigned int iovcnt, int flags); }
507	AUE_NULL	STD	{ int freebsd32_jail_set(struct iovec32 *iovp, \
				    unsigned int iovcnt, int flags); }
508	AUE_NULL	NOPROTO	{ int jail_remove(int jid); }
509	AUE_CLOSEFROM	NOPROTO	{ int closefrom(int lowfd); }
510	AUE_SEMCTL	NOSTD { int freebsd32_semctl(int semid, int semnum, \
				    int cmd, union semun32 *arg); }
511	AUE_MSGCTL	NOSTD	{ int freebsd32_msgctl(int msqid, int cmd, \
				    struct msqid_ds32 *buf); }
512	AUE_SHMCTL	NOSTD	{ int freebsd32_shmctl(int shmid, int cmd, \
				    struct shmid_ds32 *buf); }
513	AUE_LPATHCONF	NOPROTO	{ int lpathconf(char *path, int name); }
514	AUE_CAP_NEW	NOPROTO	{ int cap_new(int fd, uint64_t rights); }
515	AUE_CAP_RIGHTS_GET	NOPROTO	{ int cap_rights_get(int fd, \
				    uint64_t *rightsp); }
516	AUE_CAP_ENTER	NOPROTO	{ int cap_enter(void); }
517	AUE_CAP_GETMODE	NOPROTO	{ int cap_getmode(u_int *modep); }
518	AUE_PDFORK	NOPROTO	{ int pdfork(int *fdp, int flags); }
519	AUE_PDKILL	NOPROTO	{ int pdkill(int fd, int signum); }
520	AUE_PDGETPID	NOPROTO	{ int pdgetpid(int fd, pid_t *pidp); }
521	AUE_PDWAIT	UNIMPL	pdwait4
522	AUE_SELECT	STD	{ int freebsd32_pselect(int nd, fd_set *in, \
				    fd_set *ou, fd_set *ex, \
				    const struct timespec32 *ts, \
				    const sigset_t *sm); }
523	AUE_NULL	NOPROTO	{ int getloginclass(char *namebuf, \
				    size_t namelen); }
524	AUE_NULL	NOPROTO	{ int setloginclass(const char *namebuf); }
525	AUE_NULL	NOPROTO	{ int rctl_get_racct(const void *inbufp, \
				    size_t inbuflen, void *outbufp, \
				    size_t outbuflen); }
526	AUE_NULL	NOPROTO	{ int rctl_get_rules(const void *inbufp, \
				    size_t inbuflen, void *outbufp, \
				    size_t outbuflen); }
527	AUE_NULL	NOPROTO	{ int rctl_get_limits(const void *inbufp, \
				    size_t inbuflen, void *outbufp, \
				    size_t outbuflen); }
528	AUE_NULL	NOPROTO	{ int rctl_add_rule(const void *inbufp, \
				    size_t inbuflen, void *outbufp, \
				    size_t outbuflen); }
529	AUE_NULL	NOPROTO	{ int rctl_remove_rule(const void *inbufp, \
				    size_t inbuflen, void *outbufp, \
				    size_t outbuflen); }
#ifdef PAD64_REQUIRED
530	AUE_NULL	STD	{ int freebsd32_posix_fallocate(int fd, \
				    int pad, \
				    uint32_t offset1, uint32_t offset2,\
				    uint32_t len1, uint32_t len2); }
531	AUE_NULL	STD	{ int freebsd32_posix_fadvise(int fd, \
				    int pad, \
				    uint32_t offset1, uint32_t offset2,\
				    uint32_t len1, uint32_t len2, \
				    int advice); }
532	AUE_WAIT6	STD	{ int freebsd32_wait6(int idtype, int pad, \
				    uint32_t id1, uint32_t id2, \
				    int *status, int options, \
				    struct wrusage32 *wrusage, \
				    siginfo_t *info); }
533	AUE_CAP_RIGHTS_LIMIT	STD	{ \
				    int freebsd32_cap_rights_limit(int fd, \
				    int pad, \
				    uint32_t rights1, uint32_t rights2); }
#else
530	AUE_NULL	STD	{ int freebsd32_posix_fallocate(int fd,\
				    uint32_t offset1, uint32_t offset2,\
				    uint32_t len1, uint32_t len2); }
531	AUE_NULL	STD	{ int freebsd32_posix_fadvise(int fd, \
				    uint32_t offset1, uint32_t offset2,\
				    uint32_t len1, uint32_t len2, \
				    int advice); }
532	AUE_WAIT6	STD	{ int freebsd32_wait6(int idtype, \
				    uint32_t id1, uint32_t id2, \
				    int *status, int options, \
				    struct wrusage32 *wrusage, \
				    siginfo_t *info); }
<<<<<<< HEAD
533	AUE_CAP_RIGHTS_LIMIT	NOPROTO	{ int cap_rights_limit(int fd, \
				    uint64_t rights); }
534	AUE_CAP_IOCTLS_LIMIT	NOPROTO	{ int cap_ioctls_limit(int fd, \
				    const u_long *cmds, size_t ncmds); }
535	AUE_CAP_IOCTLS_GET	NOPROTO	{ ssize_t cap_ioctls_get(int fd, \
				    u_long *cmds, size_t maxcmds); }
=======
533	AUE_CAP_RIGHTS_LIMIT	STD	{ \
				    int freebsd32_cap_rights_limit(int fd, \
				    uint32_t rights1, uint32_t rights2); }
#endif
534	AUE_CAP_IOCTLS_LIMIT	STD	{ \
				    int freebsd32_cap_ioctls_limit(int fd, \
				    const uint32_t *cmds, size_t ncmds); }
535	AUE_CAP_IOCTLS_GET	STD	{ \
				    ssize_t freebsd32_cap_ioctls_get(int fd, \
				    uint32_t *cmds, size_t maxcmds); }
>>>>>>> f238341b
536	AUE_CAP_FCNTLS_LIMIT	NOPROTO	{ int cap_fcntls_limit(int fd, \
				    uint32_t fcntlrights); }
537	AUE_CAP_FCNTLS_GET	NOPROTO	{ int cap_fcntls_get(int fd, \
				    uint32_t *fcntlrightsp); }
538	AUE_BINDAT	NOPROTO	{ int bindat(int fd, int s, caddr_t name, \
				    int namelen); }
539	AUE_CONNECTAT	NOPROTO	{ int connectat(int fd, int s, caddr_t name, \
				    int namelen); }
540	AUE_CHFLAGSAT	NOPROTO	{ int chflagsat(int fd, const char *path, \
				    u_long flags, int atflag); }
541	AUE_ACCEPT	NOPROTO	{ int accept4(int s, \
				    struct sockaddr * __restrict name, \
				    __socklen_t * __restrict anamelen, \
				    int flags); }
542	AUE_PIPE	NOPROTO	{ int pipe2(int *fildes, int flags); }
543	AUE_NULL	NOSTD	{ int freebsd32_aio_mlock( \
				    struct aiocb32 *aiocbp); }
545	AUE_FSTAT	STD	{ int freebsd32_fstat(int fd, \
				    struct stat32 *ub); }
546	AUE_FSTATAT	STD	{ int freebsd32_fstatat(int fd, char *path, \
				    struct stat32 *buf, int flag); }
547	AUE_FHSTAT	STD	{ int freebsd32_fhstat(const struct fhandle *u_fhp, \
				    struct stat32 *sb); }
548	AUE_GETDIRENTRIES	NOPROTO	{ ssize_t getdirentries(int fd, \
				    char *buf, size_t count, off_t *basep); }
549	AUE_MKNODAT	NOPROTO	{ int mknodat(int fd, char *path, mode_t mode, \
				    dev_t dev); }
550	AUE_GETFSSTAT	NOPROTO	{ int getfsstat(struct statfs *buf, \
				    long bufsize, int flags); }
551	AUE_STATFS	NOPROTO	{ int statfs(char *path, \
				    struct statfs *buf); }
552	AUE_FSTATFS	NOPROTO	{ int fstatfs(int fd, struct statfs *buf); }
553	AUE_FHSTATFS	NOPROTO	{ int fhstatfs(const struct fhandle *u_fhp, \
				    struct statfs *buf); }<|MERGE_RESOLUTION|>--- conflicted
+++ resolved
@@ -1038,14 +1038,6 @@
 				    int *status, int options, \
 				    struct wrusage32 *wrusage, \
 				    siginfo_t *info); }
-<<<<<<< HEAD
-533	AUE_CAP_RIGHTS_LIMIT	NOPROTO	{ int cap_rights_limit(int fd, \
-				    uint64_t rights); }
-534	AUE_CAP_IOCTLS_LIMIT	NOPROTO	{ int cap_ioctls_limit(int fd, \
-				    const u_long *cmds, size_t ncmds); }
-535	AUE_CAP_IOCTLS_GET	NOPROTO	{ ssize_t cap_ioctls_get(int fd, \
-				    u_long *cmds, size_t maxcmds); }
-=======
 533	AUE_CAP_RIGHTS_LIMIT	STD	{ \
 				    int freebsd32_cap_rights_limit(int fd, \
 				    uint32_t rights1, uint32_t rights2); }
@@ -1056,7 +1048,6 @@
 535	AUE_CAP_IOCTLS_GET	STD	{ \
 				    ssize_t freebsd32_cap_ioctls_get(int fd, \
 				    uint32_t *cmds, size_t maxcmds); }
->>>>>>> f238341b
 536	AUE_CAP_FCNTLS_LIMIT	NOPROTO	{ int cap_fcntls_limit(int fd, \
 				    uint32_t fcntlrights); }
 537	AUE_CAP_FCNTLS_GET	NOPROTO	{ int cap_fcntls_get(int fd, \
