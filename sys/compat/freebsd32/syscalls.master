 $FreeBSD$
;	from: @(#)syscalls.master	8.2 (Berkeley) 1/13/94
;	from: src/sys/kern/syscalls.master 1.107
;
; System call name/number master file.
; Processed to created init_sysent.c, syscalls.c and syscall.h.

; Columns: number audit type name alt{name,tag,rtyp}/comments
;	number	system call number, must be in order
;	audit	the audit event associated with the system call
;		A value of AUE_NULL means no auditing, but it also means that
;		there is no audit event for the call at this time. For the
;		case where the event exists, but we don't want auditing, the
;		event should be #defined to AUE_NULL in audit_kevents.h.
;	type	one of STD, OBSOL, UNIMPL, COMPAT, COMPAT4, COMPAT6,
;		COMPAT7, NODEF, NOARGS, NOPROTO, NOSTD
;		The COMPAT* options may be combined with one or more NO*
;		options separated by '|' with no spaces (e.g. COMPAT|NOARGS)
;	name	psuedo-prototype of syscall routine
;		If one of the following alts is different, then all appear:
;	altname	name of system call if different
;	alttag	name of args struct tag if different from [o]`name'"_args"
;	altrtyp	return type if not int (bogus - syscalls always return int)
;		for UNIMPL/OBSOL, name continues with comments

; types:
;	STD	always included
;	COMPAT	included on COMPAT #ifdef
;	COMPAT4	included on COMPAT4 #ifdef (FreeBSD 4 compat)
;	COMPAT6	included on COMPAT6 #ifdef (FreeBSD 6 compat)
;	COMPAT7	included on COMPAT7 #ifdef (FreeBSD 7 compat)
;	OBSOL	obsolete, not included in system, only specifies name
;	UNIMPL	not implemented, placeholder only
;	NOSTD	implemented but as a lkm that can be statically
;		compiled in; sysent entry will be filled with lkmressys
;		so the SYSCALL_MODULE macro works
;	NOARGS	same as STD except do not create structure in sys/sysproto.h
;	NODEF	same as STD except only have the entry in the syscall table
;		added.  Meaning - do not create structure or function
;		prototype in sys/sysproto.h
;	NOPROTO	same as STD except do not create structure or
;		function prototype in sys/sysproto.h.  Does add a
;		definition to syscall.h besides adding a sysent.

; #ifdef's, etc. may be included, and are copied to the output files.

#include <sys/param.h>
#include <sys/sysent.h>
#include <sys/sysproto.h>
#include <sys/mount.h>
#include <sys/socket.h>
#include <compat/freebsd32/freebsd32.h>
#include <compat/freebsd32/freebsd32_proto.h>

#if !defined(PAD64_REQUIRED) && (defined(__powerpc__) || defined(__mips__))
#define PAD64_REQUIRED
#endif

; Reserved/unimplemented system calls in the range 0-150 inclusive
; are reserved for use in future Berkeley releases.
; Additional system calls implemented in vendor and other
; redistributions should be placed in the reserved range at the end
; of the current calls.

0	AUE_NULL	NOPROTO	{ int nosys(void); } syscall nosys_args int
1	AUE_EXIT	NOPROTO	{ void sys_exit(int rval); } exit \
				    sys_exit_args void
2	AUE_FORK	NOPROTO	{ int fork(void); }
3	AUE_READ	NOPROTO	{ ssize_t read(int fd, void *buf, \
				    size_t nbyte); }
4	AUE_WRITE	NOPROTO	{ ssize_t write(int fd, const void *buf, \
				    size_t nbyte); }
5	AUE_OPEN_RWTC	NOPROTO	{ int open(char *path, int flags, \
				    int mode); }
6	AUE_CLOSE	NOPROTO	{ int close(int fd); }
7	AUE_WAIT4	STD	{ int freebsd32_wait4(int pid, int *status, \
				    int options, struct rusage32 *rusage); }
8	AUE_CREAT	OBSOL	old creat
9	AUE_LINK	NOPROTO	{ int link(char *path, char *link); }
10	AUE_UNLINK	NOPROTO	{ int unlink(char *path); }
11	AUE_NULL	OBSOL	execv
12	AUE_CHDIR	NOPROTO	{ int chdir(char *path); }
13	AUE_FCHDIR	NOPROTO	{ int fchdir(int fd); }
14	AUE_MKNOD	COMPAT9 { int freebsd32_mknod( char *path, int mode, \
				    int dev); }
15	AUE_CHMOD	NOPROTO	{ int chmod(char *path, int mode); }
16	AUE_CHOWN	NOPROTO	{ int chown(char *path, int uid, int gid); }
17	AUE_NULL	NOPROTO	{ int obreak(char *nsize); } break \
				    obreak_args int
18	AUE_GETFSSTAT	COMPAT4	{ int freebsd32_getfsstat( \
				    struct statfs32 *buf, long bufsize, \
				    int flags); }
19	AUE_LSEEK	COMPAT	{ int freebsd32_lseek(int fd, int offset, \
				    int whence); }
20	AUE_GETPID	NOPROTO	{ pid_t getpid(void); }
21	AUE_MOUNT	NOPROTO	{ int mount(char *type, char *path, \
				    int flags, caddr_t data); }
22	AUE_UMOUNT	NOPROTO	{ int unmount(char *path, int flags); }
23	AUE_SETUID	NOPROTO	{ int setuid(uid_t uid); }
24	AUE_GETUID	NOPROTO	{ uid_t getuid(void); }
25	AUE_GETEUID	NOPROTO	{ uid_t geteuid(void); }
26	AUE_PTRACE	NOPROTO	{ int ptrace(int req, pid_t pid, \
				    caddr_t addr, int data); }
27	AUE_RECVMSG	STD	{ int freebsd32_recvmsg(int s, struct msghdr32 *msg, \
				    int flags); }
28	AUE_SENDMSG	STD	{ int freebsd32_sendmsg(int s, struct msghdr32 *msg, \
				    int flags); }
29	AUE_RECVFROM	STD	{ int freebsd32_recvfrom(int s, uint32_t buf, \
				    uint32_t len, int flags, uint32_t from, \
				    uint32_t fromlenaddr); }
30	AUE_ACCEPT	NOPROTO	{ int accept(int s, caddr_t name, \
				    int *anamelen); }
31	AUE_GETPEERNAME	NOPROTO	{ int getpeername(int fdes, caddr_t asa, \
				    int *alen); }
32	AUE_GETSOCKNAME	NOPROTO	{ int getsockname(int fdes, caddr_t asa, \
				    int *alen); }
33	AUE_ACCESS	NOPROTO	{ int access(char *path, int amode); }
34	AUE_CHFLAGS	NOPROTO	{ int chflags(const char *path, u_long flags); }
35	AUE_FCHFLAGS	NOPROTO	{ int fchflags(int fd, u_long flags); }
36	AUE_SYNC	NOPROTO	{ int sync(void); }
37	AUE_KILL	NOPROTO	{ int kill(int pid, int signum); }
38	AUE_STAT	COMPAT	{ int freebsd32_stat(char *path, \
				    struct ostat32 *ub); }
39	AUE_GETPPID	NOPROTO	{ pid_t getppid(void); }
40	AUE_LSTAT	COMPAT	{ int freebsd32_lstat(char *path, \
				    struct ostat *ub); }
41	AUE_DUP		NOPROTO	{ int dup(u_int fd); }
42	AUE_PIPE	NOPROTO	{ int pipe(void); }
43	AUE_GETEGID	NOPROTO	{ gid_t getegid(void); }
44	AUE_PROFILE	NOPROTO	{ int profil(caddr_t samples, size_t size, \
				    size_t offset, u_int scale); }
45	AUE_KTRACE	NOPROTO	{ int ktrace(const char *fname, int ops, \
				    int facs, int pid); }
46	AUE_SIGACTION	COMPAT	{ int freebsd32_sigaction( int signum, \
				   struct osigaction32 *nsa, \
				   struct osigaction32 *osa); }
47	AUE_GETGID	NOPROTO	{ gid_t getgid(void); }
48	AUE_SIGPROCMASK	COMPAT	{ int freebsd32_sigprocmask(int how, \
				   osigset_t mask); }
49	AUE_GETLOGIN	NOPROTO	{ int getlogin(char *namebuf, \
				    u_int namelen); }
50	AUE_SETLOGIN	NOPROTO	{ int setlogin(char *namebuf); }
51	AUE_ACCT	NOPROTO	{ int acct(char *path); }
52	AUE_SIGPENDING	COMPAT	{ int freebsd32_sigpending(void); }
53	AUE_SIGALTSTACK	STD	{ int freebsd32_sigaltstack( \
				    struct sigaltstack32 *ss, \
				    struct sigaltstack32 *oss); }
54	AUE_NULL	STD	{ int freebsd32_ioctl(int fd, uint32_t com, \
				    struct md_ioctl32 *data); }
55	AUE_REBOOT	NOPROTO	{ int reboot(int opt); }
56	AUE_REVOKE	NOPROTO	{ int revoke(char *path); }
57	AUE_SYMLINK	NOPROTO	{ int symlink(char *path, char *link); }
58	AUE_READLINK	NOPROTO	{ ssize_t readlink(char *path, char *buf, \
				    size_t count); }
59	AUE_EXECVE	STD	{ int freebsd32_execve(char *fname, \
				    uint32_t *argv, uint32_t *envv); }
60	AUE_UMASK	NOPROTO	{ int umask(int newmask); } umask \
				    umask_args int
61	AUE_CHROOT	NOPROTO	{ int chroot(char *path); }
62	AUE_FSTAT	COMPAT	{ int freebsd32_fstat(int fd, \
				    struct ostat32 *ub); }
63	AUE_NULL	OBSOL	ogetkerninfo
64	AUE_NULL	COMPAT	{ int freebsd32_getpagesize( \
				    int32_t dummy); }
65	AUE_MSYNC	NOPROTO	{ int msync(void *addr, size_t len, \
				    int flags); }
66	AUE_VFORK	NOPROTO	{ int vfork(void); }
67	AUE_NULL	OBSOL	vread
68	AUE_NULL	OBSOL	vwrite
69	AUE_SBRK	NOPROTO	{ int sbrk(int incr); }
70	AUE_SSTK	NOPROTO	{ int sstk(int incr); }
71	AUE_MMAP	COMPAT|NOPROTO	{ int mmap(void *addr, int len, \
				    int prot, int flags, int fd, int pos); }
72	AUE_O_VADVISE	NOPROTO	{ int ovadvise(int anom); } vadvise \
				    ovadvise_args int
73	AUE_MUNMAP	NOPROTO	{ int munmap(void *addr, size_t len); }
74	AUE_MPROTECT	STD	{ int freebsd32_mprotect(const void *addr, \
				    size_t len, int prot); }
75	AUE_MADVISE	NOPROTO	{ int madvise(void *addr, size_t len, \
				    int behav); }
76	AUE_NULL	OBSOL	vhangup
77	AUE_NULL	OBSOL	vlimit
78	AUE_MINCORE	NOPROTO	{ int mincore(const void *addr, size_t len, \
				    char *vec); }
79	AUE_GETGROUPS	NOPROTO	{ int getgroups(u_int gidsetsize, \
				    gid_t *gidset); }
80	AUE_SETGROUPS	NOPROTO	{ int setgroups(u_int gidsetsize, \
				    gid_t *gidset); }
81	AUE_GETPGRP	NOPROTO	{ int getpgrp(void); }
82	AUE_SETPGRP	NOPROTO	{ int setpgid(int pid, int pgid); }
83	AUE_SETITIMER	STD	{ int freebsd32_setitimer(u_int which, \
				    struct itimerval32 *itv, \
				    struct itimerval32 *oitv); }
84	AUE_NULL	OBSOL	owait
; XXX implement
85	AUE_SWAPON	NOPROTO	{ int swapon(char *name); }
86	AUE_GETITIMER	STD	{ int freebsd32_getitimer(u_int which, \
				    struct itimerval32 *itv); }
87	AUE_O_GETHOSTNAME	OBSOL	ogethostname
88	AUE_O_SETHOSTNAME	OBSOL	osethostname
89	AUE_GETDTABLESIZE	NOPROTO	{ int getdtablesize(void); }
90	AUE_DUP2	NOPROTO	{ int dup2(u_int from, u_int to); }
91	AUE_NULL	UNIMPL	getdopt
92	AUE_FCNTL	NOPROTO	{ int fcntl(int fd, int cmd, long arg); }
93	AUE_SELECT	STD	{ int freebsd32_select(int nd, fd_set *in, \
				    fd_set *ou, fd_set *ex, \
				    struct timeval32 *tv); }
94	AUE_NULL	UNIMPL	setdopt
95	AUE_FSYNC	NOPROTO	{ int fsync(int fd); }
96	AUE_SETPRIORITY	NOPROTO	{ int setpriority(int which, int who, \
				    int prio); }
97	AUE_SOCKET	NOPROTO	{ int socket(int domain, int type, \
				    int protocol); }
98	AUE_CONNECT	NOPROTO	{ int connect(int s, caddr_t name, \
				    int namelen); }
99	AUE_NULL	OBSOL	oaccept
100	AUE_GETPRIORITY	NOPROTO	{ int getpriority(int which, int who); }
101	AUE_NULL	OBSOL	osend
102	AUE_NULL	OBSOL	orecv
103	AUE_NULL	COMPAT	{ int freebsd32_sigreturn( \
				    struct ia32_sigcontext3 *sigcntxp); }
104	AUE_BIND	NOPROTO	{ int bind(int s, caddr_t name, \
				    int namelen); }
105	AUE_SETSOCKOPT	NOPROTO	{ int setsockopt(int s, int level, \
				    int name, caddr_t val, int valsize); }
106	AUE_LISTEN	NOPROTO	{ int listen(int s, int backlog); }
107	AUE_NULL	OBSOL	vtimes
108	AUE_O_SIGVEC	COMPAT	{ int freebsd32_sigvec(int signum, \
				     struct sigvec32 *nsv, \
				     struct sigvec32 *osv); }
109	AUE_O_SIGBLOCK	COMPAT	{ int freebsd32_sigblock(int mask); }
110	AUE_O_SIGSETMASK	COMPAT	{ int freebsd32_sigsetmask( int mask); }
111	AUE_SIGSUSPEND	COMPAT	{ int freebsd32_sigsuspend( int mask); }
112	AUE_O_SIGSTACK	COMPAT	{ int freebsd32_sigstack( \
				     struct sigstack32 *nss, \
				     struct sigstack32 *oss); }
113	AUE_NULL	OBSOL	orecvmsg
114	AUE_NULL	OBSOL	osendmsg
115	AUE_NULL	OBSOL	vtrace
116	AUE_GETTIMEOFDAY	STD	{ int freebsd32_gettimeofday( \
				    struct timeval32 *tp, \
				    struct timezone *tzp); }
117	AUE_GETRUSAGE	STD	{ int freebsd32_getrusage(int who, \
				    struct rusage32 *rusage); }
118	AUE_GETSOCKOPT	NOPROTO	{ int getsockopt(int s, int level, \
				    int name, caddr_t val, int *avalsize); }
119	AUE_NULL	UNIMPL	resuba (BSD/OS 2.x)
120	AUE_READV	STD	{ int freebsd32_readv(int fd, \
				    struct iovec32 *iovp, u_int iovcnt); }
121	AUE_WRITEV	STD	{ int freebsd32_writev(int fd, \
				    struct iovec32 *iovp, u_int iovcnt); }
122	AUE_SETTIMEOFDAY	STD	{ int freebsd32_settimeofday( \
				    struct timeval32 *tv, \
				    struct timezone *tzp); }
123	AUE_FCHOWN	NOPROTO	{ int fchown(int fd, int uid, int gid); }
124	AUE_FCHMOD	NOPROTO	{ int fchmod(int fd, int mode); }
125	AUE_RECVFROM	OBSOL	orecvfrom
126	AUE_SETREUID	NOPROTO	{ int setreuid(int ruid, int euid); }
127	AUE_SETREGID	NOPROTO	{ int setregid(int rgid, int egid); }
128	AUE_RENAME	NOPROTO	{ int rename(char *from, char *to); }
129	AUE_TRUNCATE	COMPAT|NOPROTO	{ int truncate(char *path, \
					    int length); }
130	AUE_FTRUNCATE	COMPAT|NOPROTO	{ int ftruncate(int fd, int length); }
131	AUE_FLOCK	NOPROTO	{ int flock(int fd, int how); }
132	AUE_MKFIFO	NOPROTO	{ int mkfifo(char *path, int mode); }
133	AUE_SENDTO	NOPROTO	{ int sendto(int s, caddr_t buf, \
				    size_t len, int flags, caddr_t to, \
				    int tolen); }
134	AUE_SHUTDOWN	NOPROTO	{ int shutdown(int s, int how); }
135	AUE_SOCKETPAIR	NOPROTO	{ int socketpair(int domain, int type, \
				    int protocol, int *rsv); }
136	AUE_MKDIR	NOPROTO	{ int mkdir(char *path, int mode); }
137	AUE_RMDIR	NOPROTO	{ int rmdir(char *path); }
138	AUE_UTIMES	STD	{ int freebsd32_utimes(char *path, \
				    struct timeval32 *tptr); }
139	AUE_NULL	OBSOL	4.2 sigreturn
140	AUE_ADJTIME	STD	{ int freebsd32_adjtime( \
				    struct timeval32 *delta, \
				    struct timeval32 *olddelta); }
141	AUE_GETPEERNAME	OBSOL	ogetpeername
142	AUE_SYSCTL	OBSOL	ogethostid
143	AUE_SYSCTL	OBSOL	sethostid
144	AUE_GETRLIMIT	OBSOL	getrlimit
145	AUE_SETRLIMIT	OBSOL	setrlimit
146	AUE_KILLPG	OBSOL	killpg
147	AUE_SETSID	NOPROTO	{ int setsid(void); }
148	AUE_QUOTACTL	NOPROTO	{ int quotactl(char *path, int cmd, int uid, \
				    caddr_t arg); }
149	AUE_O_QUOTA	OBSOL oquota
150	AUE_GETSOCKNAME	OBSOL ogetsockname

; Syscalls 151-180 inclusive are reserved for vendor-specific
; system calls.  (This includes various calls added for compatibity
; with other Unix variants.)
; Some of these calls are now supported by BSD...
151	AUE_NULL	UNIMPL	sem_lock (BSD/OS 2.x)
152	AUE_NULL	UNIMPL	sem_wakeup (BSD/OS 2.x)
153	AUE_NULL	UNIMPL	asyncdaemon (BSD/OS 2.x)
; 154 is initialised by the NLM code, if present.
154	AUE_NULL	UNIMPL	nlm_syscall
; 155 is initialized by the NFS code, if present.
; XXX this is a problem!!!
155	AUE_NFS_SVC	UNIMPL	nfssvc
156	AUE_GETDIRENTRIES COMPAT { int freebsd32_getdirentries(int fd, \
				    char *buf, u_int count, uint32_t *basep); }
157	AUE_STATFS	COMPAT4	{ int freebsd32_statfs(char *path, \
				    struct statfs32 *buf); }
158	AUE_FSTATFS	COMPAT4	{ int freebsd32_fstatfs(int fd, \
				    struct statfs32 *buf); }
159	AUE_NULL	UNIMPL	nosys
160	AUE_LGETFH	UNIMPL	lgetfh
161	AUE_NFS_GETFH	NOPROTO	{ int getfh(char *fname, \
				    struct fhandle *fhp); }
162	AUE_NULL	OBSOL	getdomainname
163	AUE_NULL	OBSOL	setdomainname
164	AUE_NULL	OBSOL	uname
165	AUE_SYSARCH	STD	{ int freebsd32_sysarch(int op, char *parms); }
166	AUE_RTPRIO	NOPROTO	{ int rtprio(int function, pid_t pid, \
				    struct rtprio *rtp); }
167	AUE_NULL	UNIMPL	nosys
168	AUE_NULL	UNIMPL	nosys
169	AUE_SEMSYS	NOSTD	{ int freebsd32_semsys(int which, int a2, \
				    int a3, int a4, int a5); }
170	AUE_MSGSYS	NOSTD	{ int freebsd32_msgsys(int which, int a2, \
				    int a3, int a4, int a5, int a6); }
171	AUE_SHMSYS	NOSTD	{ int freebsd32_shmsys(uint32_t which, uint32_t a2, \
				    uint32_t a3, uint32_t a4); }
172	AUE_NULL	UNIMPL	nosys
173	AUE_PREAD	COMPAT6	{ ssize_t freebsd32_pread(int fd, void *buf, \
				    size_t nbyte, int pad, \
				    uint32_t offset1, uint32_t offset2); }
174	AUE_PWRITE	COMPAT6	{ ssize_t freebsd32_pwrite(int fd, \
				    const void *buf, size_t nbyte, int pad, \
				    uint32_t offset1, uint32_t offset2); }
175	AUE_NULL	UNIMPL	nosys
176	AUE_NTP_ADJTIME	NOPROTO	{ int ntp_adjtime(struct timex *tp); }
177	AUE_NULL	UNIMPL	sfork (BSD/OS 2.x)
178	AUE_NULL	UNIMPL	getdescriptor (BSD/OS 2.x)
179	AUE_NULL	UNIMPL	setdescriptor (BSD/OS 2.x)
180	AUE_NULL	UNIMPL	nosys

; Syscalls 181-199 are used by/reserved for BSD
181	AUE_SETGID	NOPROTO	{ int setgid(gid_t gid); }
182	AUE_SETEGID	NOPROTO	{ int setegid(gid_t egid); }
183	AUE_SETEUID	NOPROTO	{ int seteuid(uid_t euid); }
184	AUE_NULL	UNIMPL	lfs_bmapv
185	AUE_NULL	UNIMPL	lfs_markv
186	AUE_NULL	UNIMPL	lfs_segclean
187	AUE_NULL	UNIMPL	lfs_segwait
188	AUE_STAT	COMPAT9	{ int freebsd32_stat(char *path, \
				    struct freebsd9_stat32 *ub); }
189	AUE_FSTAT	COMPAT9	{ int freebsd32_fstat(int fd, \
				    struct freebsd9_stat32 *ub); }
190	AUE_LSTAT	COMPAT9	{ int freebsd32_lstat(char *path, \
				    struct freebsd9_stat32 *ub); }
191	AUE_PATHCONF	NOPROTO	{ int pathconf(char *path, int name); }
192	AUE_FPATHCONF	NOPROTO	{ int fpathconf(int fd, int name); }
193	AUE_NULL	UNIMPL	nosys
194	AUE_GETRLIMIT	NOPROTO	{ int getrlimit(u_int which, \
				    struct rlimit *rlp); } getrlimit \
				    __getrlimit_args int
195	AUE_SETRLIMIT	NOPROTO	{ int setrlimit(u_int which, \
				    struct rlimit *rlp); } setrlimit \
				    __setrlimit_args int
196	AUE_GETDIRENTRIES	COMPAT9	{ int freebsd32_getdirentries(int fd, \
				    char *buf, u_int count, int32_t *basep); }
197	AUE_MMAP	COMPAT6	{ caddr_t freebsd32_mmap(caddr_t addr, \
				    size_t len, int prot, int flags, int fd, \
				    int pad, uint32_t pos1, uint32_t pos2); }
198	AUE_NULL	NOPROTO	{ int nosys(void); } __syscall \
				    __syscall_args int
199	AUE_LSEEK	COMPAT6	{ off_t freebsd32_lseek(int fd, int pad, \
				    uint32_t offset1, uint32_t offset2, \
				    int whence); }
200	AUE_TRUNCATE	COMPAT6	{ int freebsd32_truncate(char *path, \
				    int pad, uint32_t length1, \
				    uint32_t length2); }
201	AUE_FTRUNCATE	COMPAT6	{ int freebsd32_ftruncate(int fd, int pad, \
				    uint32_t length1, uint32_t length2); }
202	AUE_SYSCTL	STD	{ int freebsd32_sysctl(int *name, \
				    u_int namelen, void *old, \
				    uint32_t *oldlenp, void *new, \
				    uint32_t newlen); }
203	AUE_MLOCK	NOPROTO	{ int mlock(const void *addr, \
				    size_t len); }
204	AUE_MUNLOCK	NOPROTO	{ int munlock(const void *addr, \
				    size_t len); }
205	AUE_UNDELETE	NOPROTO	{ int undelete(char *path); }
206	AUE_FUTIMES	STD	{ int freebsd32_futimes(int fd, \
				    struct timeval32 *tptr); }
207	AUE_GETPGID	NOPROTO	{ int getpgid(pid_t pid); }
208	AUE_NULL	UNIMPL	newreboot (NetBSD)
209	AUE_POLL	NOPROTO	{ int poll(struct pollfd *fds, u_int nfds, \
				    int timeout); }

;
; The following are reserved for loadable syscalls
;
210	AUE_NULL	NODEF|NOTSTATIC	lkmnosys lkmnosys nosys_args int
211	AUE_NULL	NODEF|NOTSTATIC	lkmnosys lkmnosys nosys_args int
212	AUE_NULL	NODEF|NOTSTATIC	lkmnosys lkmnosys nosys_args int
213	AUE_NULL	NODEF|NOTSTATIC	lkmnosys lkmnosys nosys_args int
214	AUE_NULL	NODEF|NOTSTATIC	lkmnosys lkmnosys nosys_args int
215	AUE_NULL	NODEF|NOTSTATIC	lkmnosys lkmnosys nosys_args int
216	AUE_NULL	NODEF|NOTSTATIC	lkmnosys lkmnosys nosys_args int
217	AUE_NULL	NODEF|NOTSTATIC	lkmnosys lkmnosys nosys_args int
218	AUE_NULL	NODEF|NOTSTATIC	lkmnosys lkmnosys nosys_args int
219	AUE_NULL	NODEF|NOTSTATIC	lkmnosys lkmnosys nosys_args int

;
; The following were introduced with NetBSD/4.4Lite-2
; They are initialized by their respective modules/sysinits
; XXX PROBLEM!!
220	AUE_SEMCTL	COMPAT7|NOSTD	{ int freebsd32_semctl( \
				    int semid, int semnum, \
				    int cmd, union semun32 *arg); }
221	AUE_SEMGET	NOSTD|NOPROTO	{ int semget(key_t key, int nsems, \
				    int semflg); }
222	AUE_SEMOP	NOSTD|NOPROTO	{ int semop(int semid, \
				    struct sembuf *sops, u_int nsops); }
223	AUE_NULL	UNIMPL	semconfig
224	AUE_MSGCTL	COMPAT7|NOSTD	{ int freebsd32_msgctl( \
				    int msqid, int cmd, \
				    struct msqid_ds32_old *buf); }
225	AUE_MSGGET	NOSTD|NOPROTO	{ int msgget(key_t key, int msgflg); }
226	AUE_MSGSND	NOSTD	{ int freebsd32_msgsnd(int msqid, void *msgp, \
				    size_t msgsz, int msgflg); }
227	AUE_MSGRCV	NOSTD	{ int freebsd32_msgrcv(int msqid, void *msgp, \
				    size_t msgsz, long msgtyp, int msgflg); }
228	AUE_SHMAT	NOSTD|NOPROTO	{ int shmat(int shmid, void *shmaddr, \
				    int shmflg); }
229	AUE_SHMCTL	COMPAT7|NOSTD	{ int freebsd32_shmctl( \
				    int shmid, int cmd, \
				    struct shmid_ds32_old *buf); }
230	AUE_SHMDT	NOSTD|NOPROTO	{ int shmdt(void *shmaddr); }
231	AUE_SHMGET	NOSTD|NOPROTO	{ int shmget(key_t key, int size, \
				    int shmflg); }
;
232	AUE_NULL	STD 	{ int freebsd32_clock_gettime(clockid_t clock_id, \
				    struct timespec32 *tp); }
233	AUE_CLOCK_SETTIME	STD	{ int freebsd32_clock_settime(clockid_t clock_id, \
				    const struct timespec32 *tp); }
234	AUE_NULL	STD	{ int freebsd32_clock_getres(clockid_t clock_id, \
				    struct timespec32 *tp); }
235	AUE_NULL	STD	{ int freebsd32_ktimer_create(\
				    clockid_t clock_id, \
				    struct sigevent32 *evp, int *timerid); }
236	AUE_NULL	NOPROTO	{ int ktimer_delete(int timerid); }
237	AUE_NULL	STD	{ int freebsd32_ktimer_settime(int timerid,\
				    int flags, \
				    const struct itimerspec32 *value, \
				    struct itimerspec32 *ovalue); }
238	AUE_NULL	STD	{ int freebsd32_ktimer_gettime(int timerid,\
				    struct itimerspec32 *value); }
239	AUE_NULL	NOPROTO	{ int ktimer_getoverrun(int timerid); }
240	AUE_NULL	STD	{ int freebsd32_nanosleep( \
				    const struct timespec32 *rqtp, \
				    struct timespec32 *rmtp); }
241	AUE_NULL	NOPROTO	{ int ffclock_getcounter(ffcounter *ffcount); }
242	AUE_NULL	NOPROTO	{ int ffclock_setestimate( \
				    struct ffclock_estimate *cest); }
243	AUE_NULL	NOPROTO	{ int ffclock_getestimate( \
				    struct ffclock_estimate *cest); }
244	AUE_NULL	UNIMPL	nosys
245	AUE_NULL	UNIMPL	nosys
246	AUE_NULL	UNIMPL	nosys
247	AUE_NULL	STD	{ int freebsd32_clock_getcpuclockid2(\
				    uint32_t id1, uint32_t id2,\
				    int which, clockid_t *clock_id); }
248	AUE_NULL	UNIMPL	ntp_gettime
249	AUE_NULL	UNIMPL	nosys
; syscall numbers initially used in OpenBSD
250	AUE_MINHERIT	NOPROTO	{ int minherit(void *addr, size_t len, \
				    int inherit); }
251	AUE_RFORK	NOPROTO	{ int rfork(int flags); }
252	AUE_POLL	NOPROTO	{ int openbsd_poll(struct pollfd *fds, \
				    u_int nfds, int timeout); }
253	AUE_ISSETUGID	NOPROTO	{ int issetugid(void); }
254	AUE_LCHOWN	NOPROTO	{ int lchown(char *path, int uid, int gid); }
255	AUE_NULL	NOSTD	{ int freebsd32_aio_read( \
				    struct aiocb32 *aiocbp); }
256	AUE_NULL	NOSTD	{ int freebsd32_aio_write( \
				    struct aiocb32 *aiocbp); }
257	AUE_NULL	NOSTD	{ int freebsd32_lio_listio(int mode, \
				    struct aiocb32 * const *acb_list, \
				    int nent, struct sigevent32 *sig); }
258	AUE_NULL	UNIMPL	nosys
259	AUE_NULL	UNIMPL	nosys
260	AUE_NULL	UNIMPL	nosys
261	AUE_NULL	UNIMPL	nosys
262	AUE_NULL	UNIMPL	nosys
263	AUE_NULL	UNIMPL	nosys
264	AUE_NULL	UNIMPL	nosys
265	AUE_NULL	UNIMPL	nosys
266	AUE_NULL	UNIMPL	nosys
267	AUE_NULL	UNIMPL	nosys
268	AUE_NULL	UNIMPL	nosys
269	AUE_NULL	UNIMPL	nosys
270	AUE_NULL	UNIMPL	nosys
271	AUE_NULL	UNIMPL	nosys
272	AUE_O_GETDENTS	COMPAT9	{ int freebsd32_getdents(int fd, char *buf, \
				    int count); }
273	AUE_NULL	UNIMPL	nosys
274	AUE_LCHMOD	NOPROTO	{ int lchmod(char *path, mode_t mode); }
275	AUE_LCHOWN	NOPROTO	{ int lchown(char *path, uid_t uid, \
				    gid_t gid); } netbsd_lchown \
				    lchown_args int
276	AUE_LUTIMES	STD	{ int freebsd32_lutimes(char *path, \
				    struct timeval32 *tptr); }
277	AUE_MSYNC	NOPROTO	{ int msync(void *addr, size_t len, \
				    int flags); } netbsd_msync msync_args int
278	AUE_STAT	OBSOL	nstat
279	AUE_FSTAT	OBSOL	nfstat
280	AUE_LSTAT	OBSOL	nlstat
281	AUE_NULL	UNIMPL	nosys
282	AUE_NULL	UNIMPL	nosys
283	AUE_NULL	UNIMPL	nosys
284	AUE_NULL	UNIMPL	nosys
285	AUE_NULL	UNIMPL	nosys
286	AUE_NULL	UNIMPL	nosys
287	AUE_NULL	UNIMPL	nosys
288	AUE_NULL	UNIMPL	nosys
; 289 and 290 from NetBSD (OpenBSD: 267 and 268)
289	AUE_PREADV	STD	{ ssize_t freebsd32_preadv(int fd, \
					struct iovec32 *iovp, \
					u_int iovcnt, \
					uint32_t offset1, uint32_t offset2); }
290	AUE_PWRITEV	STD	{ ssize_t freebsd32_pwritev(int fd, \
					struct iovec32 *iovp, \
					u_int iovcnt, \
					uint32_t offset1, uint32_t offset2); }
291	AUE_NULL	UNIMPL	nosys
292	AUE_NULL	UNIMPL	nosys
293	AUE_NULL	UNIMPL	nosys
294	AUE_NULL	UNIMPL	nosys
295	AUE_NULL	UNIMPL	nosys
296	AUE_NULL	UNIMPL	nosys
; XXX 297 is 300 in NetBSD 
297	AUE_FHSTATFS	COMPAT4	{ int freebsd32_fhstatfs( \
				    const struct fhandle *u_fhp, \
				    struct statfs32 *buf); }
298	AUE_FHOPEN	NOPROTO	{ int fhopen(const struct fhandle *u_fhp, \
			 	    int flags); }
299	AUE_FHSTAT	COMPAT9	{ int freebsd32_fhstat(const struct fhandle *u_fhp, \
				    struct freebsd9_stat32 *sb); }
; syscall numbers for FreeBSD
300	AUE_NULL	NOPROTO	{ int modnext(int modid); }
301	AUE_NULL	STD	{ int freebsd32_modstat(int modid, \
				    struct module_stat32* stat); }
302	AUE_NULL	NOPROTO	{ int modfnext(int modid); }
303	AUE_NULL	NOPROTO	{ int modfind(const char *name); }
304	AUE_MODLOAD	NOPROTO	{ int kldload(const char *file); }
305	AUE_MODUNLOAD	NOPROTO	{ int kldunload(int fileid); }
306	AUE_NULL	NOPROTO	{ int kldfind(const char *file); }
307	AUE_NULL	NOPROTO	{ int kldnext(int fileid); }
308	AUE_NULL	STD	{ int freebsd32_kldstat(int fileid, \
				    struct kld32_file_stat* stat); }
309	AUE_NULL	NOPROTO	{ int kldfirstmod(int fileid); }
310	AUE_GETSID	NOPROTO	{ int getsid(pid_t pid); }
311	AUE_SETRESUID	NOPROTO	{ int setresuid(uid_t ruid, uid_t euid, \
				    uid_t suid); }
312	AUE_SETRESGID	NOPROTO	{ int setresgid(gid_t rgid, gid_t egid, \
				    gid_t sgid); }
313	AUE_NULL	OBSOL	signanosleep
314	AUE_NULL	NOSTD	{ int freebsd32_aio_return( \
				    struct aiocb32 *aiocbp); }
315	AUE_NULL	NOSTD	{ int freebsd32_aio_suspend( \
				    struct aiocb32 * const * aiocbp, int nent, \
				    const struct timespec32 *timeout); }
316	AUE_NULL	NOSTD	{ int freebsd32_aio_cancel(int fd, \
				    struct aiocb32 *aiocbp); }
317	AUE_NULL	NOSTD	{ int freebsd32_aio_error( \
				    struct aiocb32 *aiocbp); }
318	AUE_NULL	NOSTD	{ int freebsd32_oaio_read( \
				    struct oaiocb32 *aiocbp); }
319	AUE_NULL	NOSTD	{ int freebsd32_oaio_write( \
				    struct oaiocb32 *aiocbp); }
320	AUE_NULL	NOSTD	{ int freebsd32_olio_listio(int mode, \
				    struct oaiocb32 * const *acb_list, \
				    int nent, struct osigevent32 *sig); }
321	AUE_NULL	NOPROTO	{ int yield(void); }
322	AUE_NULL	OBSOL	thr_sleep
323	AUE_NULL	OBSOL	thr_wakeup
324	AUE_MLOCKALL	NOPROTO	{ int mlockall(int how); }
325	AUE_MUNLOCKALL	NOPROTO	{ int munlockall(void); }
326	AUE_GETCWD	NOPROTO	{ int __getcwd(u_char *buf, u_int buflen); }

327	AUE_NULL	NOPROTO	{ int sched_setparam (pid_t pid, \
				    const struct sched_param *param); }
328	AUE_NULL	NOPROTO	{ int sched_getparam (pid_t pid, \
				    struct sched_param *param); }

329	AUE_NULL	NOPROTO	{ int sched_setscheduler (pid_t pid, \
				    int policy, \
				    const struct sched_param *param); }
330	AUE_NULL	NOPROTO	{ int sched_getscheduler (pid_t pid); }

331	AUE_NULL	NOPROTO	{ int sched_yield (void); }
332	AUE_NULL	NOPROTO	{ int sched_get_priority_max (int policy); }
333	AUE_NULL	NOPROTO	{ int sched_get_priority_min (int policy); }
334	AUE_NULL	NOPROTO	{ int sched_rr_get_interval (pid_t pid, \
				    struct timespec *interval); }
335	AUE_NULL	NOPROTO	{ int utrace(const void *addr, size_t len); }
336	AUE_SENDFILE	COMPAT4	{ int freebsd32_sendfile(int fd, int s, \
				    uint32_t offset1, uint32_t offset2, \
				    size_t nbytes, struct sf_hdtr32 *hdtr, \
				    off_t *sbytes, int flags); }
337	AUE_NULL	NOPROTO	{ int kldsym(int fileid, int cmd, \
				    void *data); }
338	AUE_JAIL	STD	{ int freebsd32_jail(struct jail32 *jail); }
339	AUE_NULL	UNIMPL	pioctl
340	AUE_SIGPROCMASK	NOPROTO	{ int sigprocmask(int how, \
				    const sigset_t *set, sigset_t *oset); }
341	AUE_SIGSUSPEND	NOPROTO	{ int sigsuspend(const sigset_t *sigmask); }
342	AUE_SIGACTION	COMPAT4	{ int freebsd32_sigaction(int sig, \
				    struct sigaction32 *act, \
				    struct sigaction32 *oact); }
343	AUE_SIGPENDING	NOPROTO	{ int sigpending(sigset_t *set); }
344	AUE_SIGRETURN	COMPAT4	{ int freebsd32_sigreturn( \
		    const struct freebsd4_freebsd32_ucontext *sigcntxp); }
345	AUE_SIGWAIT	STD	{ int freebsd32_sigtimedwait(const sigset_t *set, \
				    siginfo_t *info, \
				    const struct timespec *timeout); }
346	AUE_NULL	STD	{ int freebsd32_sigwaitinfo(const sigset_t *set, \
				    siginfo_t *info); }
347	AUE_NULL	NOPROTO	{ int __acl_get_file(const char *path, \
				    acl_type_t type, struct acl *aclp); }
348	AUE_NULL	NOPROTO	{ int __acl_set_file(const char *path, \
				    acl_type_t type, struct acl *aclp); }
349	AUE_NULL	NOPROTO	{ int __acl_get_fd(int filedes, \
				    acl_type_t type, struct acl *aclp); }
350	AUE_NULL	NOPROTO	{ int __acl_set_fd(int filedes, \
				    acl_type_t type, struct acl *aclp); }
351	AUE_NULL	NOPROTO	{ int __acl_delete_file(const char *path, \
				    acl_type_t type); }
352	AUE_NULL	NOPROTO	{ int __acl_delete_fd(int filedes, \
				    acl_type_t type); }
353	AUE_NULL	NOPROTO	{ int __acl_aclcheck_file(const char *path, \
				    acl_type_t type, struct acl *aclp); }
354	AUE_NULL	NOPROTO	{ int __acl_aclcheck_fd(int filedes, \
				    acl_type_t type, struct acl *aclp); }
355	AUE_EXTATTRCTL	NOPROTO	{ int extattrctl(const char *path, int cmd, \
				    const char *filename, int attrnamespace, \
				    const char *attrname); }
356	AUE_EXTATTR_SET_FILE	NOPROTO	{ ssize_t extattr_set_file( \
				    const char *path, int attrnamespace, \
				    const char *attrname, void *data, \
				    size_t nbytes); }
357	AUE_EXTATTR_GET_FILE	NOPROTO	{ ssize_t extattr_get_file( \
				    const char *path, int attrnamespace, \
				    const char *attrname, void *data, \
				    size_t nbytes); }
358	AUE_EXTATTR_DELETE_FILE	NOPROTO	{ int extattr_delete_file( \
				    const char *path, int attrnamespace, \
				    const char *attrname); }
359	AUE_NULL	NOSTD	{ int freebsd32_aio_waitcomplete( \
				    struct aiocb32 **aiocbp, \
				    struct timespec32 *timeout); }
360	AUE_GETRESUID	NOPROTO	{ int getresuid(uid_t *ruid, uid_t *euid, \
				    uid_t *suid); }
361	AUE_GETRESGID	NOPROTO	{ int getresgid(gid_t *rgid, gid_t *egid, \
				    gid_t *sgid); }
362	AUE_KQUEUE	NOPROTO	{ int kqueue(void); }
363	AUE_NULL	STD	{ int freebsd32_kevent(int fd, \
				    const struct kevent32 *changelist, \
				    int nchanges, \
				    struct kevent32 *eventlist, int nevents, \
				    const struct timespec32 *timeout); }
364	AUE_NULL	UNIMPL	__cap_get_proc
365	AUE_NULL	UNIMPL	__cap_set_proc
366	AUE_NULL	UNIMPL	__cap_get_fd
367	AUE_NULL	UNIMPL	__cap_get_file
368	AUE_NULL	UNIMPL	__cap_set_fd
369	AUE_NULL	UNIMPL	__cap_set_file
370	AUE_NULL	UNIMPL	nosys
371	AUE_EXTATTR_SET_FD	NOPROTO	{ ssize_t extattr_set_fd(int fd, \
				    int attrnamespace, const char *attrname, \
				    void *data, size_t nbytes); }
372	AUE_EXTATTR_GET_FD	NOPROTO	{ ssize_t extattr_get_fd(int fd, \
				    int attrnamespace, const char *attrname, \
				    void *data, size_t nbytes); }
373	AUE_EXTATTR_DELETE_FD	NOPROTO	{ int extattr_delete_fd(int fd, \
				    int attrnamespace, \
				    const char *attrname); }
374	AUE_NULL	NOPROTO	{ int __setugid(int flag); }
375	AUE_NULL	UNIMPL	nfsclnt
376	AUE_EACCESS	NOPROTO	{ int eaccess(char *path, int amode); }
377	AUE_NULL	UNIMPL	afs_syscall
378	AUE_NMOUNT	STD	{ int freebsd32_nmount(struct iovec32 *iovp, \
				    unsigned int iovcnt, int flags); }
379	AUE_NULL	UNIMPL	kse_exit
380	AUE_NULL	UNIMPL	kse_wakeup
381	AUE_NULL	UNIMPL	kse_create
382	AUE_NULL	UNIMPL	kse_thr_interrupt
383	AUE_NULL	UNIMPL	kse_release
384	AUE_NULL	UNIMPL	__mac_get_proc
385	AUE_NULL	UNIMPL	__mac_set_proc
386	AUE_NULL	UNIMPL	__mac_get_fd
387	AUE_NULL	UNIMPL	__mac_get_file
388	AUE_NULL	UNIMPL	__mac_set_fd
389	AUE_NULL	UNIMPL	__mac_set_file
390	AUE_NULL	NOPROTO	{ int kenv(int what, const char *name, \
				    char *value, int len); }
391	AUE_LCHFLAGS	NOPROTO	{ int lchflags(const char *path, \
				    u_long flags); }
392	AUE_NULL	NOPROTO	{ int uuidgen(struct uuid *store, \
				    int count); }
393	AUE_SENDFILE	STD	{ int freebsd32_sendfile(int fd, int s, \
				    uint32_t offset1, uint32_t offset2, \
				    size_t nbytes, struct sf_hdtr32 *hdtr, \
				    off_t *sbytes, int flags); }
394	AUE_NULL	UNIMPL	mac_syscall
395	AUE_GETFSSTAT	COMPAT9|NOPROTO	{ int getfsstat( \
				    struct freebsd9_statfs *buf, \
				    long bufsize, int flags); }
396	AUE_STATFS	COMPAT9|NOPROTO	{ int statfs(char *path, \
				    struct statfs *buf); }
397	AUE_FSTATFS	COMPAT9|NOPROTO	{ int fstatfs(int fd, \
				    struct freebsd9_statfs *buf); }
398	AUE_FHSTATFS	COMPAT9|NOPROTO	{ int fhstatfs( \
				    const struct fhandle *u_fhp, \
				    struct freebsd9_statfs *buf); }
399	AUE_NULL	UNIMPL	nosys
400	AUE_NULL	NOSTD|NOPROTO	{ int ksem_close(semid_t id); }
401	AUE_NULL	NOSTD|NOPROTO	{ int ksem_post(semid_t id); }
402	AUE_NULL	NOSTD|NOPROTO	{ int ksem_wait(semid_t id); }
403	AUE_NULL	NOSTD|NOPROTO	{ int ksem_trywait(semid_t id); }
404	AUE_NULL	NOSTD	{ int freebsd32_ksem_init(semid_t *idp, \
				    unsigned int value); }
405	AUE_NULL	NOSTD	{ int freebsd32_ksem_open(semid_t *idp, \
				    const char *name, int oflag, \
				    mode_t mode, unsigned int value); }
406	AUE_NULL	NOSTD|NOPROTO	{ int ksem_unlink(const char *name); }
407	AUE_NULL	NOSTD|NOPROTO	{ int ksem_getvalue(semid_t id, \
				    int *val); }
408	AUE_NULL	NOSTD|NOPROTO	{ int ksem_destroy(semid_t id); }
409	AUE_NULL	UNIMPL	__mac_get_pid
410	AUE_NULL	UNIMPL	__mac_get_link
411	AUE_NULL	UNIMPL	__mac_set_link
412	AUE_EXTATTR_SET_LINK	NOPROTO	{ ssize_t extattr_set_link( \
				    const char *path, int attrnamespace, \
				    const char *attrname, void *data, \
				    size_t nbytes); }
413	AUE_EXTATTR_GET_LINK	NOPROTO	{ ssize_t extattr_get_link( \
				    const char *path, int attrnamespace, \
				    const char *attrname, void *data, \
				    size_t nbytes); }
414	AUE_EXTATTR_DELETE_LINK	NOPROTO	{ int extattr_delete_link( \
				    const char *path, int attrnamespace, \
				    const char *attrname); }
415	AUE_NULL	UNIMPL	__mac_execve
416	AUE_SIGACTION	STD	{ int freebsd32_sigaction(int sig, \
				    struct sigaction32 *act, \
				    struct sigaction32 *oact); }
417	AUE_SIGRETURN	STD	{ int freebsd32_sigreturn( \
		    const struct freebsd32_ucontext *sigcntxp); }
418	AUE_NULL	UNIMPL	__xstat
419	AUE_NULL	UNIMPL	__xfstat
420	AUE_NULL	UNIMPL	__xlstat
421	AUE_NULL	STD	{ int freebsd32_getcontext( \
				    struct freebsd32_ucontext *ucp); }
422	AUE_NULL	STD	{ int freebsd32_setcontext( \
				    const struct freebsd32_ucontext *ucp); }
423	AUE_NULL	STD	{ int freebsd32_swapcontext( \
				    struct freebsd32_ucontext *oucp, \
				    const struct freebsd32_ucontext *ucp); }
424	AUE_SWAPOFF	UNIMPL	swapoff
425	AUE_NULL	NOPROTO	{ int __acl_get_link(const char *path, \
				    acl_type_t type, struct acl *aclp); }
426	AUE_NULL	NOPROTO	{ int __acl_set_link(const char *path, \
				    acl_type_t type, struct acl *aclp); }
427	AUE_NULL	NOPROTO	{ int __acl_delete_link(const char *path, \
				    acl_type_t type); }
428	AUE_NULL	NOPROTO	{ int __acl_aclcheck_link(const char *path, \
				    acl_type_t type, struct acl *aclp); }
429	AUE_SIGWAIT	NOPROTO	{ int sigwait(const sigset_t *set, \
				    int *sig); }
430	AUE_NULL	UNIMPL	thr_create;
431	AUE_NULL	NOPROTO	{ void thr_exit(long *state); }
432	AUE_NULL	NOPROTO	{ int thr_self(long *id); }
433	AUE_NULL	NOPROTO	{ int thr_kill(long id, int sig); }
434	AUE_NULL	STD	{ int freebsd32_umtx_lock(struct umtx *umtx); }
435	AUE_NULL	STD	{ int freebsd32_umtx_unlock(struct umtx *umtx); }
436	AUE_NULL	NOPROTO	{ int jail_attach(int jid); }
437	AUE_EXTATTR_LIST_FD	NOPROTO	{ ssize_t extattr_list_fd(int fd, \
				    int attrnamespace, void *data, \
				    size_t nbytes); }
438	AUE_EXTATTR_LIST_FILE	NOPROTO	{ ssize_t extattr_list_file( \
				    const char *path, int attrnamespace, \
				    void *data, size_t nbytes); }
439	AUE_EXTATTR_LIST_LINK	NOPROTO	{ ssize_t extattr_list_link( \
				    const char *path, int attrnamespace, \
				    void *data, size_t nbytes); }
440	AUE_NULL	UNIMPL	kse_switchin
441	AUE_NULL	NOSTD	{ int freebsd32_ksem_timedwait(semid_t id, \
				    const struct timespec32 *abstime); }
442	AUE_NULL	STD	{ int freebsd32_thr_suspend( \
				    const struct timespec32 *timeout); }
443	AUE_NULL	NOPROTO	{ int thr_wake(long id); }
444	AUE_MODUNLOAD	NOPROTO	{ int kldunloadf(int fileid, int flags); }
445	AUE_AUDIT	NOPROTO	{ int audit(const void *record, \
				    u_int length); }
446	AUE_AUDITON	NOPROTO	{ int auditon(int cmd, void *data, \
				    u_int length); }
447	AUE_GETAUID	NOPROTO	{ int getauid(uid_t *auid); }
448	AUE_SETAUID	NOPROTO	{ int setauid(uid_t *auid); }
449	AUE_GETAUDIT	NOPROTO	{ int getaudit(struct auditinfo *auditinfo); }
450	AUE_SETAUDIT	NOPROTO	{ int setaudit(struct auditinfo *auditinfo); }
451	AUE_GETAUDIT_ADDR	NOPROTO	{ int getaudit_addr( \
				    struct auditinfo_addr *auditinfo_addr, \
				    u_int length); }
452	AUE_SETAUDIT_ADDR	NOPROTO	{ int setaudit_addr( \
				    struct auditinfo_addr *auditinfo_addr, \
				    u_int length); }
453	AUE_AUDITCTL	NOPROTO	{ int auditctl(char *path); }
454	AUE_NULL	STD	{ int freebsd32_umtx_op(void *obj, int op,\
				    u_long val, void *uaddr, \
				    void *uaddr2); }
455	AUE_NULL	STD	{ int freebsd32_thr_new(	\
				    struct thr_param32 *param,	\
				    int param_size); }
456	AUE_NULL	NOPROTO	{ int sigqueue(pid_t pid, int signum, \
				    void *value); }
457	AUE_NULL	NOSTD	{ int freebsd32_kmq_open( \
				    const char *path, int flags, mode_t mode, \
				    const struct mq_attr32 *attr); }
458	AUE_NULL	NOSTD	{ int freebsd32_kmq_setattr(int mqd, \
				    const struct mq_attr32 *attr,	\
				    struct mq_attr32 *oattr); }
459	AUE_NULL	NOSTD	{ int freebsd32_kmq_timedreceive(int mqd, \
				    char *msg_ptr, size_t msg_len,	\
				    unsigned *msg_prio,			\
				    const struct timespec32 *abs_timeout); }
460	AUE_NULL	NOSTD	{ int freebsd32_kmq_timedsend(int mqd,	\
				    const char *msg_ptr, size_t msg_len,\
				    unsigned msg_prio,			\
				    const struct timespec32 *abs_timeout);}
461	AUE_NULL	NOSTD	{ int freebsd32_kmq_notify(int mqd,	\
				    const struct sigevent32 *sigev); }
462	AUE_NULL	NOPROTO|NOSTD	{ int kmq_unlink(const char *path); }
463	AUE_NULL	NOPROTO	{ int abort2(const char *why, int nargs, void **args); }
464	AUE_NULL 	NOPROTO	{ int thr_set_name(long id, const char *name); }
465	AUE_NULL	NOSTD	{ int freebsd32_aio_fsync(int op, \
				    struct aiocb32 *aiocbp); }
466	AUE_RTPRIO	NOPROTO	{ int rtprio_thread(int function, \
				    lwpid_t lwpid, struct rtprio *rtp); }
467	AUE_NULL	UNIMPL	nosys
468	AUE_NULL	UNIMPL	nosys
469	AUE_NULL	UNIMPL	__getpath_fromfd
470	AUE_NULL	UNIMPL	__getpath_fromaddr
471	AUE_NULL	NOPROTO	{ int sctp_peeloff(int sd, uint32_t name); }
472	AUE_NULL	NOPROTO	{ int sctp_generic_sendmsg(int sd, caddr_t msg, int mlen, \
				    caddr_t to, __socklen_t tolen, \
				    struct sctp_sndrcvinfo *sinfo, int flags); }
473	AUE_NULL	NOPROTO	{ int sctp_generic_sendmsg_iov(int sd, struct iovec *iov, int iovlen, \
				    caddr_t to, __socklen_t tolen, \
				    struct sctp_sndrcvinfo *sinfo, int flags); }
474	AUE_NULL	NOPROTO	{ int sctp_generic_recvmsg(int sd, struct iovec *iov, int iovlen, \
				    struct sockaddr * from, __socklen_t *fromlenaddr, \
				    struct sctp_sndrcvinfo *sinfo, int *msg_flags); }
#ifdef PAD64_REQUIRED
475	AUE_PREAD	STD	{ ssize_t freebsd32_pread(int fd, \
				    void *buf,size_t nbyte, \
				    int pad, \
				    uint32_t offset1, uint32_t offset2); }
476	AUE_PWRITE	STD	{ ssize_t freebsd32_pwrite(int fd, \
				    const void *buf, size_t nbyte, \
				    int pad, \
				    uint32_t offset1, uint32_t offset2); }
477	AUE_MMAP	STD 	{ caddr_t freebsd32_mmap(caddr_t addr, \
				    size_t len, int prot, int flags, int fd, \
				    int pad, \
				    uint32_t pos1, uint32_t pos2); }
478	AUE_LSEEK	STD	{ off_t freebsd32_lseek(int fd, \
				    int pad, \
				    uint32_t offset1, uint32_t offset2, \
				    int whence); }
479	AUE_TRUNCATE	STD	{ int freebsd32_truncate(char *path, \
				    int pad, \
				    uint32_t length1, uint32_t length2); }
480	AUE_FTRUNCATE	STD	{ int freebsd32_ftruncate(int fd, \
				    int pad, \
				    uint32_t length1, uint32_t length2); }
#else
475	AUE_PREAD	STD	{ ssize_t freebsd32_pread(int fd, \
				    void *buf,size_t nbyte, \
				    uint32_t offset1, uint32_t offset2); }
476	AUE_PWRITE	STD	{ ssize_t freebsd32_pwrite(int fd, \
				    const void *buf, size_t nbyte, \
				    uint32_t offset1, uint32_t offset2); }
477	AUE_MMAP	STD 	{ caddr_t freebsd32_mmap(caddr_t addr, \
				    size_t len, int prot, int flags, int fd, \
				    uint32_t pos1, uint32_t pos2); }
478	AUE_LSEEK	STD	{ off_t freebsd32_lseek(int fd, \
				    uint32_t offset1, uint32_t offset2, \
				    int whence); }
479	AUE_TRUNCATE	STD	{ int freebsd32_truncate(char *path, \
				    uint32_t length1, uint32_t length2); }
480	AUE_FTRUNCATE	STD	{ int freebsd32_ftruncate(int fd, \
				    uint32_t length1, uint32_t length2); }
#endif
481	AUE_KILL	NOPROTO	{ int thr_kill2(pid_t pid, long id, int sig); }
482	AUE_SHMOPEN	NOPROTO	{ int shm_open(const char *path, int flags, \
				    mode_t mode); }
483	AUE_SHMUNLINK	NOPROTO	{ int shm_unlink(const char *path); }
484	AUE_NULL	NOPROTO	{ int cpuset(cpusetid_t *setid); }
#ifdef PAD64_REQUIRED
485	AUE_NULL	STD	{ int freebsd32_cpuset_setid(cpuwhich_t which, \
				    int pad, \
				    uint32_t id1, uint32_t id2, \
				    cpusetid_t setid); }
#else
485	AUE_NULL	STD	{ int freebsd32_cpuset_setid(cpuwhich_t which, \
				    uint32_t id1, uint32_t id2, \
				    cpusetid_t setid); }
#endif
486	AUE_NULL	STD	{ int freebsd32_cpuset_getid(cpulevel_t level, \
				    cpuwhich_t which, \
				    uint32_t id1, uint32_t id2, \
				    cpusetid_t *setid); }
487	AUE_NULL	STD	{ int freebsd32_cpuset_getaffinity( \
				    cpulevel_t level, cpuwhich_t which, \
				    uint32_t id1, uint32_t id2, \
				    size_t cpusetsize, \
				    cpuset_t *mask); }
488	AUE_NULL	STD	{ int freebsd32_cpuset_setaffinity( \
				    cpulevel_t level, cpuwhich_t which, \
				    uint32_t id1, uint32_t id2, \
				    size_t cpusetsize, \
				    const cpuset_t *mask); }
489	AUE_FACCESSAT	NOPROTO	{ int faccessat(int fd, char *path, int amode, \
				    int flag); }
490	AUE_FCHMODAT	NOPROTO	{ int fchmodat(int fd, const char *path, \
				    mode_t mode, int flag); }
491	AUE_FCHOWNAT	NOPROTO	{ int fchownat(int fd, char *path, uid_t uid, \
				    gid_t gid, int flag); }
492	AUE_FEXECVE	STD	{ int freebsd32_fexecve(int fd, \
				    uint32_t *argv, uint32_t *envv); }
493	AUE_FSTATAT	COMPAT9	{ int freebsd32_fstatat(int fd, \
				    char *path, struct freebsd9_stat32 *buf, \
				    int flag); }
494	AUE_FUTIMESAT	STD	{ int freebsd32_futimesat(int fd, char *path, \
				    struct timeval *times); }
495	AUE_LINKAT	NOPROTO	{ int linkat(int fd1, char *path1, int fd2, \
				    char *path2, int flag); }
496	AUE_MKDIRAT	NOPROTO	{ int mkdirat(int fd, char *path, \
				    mode_t mode); }
497	AUE_MKFIFOAT	NOPROTO	{ int mkfifoat(int fd, char *path, \
				    mode_t mode); }
498	AUE_MKNODAT	COMPAT9	{ int freebsd32_mknodat(int fd, char *path, \
				    mode_t mode, uint32_t dev); }
499	AUE_OPENAT_RWTC	NOPROTO	{ int openat(int fd, char *path, int flag, \
				    mode_t mode); }
500	AUE_READLINKAT	NOPROTO	{ int readlinkat(int fd, char *path, char *buf, \
				    size_t bufsize); }
501	AUE_RENAMEAT	NOPROTO	{ int renameat(int oldfd, char *old, int newfd, \
				    const char *new); }
502	AUE_SYMLINKAT	NOPROTO	{ int symlinkat(char *path1, int fd, \
				    char *path2); }
503	AUE_UNLINKAT	NOPROTO	{ int unlinkat(int fd, char *path, \
				    int flag); }
504	AUE_POSIX_OPENPT	NOPROTO	{ int posix_openpt(int flags); }
; 505 is initialised by the kgssapi code, if present.
505	AUE_NULL	UNIMPL	gssd_syscall
506	AUE_NULL	STD	{ int freebsd32_jail_get(struct iovec32 *iovp, \
				    unsigned int iovcnt, int flags); }
507	AUE_NULL	STD	{ int freebsd32_jail_set(struct iovec32 *iovp, \
				    unsigned int iovcnt, int flags); }
508	AUE_NULL	NOPROTO	{ int jail_remove(int jid); }
509	AUE_CLOSEFROM	NOPROTO	{ int closefrom(int lowfd); }
510	AUE_SEMCTL	NOSTD { int freebsd32_semctl(int semid, int semnum, \
				    int cmd, union semun32 *arg); }
511	AUE_MSGCTL	NOSTD	{ int freebsd32_msgctl(int msqid, int cmd, \
				    struct msqid_ds32 *buf); }
512	AUE_SHMCTL	NOSTD	{ int freebsd32_shmctl(int shmid, int cmd, \
				    struct shmid_ds32 *buf); }
513	AUE_LPATHCONF	NOPROTO	{ int lpathconf(char *path, int name); }
514	AUE_NULL	OBSOL	cap_new
515	AUE_CAP_RIGHTS_GET	NOPROTO	{ int __cap_rights_get(int version, \
				    int fd, cap_rights_t *rightsp); }
516	AUE_CAP_ENTER	STD	{ int freebsd32_cap_enter(void); }
517	AUE_CAP_GETMODE	NOPROTO	{ int cap_getmode(u_int *modep); }
518	AUE_PDFORK	NOPROTO	{ int pdfork(int *fdp, int flags); }
519	AUE_PDKILL	NOPROTO	{ int pdkill(int fd, int signum); }
520	AUE_PDGETPID	NOPROTO	{ int pdgetpid(int fd, pid_t *pidp); }
521	AUE_PDWAIT	UNIMPL	pdwait4
522	AUE_SELECT	STD	{ int freebsd32_pselect(int nd, fd_set *in, \
				    fd_set *ou, fd_set *ex, \
				    const struct timespec32 *ts, \
				    const sigset_t *sm); }
523	AUE_NULL	NOPROTO	{ int getloginclass(char *namebuf, \
				    size_t namelen); }
524	AUE_NULL	NOPROTO	{ int setloginclass(const char *namebuf); }
525	AUE_NULL	NOPROTO	{ int rctl_get_racct(const void *inbufp, \
				    size_t inbuflen, void *outbufp, \
				    size_t outbuflen); }
526	AUE_NULL	NOPROTO	{ int rctl_get_rules(const void *inbufp, \
				    size_t inbuflen, void *outbufp, \
				    size_t outbuflen); }
527	AUE_NULL	NOPROTO	{ int rctl_get_limits(const void *inbufp, \
				    size_t inbuflen, void *outbufp, \
				    size_t outbuflen); }
528	AUE_NULL	NOPROTO	{ int rctl_add_rule(const void *inbufp, \
				    size_t inbuflen, void *outbufp, \
				    size_t outbuflen); }
529	AUE_NULL	NOPROTO	{ int rctl_remove_rule(const void *inbufp, \
				    size_t inbuflen, void *outbufp, \
				    size_t outbuflen); }
#ifdef PAD64_REQUIRED
530	AUE_NULL	STD	{ int freebsd32_posix_fallocate(int fd, \
				    int pad, \
				    uint32_t offset1, uint32_t offset2,\
				    uint32_t len1, uint32_t len2); }
531	AUE_NULL	STD	{ int freebsd32_posix_fadvise(int fd, \
				    int pad, \
				    uint32_t offset1, uint32_t offset2,\
				    uint32_t len1, uint32_t len2, \
				    int advice); }
532	AUE_WAIT6	STD	{ int freebsd32_wait6(int idtype, int pad, \
				    uint32_t id1, uint32_t id2, \
				    int *status, int options, \
				    struct wrusage32 *wrusage, \
				    siginfo_t *info); }
#else
530	AUE_NULL	STD	{ int freebsd32_posix_fallocate(int fd,\
				    uint32_t offset1, uint32_t offset2,\
				    uint32_t len1, uint32_t len2); }
531	AUE_NULL	STD	{ int freebsd32_posix_fadvise(int fd, \
				    uint32_t offset1, uint32_t offset2,\
				    uint32_t len1, uint32_t len2, \
				    int advice); }
532	AUE_WAIT6	STD	{ int freebsd32_wait6(int idtype, \
				    uint32_t id1, uint32_t id2, \
				    int *status, int options, \
				    struct wrusage32 *wrusage, \
				    siginfo_t *info); }
#endif
533	AUE_CAP_RIGHTS_LIMIT	NOPROTO	{ \
				    int cap_rights_limit(int fd, \
				    cap_rights_t *rightsp); }
534	AUE_CAP_IOCTLS_LIMIT	STD	{ \
				    int freebsd32_cap_ioctls_limit(int fd, \
				    const uint32_t *cmds, size_t ncmds); }
535	AUE_CAP_IOCTLS_GET	STD	{ \
				    ssize_t freebsd32_cap_ioctls_get(int fd, \
				    uint32_t *cmds, size_t maxcmds); }
536	AUE_CAP_FCNTLS_LIMIT	NOPROTO	{ int cap_fcntls_limit(int fd, \
				    uint32_t fcntlrights); }
537	AUE_CAP_FCNTLS_GET	NOPROTO	{ int cap_fcntls_get(int fd, \
				    uint32_t *fcntlrightsp); }
538	AUE_BINDAT	NOPROTO	{ int bindat(int fd, int s, caddr_t name, \
				    int namelen); }
539	AUE_CONNECTAT	NOPROTO	{ int connectat(int fd, int s, caddr_t name, \
				    int namelen); }
540	AUE_CHFLAGSAT	NOPROTO	{ int chflagsat(int fd, const char *path, \
				    u_long flags, int atflag); }
541	AUE_ACCEPT	NOPROTO	{ int accept4(int s, \
				    struct sockaddr * __restrict name, \
				    __socklen_t * __restrict anamelen, \
				    int flags); }
542	AUE_PIPE	NOPROTO	{ int pipe2(int *fildes, int flags); }
543	AUE_NULL	NOSTD	{ int freebsd32_aio_mlock( \
				    struct aiocb32 *aiocbp); }
<<<<<<< HEAD
545	AUE_FSTAT	STD	{ int freebsd32_fstat(int fd, \
				    struct stat32 *ub); }
546	AUE_FSTATAT	STD	{ int freebsd32_fstatat(int fd, char *path, \
				    struct stat32 *buf, int flag); }
547	AUE_FHSTAT	STD	{ int freebsd32_fhstat(const struct fhandle *u_fhp, \
				    struct stat32 *sb); }
548	AUE_GETDIRENTRIES	NOPROTO	{ ssize_t getdirentries(int fd, \
				    char *buf, size_t count, off_t *basep); }
549	AUE_MKNODAT	NOPROTO	{ int mknodat(int fd, char *path, mode_t mode, \
				    dev_t dev); }
550	AUE_GETFSSTAT	NOPROTO	{ int getfsstat(struct statfs *buf, \
				    long bufsize, int flags); }
551	AUE_STATFS	NOPROTO	{ int statfs(char *path, \
				    struct statfs *buf); }
552	AUE_FSTATFS	NOPROTO	{ int fstatfs(int fd, struct statfs *buf); }
553	AUE_FHSTATFS	NOPROTO	{ int fhstatfs(const struct fhandle *u_fhp, \
				    struct statfs *buf); }
=======
#ifdef PAD64_REQUIRED
544	AUE_NULL	STD	{ int freebsd32_procctl(int idtype, int pad, \
				    uint32_t id1, uint32_t id2, int com, \
				    void *data); }
#else
544	AUE_NULL	STD	{ int freebsd32_procctl(int idtype, \
				    uint32_t id1, uint32_t id2, int com, \
				    void *data); }
#endif
>>>>>>> f6baa517
<|MERGE_RESOLUTION|>--- conflicted
+++ resolved
@@ -1061,7 +1061,15 @@
 542	AUE_PIPE	NOPROTO	{ int pipe2(int *fildes, int flags); }
 543	AUE_NULL	NOSTD	{ int freebsd32_aio_mlock( \
 				    struct aiocb32 *aiocbp); }
-<<<<<<< HEAD
+#ifdef PAD64_REQUIRED
+544	AUE_NULL	STD	{ int freebsd32_procctl(int idtype, int pad, \
+				    uint32_t id1, uint32_t id2, int com, \
+				    void *data); }
+#else
+544	AUE_NULL	STD	{ int freebsd32_procctl(int idtype, \
+				    uint32_t id1, uint32_t id2, int com, \
+				    void *data); }
+#endif
 545	AUE_FSTAT	STD	{ int freebsd32_fstat(int fd, \
 				    struct stat32 *ub); }
 546	AUE_FSTATAT	STD	{ int freebsd32_fstatat(int fd, char *path, \
@@ -1078,15 +1086,4 @@
 				    struct statfs *buf); }
 552	AUE_FSTATFS	NOPROTO	{ int fstatfs(int fd, struct statfs *buf); }
 553	AUE_FHSTATFS	NOPROTO	{ int fhstatfs(const struct fhandle *u_fhp, \
-				    struct statfs *buf); }
-=======
-#ifdef PAD64_REQUIRED
-544	AUE_NULL	STD	{ int freebsd32_procctl(int idtype, int pad, \
-				    uint32_t id1, uint32_t id2, int com, \
-				    void *data); }
-#else
-544	AUE_NULL	STD	{ int freebsd32_procctl(int idtype, \
-				    uint32_t id1, uint32_t id2, int com, \
-				    void *data); }
-#endif
->>>>>>> f6baa517
+				    struct statfs *buf); }