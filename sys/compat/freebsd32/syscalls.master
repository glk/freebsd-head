--- conflicted
+++ resolved
@@ -1009,7 +1009,6 @@
 				    int *status, int options, \
 				    struct wrusage32 *wrusage, \
 				    siginfo_t *info); }
-<<<<<<< HEAD
 545	AUE_FSTAT	STD	{ int freebsd32_fstat(int fd, \
 				    struct stat32 *ub); }
 546	AUE_FSTATAT	STD	{ int freebsd32_fstatat(int fd, char *path, \
@@ -1027,7 +1026,6 @@
 552	AUE_FSTATFS	NOPROTO	{ int fstatfs(int fd, struct statfs *buf); }
 553	AUE_FHSTATFS	NOPROTO	{ int fhstatfs(const struct fhandle *u_fhp, \
 				    struct statfs *buf); }
-=======
 
 533	AUE_CAP_RIGHTS_LIMIT	NOPROTO	{ int cap_rights_limit(int fd, \
 				    uint64_t rights); }
@@ -1038,5 +1036,4 @@
 536	AUE_CAP_FCNTLS_LIMIT	NOPROTO	{ int cap_fcntls_limit(int fd, \
 				    uint32_t fcntlrights); }
 537	AUE_CAP_FCNTLS_GET	NOPROTO	{ int cap_fcntls_get(int fd, \
-				    uint32_t *fcntlrightsp); }
->>>>>>> 58aab0ee
+				    uint32_t *fcntlrightsp); }