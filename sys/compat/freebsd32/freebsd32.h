--- conflicted
+++ resolved
@@ -365,15 +365,9 @@
 	char	ki_loginclass[LOGINCLASSLEN+1];
 	char	ki_sparestrings[50];
 	int	ki_spareints[KI_NSPARE_INT];
-<<<<<<< HEAD
-<<<<<<< HEAD
 	uint64_t ki_tdev;
-=======
-=======
 	int	ki_tracer;
->>>>>>> 3fe608a2
 	int	ki_flag2;
->>>>>>> f6baa51
 	int	ki_fibnum;
 	u_int	ki_cr_flags;
 	int	ki_jid;
