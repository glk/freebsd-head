/*-
 * Copyright (c) 2001 Doug Rabson
 * All rights reserved.
 *
 * Redistribution and use in source and binary forms, with or without
 * modification, are permitted provided that the following conditions
 * are met:
 * 1. Redistributions of source code must retain the above copyright
 *    notice, this list of conditions and the following disclaimer.
 * 2. Redistributions in binary form must reproduce the above copyright
 *    notice, this list of conditions and the following disclaimer in the
 *    documentation and/or other materials provided with the distribution.
 *
 * THIS SOFTWARE IS PROVIDED BY THE AUTHOR AND CONTRIBUTORS ``AS IS'' AND
 * ANY EXPRESS OR IMPLIED WARRANTIES, INCLUDING, BUT NOT LIMITED TO, THE
 * IMPLIED WARRANTIES OF MERCHANTABILITY AND FITNESS FOR A PARTICULAR PURPOSE
 * ARE DISCLAIMED.  IN NO EVENT SHALL THE AUTHOR OR CONTRIBUTORS BE LIABLE
 * FOR ANY DIRECT, INDIRECT, INCIDENTAL, SPECIAL, EXEMPLARY, OR CONSEQUENTIAL
 * DAMAGES (INCLUDING, BUT NOT LIMITED TO, PROCUREMENT OF SUBSTITUTE GOODS
 * OR SERVICES; LOSS OF USE, DATA, OR PROFITS; OR BUSINESS INTERRUPTION)
 * HOWEVER CAUSED AND ON ANY THEORY OF LIABILITY, WHETHER IN CONTRACT, STRICT
 * LIABILITY, OR TORT (INCLUDING NEGLIGENCE OR OTHERWISE) ARISING IN ANY WAY
 * OUT OF THE USE OF THIS SOFTWARE, EVEN IF ADVISED OF THE POSSIBILITY OF
 * SUCH DAMAGE.
 *
 * $FreeBSD$
 */

#ifndef _COMPAT_FREEBSD32_FREEBSD32_H_
#define _COMPAT_FREEBSD32_FREEBSD32_H_

#include <sys/procfs.h>
#include <sys/socket.h>
#include <sys/user.h>

#define PTRIN(v)	(void *)(uintptr_t) (v)
#define PTROUT(v)	(u_int32_t)(uintptr_t) (v)

#define CP(src,dst,fld) do { (dst).fld = (src).fld; } while (0)
#define PTRIN_CP(src,dst,fld) \
	do { (dst).fld = PTRIN((src).fld); } while (0)
#define PTROUT_CP(src,dst,fld) \
	do { (dst).fld = PTROUT((src).fld); } while (0)

/*
 * Being a newer port, 32-bit FreeBSD/MIPS uses 64-bit time_t.
 */
#ifdef __mips__
typedef	int64_t	time32_t;
#else
typedef	int32_t	time32_t;
#endif

struct timeval32 {
	time32_t tv_sec;
	int32_t tv_usec;
};
#define TV_CP(src,dst,fld) do {			\
	CP((src).fld,(dst).fld,tv_sec);		\
	CP((src).fld,(dst).fld,tv_usec);	\
} while (0)

struct timespec32 {
	time32_t tv_sec;
	int32_t tv_nsec;
};
#define TS_CP(src,dst,fld) do {			\
	CP((src).fld,(dst).fld,tv_sec);		\
	CP((src).fld,(dst).fld,tv_nsec);	\
} while (0)

struct itimerspec32 {
	struct timespec32  it_interval;
	struct timespec32  it_value;
};
#define ITS_CP(src, dst) do {			\
	TS_CP((src), (dst), it_interval);	\
	TS_CP((src), (dst), it_value);		\
} while (0)

struct rusage32 {
	struct timeval32 ru_utime;
	struct timeval32 ru_stime;
	int32_t	ru_maxrss;
	int32_t	ru_ixrss;
	int32_t	ru_idrss;
	int32_t	ru_isrss;
	int32_t	ru_minflt;
	int32_t	ru_majflt;
	int32_t	ru_nswap;
	int32_t	ru_inblock;
	int32_t	ru_oublock;
	int32_t	ru_msgsnd;
	int32_t	ru_msgrcv;
	int32_t	ru_nsignals;
	int32_t	ru_nvcsw;
	int32_t	ru_nivcsw;
};

struct wrusage32 {
	struct rusage32	wru_self;
	struct rusage32 wru_children;
};

struct itimerval32 {
	struct timeval32 it_interval;
	struct timeval32 it_value;
};

#define FREEBSD4_MFSNAMELEN	16
#define FREEBSD4_MNAMELEN	(88 - 2 * sizeof(int32_t))

/* 4.x version */
struct statfs32 {
	int32_t	f_spare2;
	int32_t	f_bsize;
	int32_t	f_iosize;
	int32_t	f_blocks;
	int32_t	f_bfree;
	int32_t	f_bavail;
	int32_t	f_files;
	int32_t	f_ffree;
	fsid_t	f_fsid;
	uid_t	f_owner;
	int32_t	f_type;
	int32_t	f_flags;
	int32_t	f_syncwrites;
	int32_t	f_asyncwrites;
	char	f_fstypename[FREEBSD4_MFSNAMELEN];
	char	f_mntonname[FREEBSD4_MNAMELEN];
	int32_t	f_syncreads;
	int32_t	f_asyncreads;
	int16_t	f_spares1;
	char	f_mntfromname[FREEBSD4_MNAMELEN];
	int16_t	f_spares2 __packed;
	int32_t f_spare[2];
};

struct kevent32 {
	u_int32_t	ident;		/* identifier for this event */
	short		filter;		/* filter for event */
	u_short		flags;
	u_int		fflags;
	int32_t		data;
	u_int32_t	udata;		/* opaque user data identifier */
};

struct iovec32 {
	u_int32_t iov_base;
	int	iov_len;
};

struct msghdr32 {
	u_int32_t	 msg_name;
	socklen_t	 msg_namelen;
	u_int32_t	 msg_iov;
	int		 msg_iovlen;
	u_int32_t	 msg_control;
	socklen_t	 msg_controllen;
	int		 msg_flags;
};

struct stat32 {
	dev_t	st_dev;
	ino_t	st_ino;
	nlink_t	st_nlink;
	mode_t	st_mode;
	u_int16_t st_padding0;
	uid_t	st_uid;
	gid_t	st_gid;
	dev_t	st_rdev;
	struct timespec32 st_atim;
	struct timespec32 st_mtim;
	struct timespec32 st_ctim;
	off_t	st_size;
	int64_t	st_blocks;
	u_int32_t st_blksize;
	u_int32_t st_flags;
	u_int32_t st_gen;
	int32_t	st_lspare;
	struct timespec32 st_birthtim;
	unsigned int :(8 / 2) * (16 - (int)sizeof(struct timespec32));
	unsigned int :(8 / 2) * (16 - (int)sizeof(struct timespec32));
};
struct freebsd9_stat32 {
	u_int32_t st_dev;
	u_int32_t st_ino;
	mode_t	st_mode;
	u_int16_t st_nlink;
	uid_t	st_uid;
	gid_t	st_gid;
	u_int32_t st_rdev;
	struct timespec32 st_atim;
	struct timespec32 st_mtim;
	struct timespec32 st_ctim;
	off_t	st_size;
	int64_t	st_blocks;
	u_int32_t st_blksize;
	u_int32_t st_flags;
	u_int32_t st_gen;
	struct timespec32 st_birthtim;
	unsigned int :(8 / 2) * (16 - (int)sizeof(struct timespec32));
	unsigned int :(8 / 2) * (16 - (int)sizeof(struct timespec32));
};

struct ostat32 {
	__uint16_t st_dev;
	__uint32_t st_ino;
	mode_t	st_mode;
	__uint16_t st_nlink;
	__uint16_t st_uid;
	__uint16_t st_gid;
	__uint16_t st_rdev;
	__int32_t st_size;
	struct timespec32 st_atim;
	struct timespec32 st_mtim;
	struct timespec32 st_ctim;
	__int32_t st_blksize;
	__int32_t st_blocks;
	u_int32_t st_flags;
	__uint32_t st_gen;
};

struct jail32_v0 {
	u_int32_t	version;
	uint32_t	path;
	uint32_t	hostname;
	u_int32_t	ip_number;
};

struct jail32 {
	uint32_t	version;
	uint32_t	path;
	uint32_t	hostname;
	uint32_t	jailname;
	uint32_t	ip4s;
	uint32_t	ip6s;
	uint32_t	ip4;
	uint32_t	ip6;
};

struct sigaction32 {
	u_int32_t	sa_u;
	int		sa_flags;
	sigset_t	sa_mask;
};

struct thr_param32 {
	uint32_t start_func;
	uint32_t arg;
	uint32_t stack_base;
	uint32_t stack_size;
	uint32_t tls_base;
	uint32_t tls_size;
	uint32_t child_tid;
	uint32_t parent_tid;
	int32_t	 flags;
	uint32_t rtp;
	uint32_t spare[3];
};

struct i386_ldt_args32 {
	uint32_t start;
	uint32_t descs;
	uint32_t num;
};

/*
 * Alternative layouts for <sys/procfs.h>
 */
struct prstatus32 {
        int     pr_version;
        u_int   pr_statussz;
        u_int   pr_gregsetsz;
        u_int   pr_fpregsetsz;
        int     pr_osreldate;
        int     pr_cursig;
        pid_t   pr_pid;
        struct reg32 pr_reg;
};

struct prpsinfo32 {
        int     pr_version;
        u_int   pr_psinfosz;
        char    pr_fname[PRFNAMESZ+1];
        char    pr_psargs[PRARGSZ+1];
};

struct thrmisc32 {
        char    pr_tname[MAXCOMLEN+1];
        u_int   _pad;
};

struct mq_attr32 {
	int	mq_flags;
	int	mq_maxmsg;
	int	mq_msgsize;
	int	mq_curmsgs;
	int	__reserved[4];
};

struct kinfo_proc32 {
	int	ki_structsize;
	int	ki_layout;
	uint32_t ki_args;
	uint32_t ki_paddr;
	uint32_t ki_addr;
	uint32_t ki_tracep;
	uint32_t ki_textvp;
	uint32_t ki_fd;
	uint32_t ki_vmspace;
	uint32_t ki_wchan;
	pid_t	ki_pid;
	pid_t	ki_ppid;
	pid_t	ki_pgid;
	pid_t	ki_tpgid;
	pid_t	ki_sid;
	pid_t	ki_tsid;
	short	ki_jobc;
	short	ki_spare_short1;
	uint32_t ki_tdev_freebsd9;
	sigset_t ki_siglist;
	sigset_t ki_sigmask;
	sigset_t ki_sigignore;
	sigset_t ki_sigcatch;
	uid_t	ki_uid;
	uid_t	ki_ruid;
	uid_t	ki_svuid;
	gid_t	ki_rgid;
	gid_t	ki_svgid;
	short	ki_ngroups;
	short	ki_spare_short2;
	gid_t 	ki_groups[KI_NGROUPS];
	uint32_t ki_size;
	int32_t ki_rssize;
	int32_t ki_swrss;
	int32_t ki_tsize;
	int32_t ki_dsize;
	int32_t ki_ssize;
	u_short	ki_xstat;
	u_short	ki_acflag;
	fixpt_t	ki_pctcpu;
	u_int	ki_estcpu;
	u_int	ki_slptime;
	u_int	ki_swtime;
	u_int	ki_cow;
	u_int64_t ki_runtime;
	struct	timeval32 ki_start;
	struct	timeval32 ki_childtime;
	int	ki_flag;
	int	ki_kiflag;
	int	ki_traceflag;
	char	ki_stat;
	signed char ki_nice;
	char	ki_lock;
	char	ki_rqindex;
	u_char	ki_oncpu_old;
	u_char	ki_lastcpu_old;
	char	ki_tdname[TDNAMLEN+1];
	char	ki_wmesg[WMESGLEN+1];
	char	ki_login[LOGNAMELEN+1];
	char	ki_lockname[LOCKNAMELEN+1];
	char	ki_comm[COMMLEN+1];
	char	ki_emul[KI_EMULNAMELEN+1];
	char	ki_loginclass[LOGINCLASSLEN+1];
	char	ki_sparestrings[50];
	int	ki_spareints[KI_NSPARE_INT];
<<<<<<< HEAD
	uint64_t ki_tdev;
=======
	int	ki_oncpu;
	int	ki_lastcpu;
>>>>>>> 8e9fea00
	int	ki_tracer;
	int	ki_flag2;
	int	ki_fibnum;
	u_int	ki_cr_flags;
	int	ki_jid;
	int	ki_numthreads;
	lwpid_t	ki_tid;
	struct	priority ki_pri;
	struct	rusage32 ki_rusage;
	struct	rusage32 ki_rusage_ch;
	uint32_t ki_pcb;
	uint32_t ki_kstack;
	uint32_t ki_udata;
	uint32_t ki_tdaddr;
	uint32_t ki_spareptrs[KI_NSPARE_PTR];	/* spare room for growth */
	int	ki_sparelongs[KI_NSPARE_LONG];
	int	ki_sflag;
	int	ki_tdflags;
};

struct kinfo_sigtramp32 {
	uint32_t ksigtramp_start;
	uint32_t ksigtramp_end;
	uint32_t ksigtramp_spare[4];
};

struct kld32_file_stat_1 {
	int	version;	/* set to sizeof(struct kld_file_stat_1) */
	char	name[MAXPATHLEN];
	int	refs;
	int	id;
	uint32_t address;	/* load address */
	uint32_t size;		/* size in bytes */
};

struct kld32_file_stat {
	int	version;	/* set to sizeof(struct kld_file_stat) */
	char	name[MAXPATHLEN];
	int	refs;
	int	id;
	uint32_t address;	/* load address */
	uint32_t size;		/* size in bytes */
	char	pathname[MAXPATHLEN];
};

#endif /* !_COMPAT_FREEBSD32_FREEBSD32_H_ */<|MERGE_RESOLUTION|>--- conflicted
+++ resolved
@@ -365,12 +365,9 @@
 	char	ki_loginclass[LOGINCLASSLEN+1];
 	char	ki_sparestrings[50];
 	int	ki_spareints[KI_NSPARE_INT];
-<<<<<<< HEAD
 	uint64_t ki_tdev;
-=======
 	int	ki_oncpu;
 	int	ki_lastcpu;
->>>>>>> 8e9fea00
 	int	ki_tracer;
 	int	ki_flag2;
 	int	ki_fibnum;
