--- conflicted
+++ resolved
@@ -429,7 +429,6 @@
 	return (error);
 }
 
-<<<<<<< HEAD
 #if defined(COMPAT_FREEBSD4) || defined(COMPAT_FREEBSD5) || \
     defined(COMPAT_FREEBSD6) || defined(COMPAT_FREEBSD7) || \
     defined(COMPAT_FREEBSD9)
@@ -451,56 +450,6 @@
 }
 #endif /* COMPAT_FREEBSD9 */
 
-#ifdef __ia64__
-static int
-freebsd32_mmap_partial(struct thread *td, vm_offset_t start, vm_offset_t end,
-		       int prot, int fd, off_t pos)
-{
-	vm_map_t map;
-	vm_map_entry_t entry;
-	int rv;
-
-	map = &td->td_proc->p_vmspace->vm_map;
-	if (fd != -1)
-		prot |= VM_PROT_WRITE;
-
-	if (vm_map_lookup_entry(map, start, &entry)) {
-		if ((entry->protection & prot) != prot) {
-			rv = vm_map_protect(map,
-					    trunc_page(start),
-					    round_page(end),
-					    entry->protection | prot,
-					    FALSE);
-			if (rv != KERN_SUCCESS)
-				return (EINVAL);
-		}
-	} else {
-		vm_offset_t addr = trunc_page(start);
-		rv = vm_map_find(map, NULL, 0, &addr, PAGE_SIZE, 0,
-		    VMFS_NO_SPACE, prot, VM_PROT_ALL, 0);
-		if (rv != KERN_SUCCESS)
-			return (EINVAL);
-	}
-
-	if (fd != -1) {
-		struct pread_args r;
-		r.fd = fd;
-		r.buf = (void *) start;
-		r.nbyte = end - start;
-		r.offset = pos;
-		return (sys_pread(td, &r));
-	} else {
-		while (start < end) {
-			subyte((void *) start, 0);
-			start++;
-		}
-		return (0);
-	}
-}
-#endif
-
-=======
->>>>>>> 9a16cb26
 int
 freebsd32_mprotect(struct thread *td, struct freebsd32_mprotect_args *uap)
 {
