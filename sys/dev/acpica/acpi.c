/*-
 * Copyright (c) 2000 Takanori Watanabe <takawata@jp.freebsd.org>
 * Copyright (c) 2000 Mitsuru IWASAKI <iwasaki@jp.freebsd.org>
 * Copyright (c) 2000, 2001 Michael Smith
 * Copyright (c) 2000 BSDi
 * All rights reserved.
 *
 * Redistribution and use in source and binary forms, with or without
 * modification, are permitted provided that the following conditions
 * are met:
 * 1. Redistributions of source code must retain the above copyright
 *    notice, this list of conditions and the following disclaimer.
 * 2. Redistributions in binary form must reproduce the above copyright
 *    notice, this list of conditions and the following disclaimer in the
 *    documentation and/or other materials provided with the distribution.
 *
 * THIS SOFTWARE IS PROVIDED BY THE AUTHOR AND CONTRIBUTORS ``AS IS'' AND
 * ANY EXPRESS OR IMPLIED WARRANTIES, INCLUDING, BUT NOT LIMITED TO, THE
 * IMPLIED WARRANTIES OF MERCHANTABILITY AND FITNESS FOR A PARTICULAR PURPOSE
 * ARE DISCLAIMED.  IN NO EVENT SHALL THE AUTHOR OR CONTRIBUTORS BE LIABLE
 * FOR ANY DIRECT, INDIRECT, INCIDENTAL, SPECIAL, EXEMPLARY, OR CONSEQUENTIAL
 * DAMAGES (INCLUDING, BUT NOT LIMITED TO, PROCUREMENT OF SUBSTITUTE GOODS
 * OR SERVICES; LOSS OF USE, DATA, OR PROFITS; OR BUSINESS INTERRUPTION)
 * HOWEVER CAUSED AND ON ANY THEORY OF LIABILITY, WHETHER IN CONTRACT, STRICT
 * LIABILITY, OR TORT (INCLUDING NEGLIGENCE OR OTHERWISE) ARISING IN ANY WAY
 * OUT OF THE USE OF THIS SOFTWARE, EVEN IF ADVISED OF THE POSSIBILITY OF
 * SUCH DAMAGE.
 */

#include <sys/cdefs.h>
__FBSDID("$FreeBSD$");

#include "opt_acpi.h"
#include <sys/param.h>
#include <sys/kernel.h>
#include <sys/proc.h>
#include <sys/fcntl.h>
#include <sys/malloc.h>
#include <sys/module.h>
#include <sys/bus.h>
#include <sys/conf.h>
#include <sys/ioccom.h>
#include <sys/reboot.h>
#include <sys/sysctl.h>
#include <sys/ctype.h>
#include <sys/linker.h>
#include <sys/power.h>
#include <sys/sbuf.h>
#include <sys/sched.h>
#include <sys/smp.h>
#include <sys/timetc.h>

#if defined(__i386__) || defined(__amd64__)
#include <machine/pci_cfgreg.h>
#endif
#include <machine/resource.h>
#include <machine/bus.h>
#include <sys/rman.h>
#include <isa/isavar.h>
#include <isa/pnpvar.h>

#include <contrib/dev/acpica/include/acpi.h>
#include <contrib/dev/acpica/include/accommon.h>
#include <contrib/dev/acpica/include/acnamesp.h>

#include <dev/acpica/acpivar.h>
#include <dev/acpica/acpiio.h>

#include <vm/vm_param.h>

static MALLOC_DEFINE(M_ACPIDEV, "acpidev", "ACPI devices");

/* Hooks for the ACPI CA debugging infrastructure */
#define _COMPONENT	ACPI_BUS
ACPI_MODULE_NAME("ACPI")

static d_open_t		acpiopen;
static d_close_t	acpiclose;
static d_ioctl_t	acpiioctl;

static struct cdevsw acpi_cdevsw = {
	.d_version =	D_VERSION,
	.d_open =	acpiopen,
	.d_close =	acpiclose,
	.d_ioctl =	acpiioctl,
	.d_name =	"acpi",
};

struct acpi_interface {
	ACPI_STRING	*data;
	int		num;
};

/* Global mutex for locking access to the ACPI subsystem. */
struct mtx	acpi_mutex;

/* Bitmap of device quirks. */
int		acpi_quirks;

/* Supported sleep states. */
static BOOLEAN	acpi_sleep_states[ACPI_S_STATE_COUNT];

static int	acpi_modevent(struct module *mod, int event, void *junk);
static int	acpi_probe(device_t dev);
static int	acpi_attach(device_t dev);
static int	acpi_suspend(device_t dev);
static int	acpi_resume(device_t dev);
static int	acpi_shutdown(device_t dev);
static device_t	acpi_add_child(device_t bus, u_int order, const char *name,
			int unit);
static int	acpi_print_child(device_t bus, device_t child);
static void	acpi_probe_nomatch(device_t bus, device_t child);
static void	acpi_driver_added(device_t dev, driver_t *driver);
static int	acpi_read_ivar(device_t dev, device_t child, int index,
			uintptr_t *result);
static int	acpi_write_ivar(device_t dev, device_t child, int index,
			uintptr_t value);
static struct resource_list *acpi_get_rlist(device_t dev, device_t child);
static void	acpi_reserve_resources(device_t dev);
static int	acpi_sysres_alloc(device_t dev);
static int	acpi_set_resource(device_t dev, device_t child, int type,
			int rid, u_long start, u_long count);
static struct resource *acpi_alloc_resource(device_t bus, device_t child,
			int type, int *rid, u_long start, u_long end,
			u_long count, u_int flags);
static int	acpi_adjust_resource(device_t bus, device_t child, int type,
			struct resource *r, u_long start, u_long end);
static int	acpi_release_resource(device_t bus, device_t child, int type,
			int rid, struct resource *r);
static void	acpi_delete_resource(device_t bus, device_t child, int type,
		    int rid);
static uint32_t	acpi_isa_get_logicalid(device_t dev);
static int	acpi_isa_get_compatid(device_t dev, uint32_t *cids, int count);
static char	*acpi_device_id_probe(device_t bus, device_t dev, char **ids);
static ACPI_STATUS acpi_device_eval_obj(device_t bus, device_t dev,
		    ACPI_STRING pathname, ACPI_OBJECT_LIST *parameters,
		    ACPI_BUFFER *ret);
static ACPI_STATUS acpi_device_scan_cb(ACPI_HANDLE h, UINT32 level,
		    void *context, void **retval);
static ACPI_STATUS acpi_device_scan_children(device_t bus, device_t dev,
		    int max_depth, acpi_scan_cb_t user_fn, void *arg);
static int	acpi_set_powerstate(device_t child, int state);
static int	acpi_isa_pnp_probe(device_t bus, device_t child,
		    struct isa_pnp_id *ids);
static void	acpi_probe_children(device_t bus);
static void	acpi_probe_order(ACPI_HANDLE handle, int *order);
static ACPI_STATUS acpi_probe_child(ACPI_HANDLE handle, UINT32 level,
		    void *context, void **status);
static void	acpi_sleep_enable(void *arg);
static ACPI_STATUS acpi_sleep_disable(struct acpi_softc *sc);
static ACPI_STATUS acpi_EnterSleepState(struct acpi_softc *sc, int state);
static void	acpi_shutdown_final(void *arg, int howto);
static void	acpi_enable_fixed_events(struct acpi_softc *sc);
static BOOLEAN	acpi_has_hid(ACPI_HANDLE handle);
static void	acpi_resync_clock(struct acpi_softc *sc);
static int	acpi_wake_sleep_prep(ACPI_HANDLE handle, int sstate);
static int	acpi_wake_run_prep(ACPI_HANDLE handle, int sstate);
static int	acpi_wake_prep_walk(int sstate);
static int	acpi_wake_sysctl_walk(device_t dev);
static int	acpi_wake_set_sysctl(SYSCTL_HANDLER_ARGS);
static void	acpi_system_eventhandler_sleep(void *arg, int state);
static void	acpi_system_eventhandler_wakeup(void *arg, int state);
static int	acpi_sname2sstate(const char *sname);
static const char *acpi_sstate2sname(int sstate);
static int	acpi_supported_sleep_state_sysctl(SYSCTL_HANDLER_ARGS);
static int	acpi_sleep_state_sysctl(SYSCTL_HANDLER_ARGS);
static int	acpi_debug_objects_sysctl(SYSCTL_HANDLER_ARGS);
static int	acpi_pm_func(u_long cmd, void *arg, ...);
static int	acpi_child_location_str_method(device_t acdev, device_t child,
					       char *buf, size_t buflen);
static int	acpi_child_pnpinfo_str_method(device_t acdev, device_t child,
					      char *buf, size_t buflen);
#if defined(__i386__) || defined(__amd64__)
static void	acpi_enable_pcie(void);
#endif
static void	acpi_hint_device_unit(device_t acdev, device_t child,
		    const char *name, int *unitp);
static void	acpi_reset_interfaces(device_t dev);

static device_method_t acpi_methods[] = {
    /* Device interface */
    DEVMETHOD(device_probe,		acpi_probe),
    DEVMETHOD(device_attach,		acpi_attach),
    DEVMETHOD(device_shutdown,		acpi_shutdown),
    DEVMETHOD(device_detach,		bus_generic_detach),
    DEVMETHOD(device_suspend,		acpi_suspend),
    DEVMETHOD(device_resume,		acpi_resume),

    /* Bus interface */
    DEVMETHOD(bus_add_child,		acpi_add_child),
    DEVMETHOD(bus_print_child,		acpi_print_child),
    DEVMETHOD(bus_probe_nomatch,	acpi_probe_nomatch),
    DEVMETHOD(bus_driver_added,		acpi_driver_added),
    DEVMETHOD(bus_read_ivar,		acpi_read_ivar),
    DEVMETHOD(bus_write_ivar,		acpi_write_ivar),
    DEVMETHOD(bus_get_resource_list,	acpi_get_rlist),
    DEVMETHOD(bus_set_resource,		acpi_set_resource),
    DEVMETHOD(bus_get_resource,		bus_generic_rl_get_resource),
    DEVMETHOD(bus_alloc_resource,	acpi_alloc_resource),
    DEVMETHOD(bus_adjust_resource,	acpi_adjust_resource),
    DEVMETHOD(bus_release_resource,	acpi_release_resource),
    DEVMETHOD(bus_delete_resource,	acpi_delete_resource),
    DEVMETHOD(bus_child_pnpinfo_str,	acpi_child_pnpinfo_str_method),
    DEVMETHOD(bus_child_location_str,	acpi_child_location_str_method),
    DEVMETHOD(bus_activate_resource,	bus_generic_activate_resource),
    DEVMETHOD(bus_deactivate_resource,	bus_generic_deactivate_resource),
    DEVMETHOD(bus_setup_intr,		bus_generic_setup_intr),
    DEVMETHOD(bus_teardown_intr,	bus_generic_teardown_intr),
    DEVMETHOD(bus_hint_device_unit,	acpi_hint_device_unit),

    /* ACPI bus */
    DEVMETHOD(acpi_id_probe,		acpi_device_id_probe),
    DEVMETHOD(acpi_evaluate_object,	acpi_device_eval_obj),
    DEVMETHOD(acpi_pwr_for_sleep,	acpi_device_pwr_for_sleep),
    DEVMETHOD(acpi_scan_children,	acpi_device_scan_children),

    /* ISA emulation */
    DEVMETHOD(isa_pnp_probe,		acpi_isa_pnp_probe),

    {0, 0}
};

static driver_t acpi_driver = {
    "acpi",
    acpi_methods,
    sizeof(struct acpi_softc),
};

static devclass_t acpi_devclass;
DRIVER_MODULE(acpi, nexus, acpi_driver, acpi_devclass, acpi_modevent, 0);
MODULE_VERSION(acpi, 1);

ACPI_SERIAL_DECL(acpi, "ACPI root bus");

/* Local pools for managing system resources for ACPI child devices. */
static struct rman acpi_rman_io, acpi_rman_mem;

#define ACPI_MINIMUM_AWAKETIME	5

/* Holds the description of the acpi0 device. */
static char acpi_desc[ACPI_OEM_ID_SIZE + ACPI_OEM_TABLE_ID_SIZE + 2];

SYSCTL_NODE(_debug, OID_AUTO, acpi, CTLFLAG_RD, NULL, "ACPI debugging");
static char acpi_ca_version[12];
SYSCTL_STRING(_debug_acpi, OID_AUTO, acpi_ca_version, CTLFLAG_RD,
	      acpi_ca_version, 0, "Version of Intel ACPI-CA");

/*
 * Allow overriding _OSI methods.
 */
static char acpi_install_interface[256];
TUNABLE_STR("hw.acpi.install_interface", acpi_install_interface,
    sizeof(acpi_install_interface));
static char acpi_remove_interface[256];
TUNABLE_STR("hw.acpi.remove_interface", acpi_remove_interface,
    sizeof(acpi_remove_interface));

/*
 * Allow override of whether methods execute in parallel or not.
 * Enable this for serial behavior, which fixes "AE_ALREADY_EXISTS"
 * errors for AML that really can't handle parallel method execution.
 * It is off by default since this breaks recursive methods and
 * some IBMs use such code.
 */
static int acpi_serialize_methods;
TUNABLE_INT("hw.acpi.serialize_methods", &acpi_serialize_methods);

/* Allow users to dump Debug objects without ACPI debugger. */
static int acpi_debug_objects;
TUNABLE_INT("debug.acpi.enable_debug_objects", &acpi_debug_objects);
SYSCTL_PROC(_debug_acpi, OID_AUTO, enable_debug_objects,
    CTLFLAG_RW | CTLTYPE_INT, NULL, 0, acpi_debug_objects_sysctl, "I",
    "Enable Debug objects");

/* Allow the interpreter to ignore common mistakes in BIOS. */
static int acpi_interpreter_slack = 1;
TUNABLE_INT("debug.acpi.interpreter_slack", &acpi_interpreter_slack);
SYSCTL_INT(_debug_acpi, OID_AUTO, interpreter_slack, CTLFLAG_RDTUN,
    &acpi_interpreter_slack, 1, "Turn on interpreter slack mode.");

#ifdef __amd64__
/* Reset system clock while resuming.  XXX Remove once tested. */
static int acpi_reset_clock = 1;
TUNABLE_INT("debug.acpi.reset_clock", &acpi_reset_clock);
SYSCTL_INT(_debug_acpi, OID_AUTO, reset_clock, CTLFLAG_RW,
    &acpi_reset_clock, 1, "Reset system clock while resuming.");
#endif

/* Allow users to override quirks. */
TUNABLE_INT("debug.acpi.quirks", &acpi_quirks);

static int acpi_susp_bounce;
SYSCTL_INT(_debug_acpi, OID_AUTO, suspend_bounce, CTLFLAG_RW,
    &acpi_susp_bounce, 0, "Don't actually suspend, just test devices.");

/*
 * ACPI can only be loaded as a module by the loader; activating it after
 * system bootstrap time is not useful, and can be fatal to the system.
 * It also cannot be unloaded, since the entire system bus hierarchy hangs
 * off it.
 */
static int
acpi_modevent(struct module *mod, int event, void *junk)
{
    switch (event) {
    case MOD_LOAD:
	if (!cold) {
	    printf("The ACPI driver cannot be loaded after boot.\n");
	    return (EPERM);
	}
	break;
    case MOD_UNLOAD:
	if (!cold && power_pm_get_type() == POWER_PM_TYPE_ACPI)
	    return (EBUSY);
	break;
    default:
	break;
    }
    return (0);
}

/*
 * Perform early initialization.
 */
ACPI_STATUS
acpi_Startup(void)
{
    static int started = 0;
    ACPI_STATUS status;
    int val;

    ACPI_FUNCTION_TRACE((char *)(uintptr_t)__func__);

    /* Only run the startup code once.  The MADT driver also calls this. */
    if (started)
	return_VALUE (AE_OK);
    started = 1;

    /*
     * Pre-allocate space for RSDT/XSDT and DSDT tables and allow resizing
     * if more tables exist.
     */
    if (ACPI_FAILURE(status = AcpiInitializeTables(NULL, 2, TRUE))) {
	printf("ACPI: Table initialisation failed: %s\n",
	    AcpiFormatException(status));
	return_VALUE (status);
    }

    /* Set up any quirks we have for this system. */
    if (acpi_quirks == ACPI_Q_OK)
	acpi_table_quirks(&acpi_quirks);

    /* If the user manually set the disabled hint to 0, force-enable ACPI. */
    if (resource_int_value("acpi", 0, "disabled", &val) == 0 && val == 0)
	acpi_quirks &= ~ACPI_Q_BROKEN;
    if (acpi_quirks & ACPI_Q_BROKEN) {
	printf("ACPI disabled by blacklist.  Contact your BIOS vendor.\n");
	status = AE_SUPPORT;
    }

    return_VALUE (status);
}

/*
 * Detect ACPI and perform early initialisation.
 */
int
acpi_identify(void)
{
    ACPI_TABLE_RSDP	*rsdp;
    ACPI_TABLE_HEADER	*rsdt;
    ACPI_PHYSICAL_ADDRESS paddr;
    struct sbuf		sb;

    ACPI_FUNCTION_TRACE((char *)(uintptr_t)__func__);

    if (!cold)
	return (ENXIO);

    /* Check that we haven't been disabled with a hint. */
    if (resource_disabled("acpi", 0))
	return (ENXIO);

    /* Check for other PM systems. */
    if (power_pm_get_type() != POWER_PM_TYPE_NONE &&
	power_pm_get_type() != POWER_PM_TYPE_ACPI) {
	printf("ACPI identify failed, other PM system enabled.\n");
	return (ENXIO);
    }

    /* Initialize root tables. */
    if (ACPI_FAILURE(acpi_Startup())) {
	printf("ACPI: Try disabling either ACPI or apic support.\n");
	return (ENXIO);
    }

    if ((paddr = AcpiOsGetRootPointer()) == 0 ||
	(rsdp = AcpiOsMapMemory(paddr, sizeof(ACPI_TABLE_RSDP))) == NULL)
	return (ENXIO);
    if (rsdp->Revision > 1 && rsdp->XsdtPhysicalAddress != 0)
	paddr = (ACPI_PHYSICAL_ADDRESS)rsdp->XsdtPhysicalAddress;
    else
	paddr = (ACPI_PHYSICAL_ADDRESS)rsdp->RsdtPhysicalAddress;
    AcpiOsUnmapMemory(rsdp, sizeof(ACPI_TABLE_RSDP));

    if ((rsdt = AcpiOsMapMemory(paddr, sizeof(ACPI_TABLE_HEADER))) == NULL)
	return (ENXIO);
    sbuf_new(&sb, acpi_desc, sizeof(acpi_desc), SBUF_FIXEDLEN);
    sbuf_bcat(&sb, rsdt->OemId, ACPI_OEM_ID_SIZE);
    sbuf_trim(&sb);
    sbuf_putc(&sb, ' ');
    sbuf_bcat(&sb, rsdt->OemTableId, ACPI_OEM_TABLE_ID_SIZE);
    sbuf_trim(&sb);
    sbuf_finish(&sb);
    sbuf_delete(&sb);
    AcpiOsUnmapMemory(rsdt, sizeof(ACPI_TABLE_HEADER));

    snprintf(acpi_ca_version, sizeof(acpi_ca_version), "%x", ACPI_CA_VERSION);

    return (0);
}

/*
 * Fetch some descriptive data from ACPI to put in our attach message.
 */
static int
acpi_probe(device_t dev)
{

    ACPI_FUNCTION_TRACE((char *)(uintptr_t)__func__);

    device_set_desc(dev, acpi_desc);

    return_VALUE (0);
}

static int
acpi_attach(device_t dev)
{
    struct acpi_softc	*sc;
    ACPI_STATUS		status;
    int			error, state;
    UINT32		flags;
    UINT8		TypeA, TypeB;
    char		*env;

    ACPI_FUNCTION_TRACE((char *)(uintptr_t)__func__);

    sc = device_get_softc(dev);
    sc->acpi_dev = dev;
    callout_init(&sc->susp_force_to, TRUE);

    error = ENXIO;

    /* Initialize resource manager. */
    acpi_rman_io.rm_type = RMAN_ARRAY;
    acpi_rman_io.rm_start = 0;
    acpi_rman_io.rm_end = 0xffff;
    acpi_rman_io.rm_descr = "ACPI I/O ports";
    if (rman_init(&acpi_rman_io) != 0)
	panic("acpi rman_init IO ports failed");
    acpi_rman_mem.rm_type = RMAN_ARRAY;
    acpi_rman_mem.rm_start = 0;
    acpi_rman_mem.rm_end = ~0ul;
    acpi_rman_mem.rm_descr = "ACPI I/O memory addresses";
    if (rman_init(&acpi_rman_mem) != 0)
	panic("acpi rman_init memory failed");

    /* Initialise the ACPI mutex */
    mtx_init(&acpi_mutex, "ACPI global lock", NULL, MTX_DEF);

    /*
     * Set the globals from our tunables.  This is needed because ACPI-CA
     * uses UINT8 for some values and we have no tunable_byte.
     */
    AcpiGbl_AllMethodsSerialized = acpi_serialize_methods ? TRUE : FALSE;
    AcpiGbl_EnableInterpreterSlack = acpi_interpreter_slack ? TRUE : FALSE;
    AcpiGbl_EnableAmlDebugObject = acpi_debug_objects ? TRUE : FALSE;

#ifndef ACPI_DEBUG
    /*
     * Disable all debugging layers and levels.
     */
    AcpiDbgLayer = 0;
    AcpiDbgLevel = 0;
#endif

    /* Start up the ACPI CA subsystem. */
    status = AcpiInitializeSubsystem();
    if (ACPI_FAILURE(status)) {
	device_printf(dev, "Could not initialize Subsystem: %s\n",
		      AcpiFormatException(status));
	goto out;
    }

    /* Override OS interfaces if the user requested. */
    acpi_reset_interfaces(dev);

    /* Load ACPI name space. */
    status = AcpiLoadTables();
    if (ACPI_FAILURE(status)) {
	device_printf(dev, "Could not load Namespace: %s\n",
		      AcpiFormatException(status));
	goto out;
    }

#if defined(__i386__) || defined(__amd64__)
    /* Handle MCFG table if present. */
    acpi_enable_pcie();
#endif

    /*
     * Note that some systems (specifically, those with namespace evaluation
     * issues that require the avoidance of parts of the namespace) must
     * avoid running _INI and _STA on everything, as well as dodging the final
     * object init pass.
     *
     * For these devices, we set ACPI_NO_DEVICE_INIT and ACPI_NO_OBJECT_INIT).
     *
     * XXX We should arrange for the object init pass after we have attached
     *     all our child devices, but on many systems it works here.
     */
    flags = 0;
    if (testenv("debug.acpi.avoid"))
	flags = ACPI_NO_DEVICE_INIT | ACPI_NO_OBJECT_INIT;

    /* Bring the hardware and basic handlers online. */
    if (ACPI_FAILURE(status = AcpiEnableSubsystem(flags))) {
	device_printf(dev, "Could not enable ACPI: %s\n",
		      AcpiFormatException(status));
	goto out;
    }

    /*
     * Call the ECDT probe function to provide EC functionality before
     * the namespace has been evaluated.
     *
     * XXX This happens before the sysresource devices have been probed and
     * attached so its resources come from nexus0.  In practice, this isn't
     * a problem but should be addressed eventually.
     */
    acpi_ec_ecdt_probe(dev);

    /* Bring device objects and regions online. */
    if (ACPI_FAILURE(status = AcpiInitializeObjects(flags))) {
	device_printf(dev, "Could not initialize ACPI objects: %s\n",
		      AcpiFormatException(status));
	goto out;
    }

    /*
     * Setup our sysctl tree.
     *
     * XXX: This doesn't check to make sure that none of these fail.
     */
    sysctl_ctx_init(&sc->acpi_sysctl_ctx);
    sc->acpi_sysctl_tree = SYSCTL_ADD_NODE(&sc->acpi_sysctl_ctx,
			       SYSCTL_STATIC_CHILDREN(_hw), OID_AUTO,
			       device_get_name(dev), CTLFLAG_RD, 0, "");
    SYSCTL_ADD_PROC(&sc->acpi_sysctl_ctx, SYSCTL_CHILDREN(sc->acpi_sysctl_tree),
	OID_AUTO, "supported_sleep_state", CTLTYPE_STRING | CTLFLAG_RD,
	0, 0, acpi_supported_sleep_state_sysctl, "A", "");
    SYSCTL_ADD_PROC(&sc->acpi_sysctl_ctx, SYSCTL_CHILDREN(sc->acpi_sysctl_tree),
	OID_AUTO, "power_button_state", CTLTYPE_STRING | CTLFLAG_RW,
	&sc->acpi_power_button_sx, 0, acpi_sleep_state_sysctl, "A", "");
    SYSCTL_ADD_PROC(&sc->acpi_sysctl_ctx, SYSCTL_CHILDREN(sc->acpi_sysctl_tree),
	OID_AUTO, "sleep_button_state", CTLTYPE_STRING | CTLFLAG_RW,
	&sc->acpi_sleep_button_sx, 0, acpi_sleep_state_sysctl, "A", "");
    SYSCTL_ADD_PROC(&sc->acpi_sysctl_ctx, SYSCTL_CHILDREN(sc->acpi_sysctl_tree),
	OID_AUTO, "lid_switch_state", CTLTYPE_STRING | CTLFLAG_RW,
	&sc->acpi_lid_switch_sx, 0, acpi_sleep_state_sysctl, "A", "");
    SYSCTL_ADD_PROC(&sc->acpi_sysctl_ctx, SYSCTL_CHILDREN(sc->acpi_sysctl_tree),
	OID_AUTO, "standby_state", CTLTYPE_STRING | CTLFLAG_RW,
	&sc->acpi_standby_sx, 0, acpi_sleep_state_sysctl, "A", "");
    SYSCTL_ADD_PROC(&sc->acpi_sysctl_ctx, SYSCTL_CHILDREN(sc->acpi_sysctl_tree),
	OID_AUTO, "suspend_state", CTLTYPE_STRING | CTLFLAG_RW,
	&sc->acpi_suspend_sx, 0, acpi_sleep_state_sysctl, "A", "");
    SYSCTL_ADD_INT(&sc->acpi_sysctl_ctx, SYSCTL_CHILDREN(sc->acpi_sysctl_tree),
	OID_AUTO, "sleep_delay", CTLFLAG_RW, &sc->acpi_sleep_delay, 0,
	"sleep delay in seconds");
    SYSCTL_ADD_INT(&sc->acpi_sysctl_ctx, SYSCTL_CHILDREN(sc->acpi_sysctl_tree),
	OID_AUTO, "s4bios", CTLFLAG_RW, &sc->acpi_s4bios, 0, "S4BIOS mode");
    SYSCTL_ADD_INT(&sc->acpi_sysctl_ctx, SYSCTL_CHILDREN(sc->acpi_sysctl_tree),
	OID_AUTO, "verbose", CTLFLAG_RW, &sc->acpi_verbose, 0, "verbose mode");
    SYSCTL_ADD_INT(&sc->acpi_sysctl_ctx, SYSCTL_CHILDREN(sc->acpi_sysctl_tree),
	OID_AUTO, "disable_on_reboot", CTLFLAG_RW,
	&sc->acpi_do_disable, 0, "Disable ACPI when rebooting/halting system");
    SYSCTL_ADD_INT(&sc->acpi_sysctl_ctx, SYSCTL_CHILDREN(sc->acpi_sysctl_tree),
	OID_AUTO, "handle_reboot", CTLFLAG_RW,
	&sc->acpi_handle_reboot, 0, "Use ACPI Reset Register to reboot");

    /*
     * Default to 1 second before sleeping to give some machines time to
     * stabilize.
     */
    sc->acpi_sleep_delay = 1;
    if (bootverbose)
	sc->acpi_verbose = 1;
    if ((env = getenv("hw.acpi.verbose")) != NULL) {
	if (strcmp(env, "0") != 0)
	    sc->acpi_verbose = 1;
	freeenv(env);
    }

    /* Only enable reboot by default if the FADT says it is available. */
    if (AcpiGbl_FADT.Flags & ACPI_FADT_RESET_REGISTER)
	sc->acpi_handle_reboot = 1;

    /* Only enable S4BIOS by default if the FACS says it is available. */
    if (AcpiGbl_FACS->Flags & ACPI_FACS_S4_BIOS_PRESENT)
	sc->acpi_s4bios = 1;

    /* Probe all supported sleep states. */
    acpi_sleep_states[ACPI_STATE_S0] = TRUE;
    for (state = ACPI_STATE_S1; state < ACPI_S_STATE_COUNT; state++)
	if (ACPI_SUCCESS(AcpiGetSleepTypeData(state, &TypeA, &TypeB)))
	    acpi_sleep_states[state] = TRUE;

    /*
     * Dispatch the default sleep state to devices.  The lid switch is set
     * to UNKNOWN by default to avoid surprising users.
     */
    sc->acpi_power_button_sx = acpi_sleep_states[ACPI_STATE_S5] ?
	ACPI_STATE_S5 : ACPI_STATE_UNKNOWN;
    sc->acpi_lid_switch_sx = ACPI_STATE_UNKNOWN;
    sc->acpi_standby_sx = acpi_sleep_states[ACPI_STATE_S1] ?
	ACPI_STATE_S1 : ACPI_STATE_UNKNOWN;
    sc->acpi_suspend_sx = acpi_sleep_states[ACPI_STATE_S3] ?
	ACPI_STATE_S3 : ACPI_STATE_UNKNOWN;

    /* Pick the first valid sleep state for the sleep button default. */
    sc->acpi_sleep_button_sx = ACPI_STATE_UNKNOWN;
    for (state = ACPI_STATE_S1; state <= ACPI_STATE_S4; state++)
	if (acpi_sleep_states[state]) {
	    sc->acpi_sleep_button_sx = state;
	    break;
	}

    acpi_enable_fixed_events(sc);

    /*
     * Scan the namespace and attach/initialise children.
     */

    /* Register our shutdown handler. */
    EVENTHANDLER_REGISTER(shutdown_final, acpi_shutdown_final, sc,
	SHUTDOWN_PRI_LAST);

    /*
     * Register our acpi event handlers.
     * XXX should be configurable eg. via userland policy manager.
     */
    EVENTHANDLER_REGISTER(acpi_sleep_event, acpi_system_eventhandler_sleep,
	sc, ACPI_EVENT_PRI_LAST);
    EVENTHANDLER_REGISTER(acpi_wakeup_event, acpi_system_eventhandler_wakeup,
	sc, ACPI_EVENT_PRI_LAST);

    /* Flag our initial states. */
    sc->acpi_enabled = TRUE;
    sc->acpi_sstate = ACPI_STATE_S0;
    sc->acpi_sleep_disabled = TRUE;

    /* Create the control device */
    sc->acpi_dev_t = make_dev(&acpi_cdevsw, 0, UID_ROOT, GID_WHEEL, 0644,
			      "acpi");
    sc->acpi_dev_t->si_drv1 = sc;

    if ((error = acpi_machdep_init(dev)))
	goto out;

    /* Register ACPI again to pass the correct argument of pm_func. */
    power_pm_register(POWER_PM_TYPE_ACPI, acpi_pm_func, sc);

    if (!acpi_disabled("bus"))
	acpi_probe_children(dev);

    /* Update all GPEs and enable runtime GPEs. */
    status = AcpiUpdateAllGpes();
    if (ACPI_FAILURE(status))
	device_printf(dev, "Could not update all GPEs: %s\n",
	    AcpiFormatException(status));

    /* Allow sleep request after a while. */
    timeout(acpi_sleep_enable, sc, hz * ACPI_MINIMUM_AWAKETIME);

    error = 0;

 out:
    return_VALUE (error);
}

static void
acpi_set_power_children(device_t dev, int state)
{
	device_t child, parent;
	device_t *devlist;
	struct pci_devinfo *dinfo;
	int dstate, i, numdevs;

	if (device_get_children(dev, &devlist, &numdevs) != 0)
		return;

	/*
	 * Retrieve and set D-state for the sleep state if _SxD is present.
	 * Skip children who aren't attached since they are handled separately.
	 */
	parent = device_get_parent(dev);
	for (i = 0; i < numdevs; i++) {
		child = devlist[i];
		dinfo = device_get_ivars(child);
		dstate = state;
		if (device_is_attached(child) &&
		    acpi_device_pwr_for_sleep(parent, dev, &dstate) == 0)
			acpi_set_powerstate(child, dstate);
	}
	free(devlist, M_TEMP);
}

static int
acpi_suspend(device_t dev)
{
    int error;

    GIANT_REQUIRED;

    error = bus_generic_suspend(dev);
    if (error == 0)
	acpi_set_power_children(dev, ACPI_STATE_D3);

    return (error);
}

static int
acpi_resume(device_t dev)
{

    GIANT_REQUIRED;

    acpi_set_power_children(dev, ACPI_STATE_D0);

    return (bus_generic_resume(dev));
}

static int
acpi_shutdown(device_t dev)
{

    GIANT_REQUIRED;

    /* Allow children to shutdown first. */
    bus_generic_shutdown(dev);

    /*
     * Enable any GPEs that are able to power-on the system (i.e., RTC).
     * Also, disable any that are not valid for this state (most).
     */
    acpi_wake_prep_walk(ACPI_STATE_S5);

    return (0);
}

/*
 * Handle a new device being added
 */
static device_t
acpi_add_child(device_t bus, u_int order, const char *name, int unit)
{
    struct acpi_device	*ad;
    device_t		child;

    if ((ad = malloc(sizeof(*ad), M_ACPIDEV, M_NOWAIT | M_ZERO)) == NULL)
	return (NULL);

    resource_list_init(&ad->ad_rl);

    child = device_add_child_ordered(bus, order, name, unit);
    if (child != NULL)
	device_set_ivars(child, ad);
    else
	free(ad, M_ACPIDEV);
    return (child);
}

static int
acpi_print_child(device_t bus, device_t child)
{
    struct acpi_device	 *adev = device_get_ivars(child);
    struct resource_list *rl = &adev->ad_rl;
    int retval = 0;

    retval += bus_print_child_header(bus, child);
    retval += resource_list_print_type(rl, "port",  SYS_RES_IOPORT, "%#lx");
    retval += resource_list_print_type(rl, "iomem", SYS_RES_MEMORY, "%#lx");
    retval += resource_list_print_type(rl, "irq",   SYS_RES_IRQ,    "%ld");
    retval += resource_list_print_type(rl, "drq",   SYS_RES_DRQ,    "%ld");
    if (device_get_flags(child))
	retval += printf(" flags %#x", device_get_flags(child));
    retval += bus_print_child_footer(bus, child);

    return (retval);
}

/*
 * If this device is an ACPI child but no one claimed it, attempt
 * to power it off.  We'll power it back up when a driver is added.
 *
 * XXX Disabled for now since many necessary devices (like fdc and
 * ATA) don't claim the devices we created for them but still expect
 * them to be powered up.
 */
static void
acpi_probe_nomatch(device_t bus, device_t child)
{
#ifdef ACPI_ENABLE_POWERDOWN_NODRIVER
    acpi_set_powerstate(child, ACPI_STATE_D3);
#endif
}

/*
 * If a new driver has a chance to probe a child, first power it up.
 *
 * XXX Disabled for now (see acpi_probe_nomatch for details).
 */
static void
acpi_driver_added(device_t dev, driver_t *driver)
{
    device_t child, *devlist;
    int i, numdevs;

    DEVICE_IDENTIFY(driver, dev);
    if (device_get_children(dev, &devlist, &numdevs))
	    return;
    for (i = 0; i < numdevs; i++) {
	child = devlist[i];
	if (device_get_state(child) == DS_NOTPRESENT) {
#ifdef ACPI_ENABLE_POWERDOWN_NODRIVER
	    acpi_set_powerstate(child, ACPI_STATE_D0);
	    if (device_probe_and_attach(child) != 0)
		acpi_set_powerstate(child, ACPI_STATE_D3);
#else
	    device_probe_and_attach(child);
#endif
	}
    }
    free(devlist, M_TEMP);
}

/* Location hint for devctl(8) */
static int
acpi_child_location_str_method(device_t cbdev, device_t child, char *buf,
    size_t buflen)
{
    struct acpi_device *dinfo = device_get_ivars(child);

    if (dinfo->ad_handle)
	snprintf(buf, buflen, "handle=%s", acpi_name(dinfo->ad_handle));
    else
	snprintf(buf, buflen, "unknown");
    return (0);
}

/* PnP information for devctl(8) */
static int
acpi_child_pnpinfo_str_method(device_t cbdev, device_t child, char *buf,
    size_t buflen)
{
    struct acpi_device *dinfo = device_get_ivars(child);
    ACPI_DEVICE_INFO *adinfo;

    if (ACPI_FAILURE(AcpiGetObjectInfo(dinfo->ad_handle, &adinfo))) {
	snprintf(buf, buflen, "unknown");
	return (0);
    }

    snprintf(buf, buflen, "_HID=%s _UID=%lu",
	(adinfo->Valid & ACPI_VALID_HID) ?
	adinfo->HardwareId.String : "none",
	(adinfo->Valid & ACPI_VALID_UID) ?
	strtoul(adinfo->UniqueId.String, NULL, 10) : 0UL);
    AcpiOsFree(adinfo);

    return (0);
}

/*
 * Handle per-device ivars
 */
static int
acpi_read_ivar(device_t dev, device_t child, int index, uintptr_t *result)
{
    struct acpi_device	*ad;

    if ((ad = device_get_ivars(child)) == NULL) {
	device_printf(child, "device has no ivars\n");
	return (ENOENT);
    }

    /* ACPI and ISA compatibility ivars */
    switch(index) {
    case ACPI_IVAR_HANDLE:
	*(ACPI_HANDLE *)result = ad->ad_handle;
	break;
    case ACPI_IVAR_PRIVATE:
	*(void **)result = ad->ad_private;
	break;
    case ACPI_IVAR_FLAGS:
	*(int *)result = ad->ad_flags;
	break;
    case ISA_IVAR_VENDORID:
    case ISA_IVAR_SERIAL:
    case ISA_IVAR_COMPATID:
	*(int *)result = -1;
	break;
    case ISA_IVAR_LOGICALID:
	*(int *)result = acpi_isa_get_logicalid(child);
	break;
    default:
	return (ENOENT);
    }

    return (0);
}

static int
acpi_write_ivar(device_t dev, device_t child, int index, uintptr_t value)
{
    struct acpi_device	*ad;

    if ((ad = device_get_ivars(child)) == NULL) {
	device_printf(child, "device has no ivars\n");
	return (ENOENT);
    }

    switch(index) {
    case ACPI_IVAR_HANDLE:
	ad->ad_handle = (ACPI_HANDLE)value;
	break;
    case ACPI_IVAR_PRIVATE:
	ad->ad_private = (void *)value;
	break;
    case ACPI_IVAR_FLAGS:
	ad->ad_flags = (int)value;
	break;
    default:
	panic("bad ivar write request (%d)", index);
	return (ENOENT);
    }

    return (0);
}

/*
 * Handle child resource allocation/removal
 */
static struct resource_list *
acpi_get_rlist(device_t dev, device_t child)
{
    struct acpi_device		*ad;

    ad = device_get_ivars(child);
    return (&ad->ad_rl);
}

static int
acpi_match_resource_hint(device_t dev, int type, long value)
{
    struct acpi_device *ad = device_get_ivars(dev);
    struct resource_list *rl = &ad->ad_rl;
    struct resource_list_entry *rle;

    STAILQ_FOREACH(rle, rl, link) {
	if (rle->type != type)
	    continue;
	if (rle->start <= value && rle->end >= value)
	    return (1);
    }
    return (0);
}

/*
 * Wire device unit numbers based on resource matches in hints.
 */
static void
acpi_hint_device_unit(device_t acdev, device_t child, const char *name,
    int *unitp)
{
    const char *s;
    long value;
    int line, matches, unit;

    /*
     * Iterate over all the hints for the devices with the specified
     * name to see if one's resources are a subset of this device.
     */
    line = 0;
    for (;;) {
	if (resource_find_dev(&line, name, &unit, "at", NULL) != 0)
	    break;

	/* Must have an "at" for acpi or isa. */
	resource_string_value(name, unit, "at", &s);
	if (!(strcmp(s, "acpi0") == 0 || strcmp(s, "acpi") == 0 ||
	    strcmp(s, "isa0") == 0 || strcmp(s, "isa") == 0))
	    continue;

	/*
	 * Check for matching resources.  We must have at least one match.
	 * Since I/O and memory resources cannot be shared, if we get a
	 * match on either of those, ignore any mismatches in IRQs or DRQs.
	 *
	 * XXX: We may want to revisit this to be more lenient and wire
	 * as long as it gets one match.
	 */
	matches = 0;
	if (resource_long_value(name, unit, "port", &value) == 0) {
	    /*
	     * Floppy drive controllers are notorious for having a
	     * wide variety of resources not all of which include the
	     * first port that is specified by the hint (typically
	     * 0x3f0) (see the comment above fdc_isa_alloc_resources()
	     * in fdc_isa.c).  However, they do all seem to include
	     * port + 2 (e.g. 0x3f2) so for a floppy device, look for
	     * 'value + 2' in the port resources instead of the hint
	     * value.
	     */
	    if (strcmp(name, "fdc") == 0)
		value += 2;
	    if (acpi_match_resource_hint(child, SYS_RES_IOPORT, value))
		matches++;
	    else
		continue;
	}
	if (resource_long_value(name, unit, "maddr", &value) == 0) {
	    if (acpi_match_resource_hint(child, SYS_RES_MEMORY, value))
		matches++;
	    else
		continue;
	}
	if (matches > 0)
	    goto matched;
	if (resource_long_value(name, unit, "irq", &value) == 0) {
	    if (acpi_match_resource_hint(child, SYS_RES_IRQ, value))
		matches++;
	    else
		continue;
	}
	if (resource_long_value(name, unit, "drq", &value) == 0) {
	    if (acpi_match_resource_hint(child, SYS_RES_DRQ, value))
		matches++;
	    else
		continue;
	}

    matched:
	if (matches > 0) {
	    /* We have a winner! */
	    *unitp = unit;
	    break;
	}
    }
}

/*
 * Pre-allocate/manage all memory and IO resources.  Since rman can't handle
 * duplicates, we merge any in the sysresource attach routine.
 */
static int
acpi_sysres_alloc(device_t dev)
{
    struct resource *res;
    struct resource_list *rl;
    struct resource_list_entry *rle;
    struct rman *rm;
    char *sysres_ids[] = { "PNP0C01", "PNP0C02", NULL };
    device_t *children;
    int child_count, i;

    /*
     * Probe/attach any sysresource devices.  This would be unnecessary if we
     * had multi-pass probe/attach.
     */
    if (device_get_children(dev, &children, &child_count) != 0)
	return (ENXIO);
    for (i = 0; i < child_count; i++) {
	if (ACPI_ID_PROBE(dev, children[i], sysres_ids) != NULL)
	    device_probe_and_attach(children[i]);
    }
    free(children, M_TEMP);

    rl = BUS_GET_RESOURCE_LIST(device_get_parent(dev), dev);
    STAILQ_FOREACH(rle, rl, link) {
	if (rle->res != NULL) {
	    device_printf(dev, "duplicate resource for %lx\n", rle->start);
	    continue;
	}

	/* Only memory and IO resources are valid here. */
	switch (rle->type) {
	case SYS_RES_IOPORT:
	    rm = &acpi_rman_io;
	    break;
	case SYS_RES_MEMORY:
	    rm = &acpi_rman_mem;
	    break;
	default:
	    continue;
	}

	/* Pre-allocate resource and add to our rman pool. */
	res = BUS_ALLOC_RESOURCE(device_get_parent(dev), dev, rle->type,
	    &rle->rid, rle->start, rle->start + rle->count - 1, rle->count, 0);
	if (res != NULL) {
	    rman_manage_region(rm, rman_get_start(res), rman_get_end(res));
	    rle->res = res;
	} else
	    device_printf(dev, "reservation of %lx, %lx (%d) failed\n",
		rle->start, rle->count, rle->type);
    }
    return (0);
}

static char *pcilink_ids[] = { "PNP0C0F", NULL };
static char *sysres_ids[] = { "PNP0C01", "PNP0C02", NULL };

/*
 * Reserve declared resources for devices found during attach once system
 * resources have been allocated.
 */
static void
acpi_reserve_resources(device_t dev)
{
    struct resource_list_entry *rle;
    struct resource_list *rl;
    struct acpi_device *ad;
    struct acpi_softc *sc;
    device_t *children;
    int child_count, i;

    sc = device_get_softc(dev);
    if (device_get_children(dev, &children, &child_count) != 0)
	return;
    for (i = 0; i < child_count; i++) {
	ad = device_get_ivars(children[i]);
	rl = &ad->ad_rl;

	/* Don't reserve system resources. */
	if (ACPI_ID_PROBE(dev, children[i], sysres_ids) != NULL)
	    continue;

	STAILQ_FOREACH(rle, rl, link) {
	    /*
	     * Don't reserve IRQ resources.  There are many sticky things
	     * to get right otherwise (e.g. IRQs for psm, atkbd, and HPET
	     * when using legacy routing).
	     */
	    if (rle->type == SYS_RES_IRQ)
		continue;

	    /*
	     * Don't reserve the resource if it is already allocated.
	     * The acpi_ec(4) driver can allocate its resources early
	     * if ECDT is present.
	     */
	    if (rle->res != NULL)
		continue;

	    /*
	     * Try to reserve the resource from our parent.  If this
	     * fails because the resource is a system resource, just
	     * let it be.  The resource range is already reserved so
	     * that other devices will not use it.  If the driver
	     * needs to allocate the resource, then
	     * acpi_alloc_resource() will sub-alloc from the system
	     * resource.
	     */
	    resource_list_reserve(rl, dev, children[i], rle->type, &rle->rid,
		rle->start, rle->end, rle->count, 0);
	}
    }
    free(children, M_TEMP);
    sc->acpi_resources_reserved = 1;
}

static int
acpi_set_resource(device_t dev, device_t child, int type, int rid,
    u_long start, u_long count)
{
    struct acpi_softc *sc = device_get_softc(dev);
    struct acpi_device *ad = device_get_ivars(child);
    struct resource_list *rl = &ad->ad_rl;
    u_long end;
    
    /* Ignore IRQ resources for PCI link devices. */
    if (type == SYS_RES_IRQ && ACPI_ID_PROBE(dev, child, pcilink_ids) != NULL)
	return (0);

    /* If the resource is already allocated, fail. */
    if (resource_list_busy(rl, type, rid))
	return (EBUSY);

    /* If the resource is already reserved, release it. */
    if (resource_list_reserved(rl, type, rid))
	resource_list_unreserve(rl, dev, child, type, rid);

    /* Add the resource. */
    end = (start + count - 1);
    resource_list_add(rl, type, rid, start, end, count);

    /* Don't reserve resources until the system resources are allocated. */
    if (!sc->acpi_resources_reserved)
	return (0);

    /* Don't reserve system resources. */
    if (ACPI_ID_PROBE(dev, child, sysres_ids) != NULL)
	return (0);

    /*
     * Don't reserve IRQ resources.  There are many sticky things to
     * get right otherwise (e.g. IRQs for psm, atkbd, and HPET when
     * using legacy routing).
     */
    if (type == SYS_RES_IRQ)
	return (0);

    /*
     * Reserve the resource.
     *
     * XXX: Ignores failure for now.  Failure here is probably a
     * BIOS/firmware bug?
     */
    resource_list_reserve(rl, dev, child, type, &rid, start, end, count, 0);
    return (0);
}

static struct resource *
acpi_alloc_resource(device_t bus, device_t child, int type, int *rid,
    u_long start, u_long end, u_long count, u_int flags)
{
    ACPI_RESOURCE ares;
    struct acpi_device *ad;
    struct resource_list_entry *rle;
    struct resource_list *rl;
    struct resource *res;
    int isdefault = (start == 0UL && end == ~0UL);

    /*
     * First attempt at allocating the resource.  For direct children,
     * use resource_list_alloc() to handle reserved resources.  For
     * other devices, pass the request up to our parent.
     */
    if (bus == device_get_parent(child)) {
	ad = device_get_ivars(child);
	rl = &ad->ad_rl;

	/*
	 * Simulate the behavior of the ISA bus for direct children
	 * devices.  That is, if a non-default range is specified for
	 * a resource that doesn't exist, use bus_set_resource() to
	 * add the resource before allocating it.  Note that these
	 * resources will not be reserved.
	 */
	if (!isdefault && resource_list_find(rl, type, *rid) == NULL)
		resource_list_add(rl, type, *rid, start, end, count);
	res = resource_list_alloc(rl, bus, child, type, rid, start, end, count,
	    flags);
	if (res != NULL && type == SYS_RES_IRQ) {
	    /*
	     * Since bus_config_intr() takes immediate effect, we cannot
	     * configure the interrupt associated with a device when we
	     * parse the resources but have to defer it until a driver
	     * actually allocates the interrupt via bus_alloc_resource().
	     *
	     * XXX: Should we handle the lookup failing?
	     */
	    if (ACPI_SUCCESS(acpi_lookup_irq_resource(child, *rid, res, &ares)))
		acpi_config_intr(child, &ares);
	}

	/*
	 * If this is an allocation of the "default" range for a given
	 * RID, fetch the exact bounds for this resource from the
	 * resource list entry to try to allocate the range from the
	 * system resource regions.
	 */
	if (res == NULL && isdefault) {
	    rle = resource_list_find(rl, type, *rid);
	    if (rle != NULL) {
		start = rle->start;
		end = rle->end;
		count = rle->count;
	    }
	}
    } else
	res = BUS_ALLOC_RESOURCE(device_get_parent(bus), child, type, rid,
	    start, end, count, flags);

    /*
     * If the first attempt failed and this is an allocation of a
     * specific range, try to satisfy the request via a suballocation
     * from our system resource regions.
     */
    if (res == NULL && start + count - 1 == end)
	res = acpi_alloc_sysres(child, type, rid, start, end, count, flags);
    return (res);
}

/*
 * Attempt to allocate a specific resource range from the system
 * resource ranges.  Note that we only handle memory and I/O port
 * system resources.
 */
struct resource *
acpi_alloc_sysres(device_t child, int type, int *rid, u_long start, u_long end,
    u_long count, u_int flags)
{
    struct rman *rm;
    struct resource *res;

    switch (type) {
    case SYS_RES_IOPORT:
	rm = &acpi_rman_io;
	break;
    case SYS_RES_MEMORY:
	rm = &acpi_rman_mem;
	break;
    default:
	return (NULL);
    }

    KASSERT(start + count - 1 == end, ("wildcard resource range"));
    res = rman_reserve_resource(rm, start, end, count, flags & ~RF_ACTIVE,
	child);
    if (res == NULL)
	return (NULL);

    rman_set_rid(res, *rid);

    /* If requested, activate the resource using the parent's method. */
    if (flags & RF_ACTIVE)
	if (bus_activate_resource(child, type, *rid, res) != 0) {
	    rman_release_resource(res);
	    return (NULL);
	}

    return (res);
}

static int
acpi_is_resource_managed(int type, struct resource *r)
{

    /* We only handle memory and IO resources through rman. */
    switch (type) {
    case SYS_RES_IOPORT:
	return (rman_is_region_manager(r, &acpi_rman_io));
    case SYS_RES_MEMORY:
	return (rman_is_region_manager(r, &acpi_rman_mem));
    }
    return (0);
}

static int
acpi_adjust_resource(device_t bus, device_t child, int type, struct resource *r,
    u_long start, u_long end)
{

    if (acpi_is_resource_managed(type, r))
	return (rman_adjust_resource(r, start, end));
    return (bus_generic_adjust_resource(bus, child, type, r, start, end));
}

static int
acpi_release_resource(device_t bus, device_t child, int type, int rid,
    struct resource *r)
{
    int ret;

    /*
     * If this resource belongs to one of our internal managers,
     * deactivate it and release it to the local pool.
     */
    if (acpi_is_resource_managed(type, r)) {
	if (rman_get_flags(r) & RF_ACTIVE) {
	    ret = bus_deactivate_resource(child, type, rid, r);
	    if (ret != 0)
		return (ret);
	}
	return (rman_release_resource(r));
    }

    return (bus_generic_rl_release_resource(bus, child, type, rid, r));
}

static void
acpi_delete_resource(device_t bus, device_t child, int type, int rid)
{
    struct resource_list *rl;

    rl = acpi_get_rlist(bus, child);
    if (resource_list_busy(rl, type, rid)) {
	device_printf(bus, "delete_resource: Resource still owned by child"
	    " (type=%d, rid=%d)\n", type, rid);
	return;
    }
    resource_list_unreserve(rl, bus, child, type, rid);
    resource_list_delete(rl, type, rid);
}

/* Allocate an IO port or memory resource, given its GAS. */
int
acpi_bus_alloc_gas(device_t dev, int *type, int *rid, ACPI_GENERIC_ADDRESS *gas,
    struct resource **res, u_int flags)
{
    int error, res_type;

    error = ENOMEM;
    if (type == NULL || rid == NULL || gas == NULL || res == NULL)
	return (EINVAL);

    /* We only support memory and IO spaces. */
    switch (gas->SpaceId) {
    case ACPI_ADR_SPACE_SYSTEM_MEMORY:
	res_type = SYS_RES_MEMORY;
	break;
    case ACPI_ADR_SPACE_SYSTEM_IO:
	res_type = SYS_RES_IOPORT;
	break;
    default:
	return (EOPNOTSUPP);
    }

    /*
     * If the register width is less than 8, assume the BIOS author means
     * it is a bit field and just allocate a byte.
     */
    if (gas->BitWidth && gas->BitWidth < 8)
	gas->BitWidth = 8;

    /* Validate the address after we're sure we support the space. */
    if (gas->Address == 0 || gas->BitWidth == 0)
	return (EINVAL);

    bus_set_resource(dev, res_type, *rid, gas->Address,
	gas->BitWidth / 8);
    *res = bus_alloc_resource_any(dev, res_type, rid, RF_ACTIVE | flags);
    if (*res != NULL) {
	*type = res_type;
	error = 0;
    } else
	bus_delete_resource(dev, res_type, *rid);

    return (error);
}

/* Probe _HID and _CID for compatible ISA PNP ids. */
static uint32_t
acpi_isa_get_logicalid(device_t dev)
{
    ACPI_DEVICE_INFO	*devinfo;
    ACPI_HANDLE		h;
    uint32_t		pnpid;

    ACPI_FUNCTION_TRACE((char *)(uintptr_t)__func__);

    /* Fetch and validate the HID. */
    if ((h = acpi_get_handle(dev)) == NULL ||
	ACPI_FAILURE(AcpiGetObjectInfo(h, &devinfo)))
	return_VALUE (0);

    pnpid = (devinfo->Valid & ACPI_VALID_HID) != 0 &&
	devinfo->HardwareId.Length >= ACPI_EISAID_STRING_SIZE ?
	PNP_EISAID(devinfo->HardwareId.String) : 0;
    AcpiOsFree(devinfo);

    return_VALUE (pnpid);
}

static int
acpi_isa_get_compatid(device_t dev, uint32_t *cids, int count)
{
    ACPI_DEVICE_INFO	*devinfo;
    ACPI_DEVICE_ID	*ids;
    ACPI_HANDLE		h;
    uint32_t		*pnpid;
    int			i, valid;

    ACPI_FUNCTION_TRACE((char *)(uintptr_t)__func__);

    pnpid = cids;

    /* Fetch and validate the CID */
    if ((h = acpi_get_handle(dev)) == NULL ||
	ACPI_FAILURE(AcpiGetObjectInfo(h, &devinfo)))
	return_VALUE (0);

    if ((devinfo->Valid & ACPI_VALID_CID) == 0) {
	AcpiOsFree(devinfo);
	return_VALUE (0);
    }

    if (devinfo->CompatibleIdList.Count < count)
	count = devinfo->CompatibleIdList.Count;
    ids = devinfo->CompatibleIdList.Ids;
    for (i = 0, valid = 0; i < count; i++)
	if (ids[i].Length >= ACPI_EISAID_STRING_SIZE &&
	    strncmp(ids[i].String, "PNP", 3) == 0) {
	    *pnpid++ = PNP_EISAID(ids[i].String);
	    valid++;
	}
    AcpiOsFree(devinfo);

    return_VALUE (valid);
}

static char *
acpi_device_id_probe(device_t bus, device_t dev, char **ids) 
{
    ACPI_HANDLE h;
    ACPI_OBJECT_TYPE t;
    int i;

    h = acpi_get_handle(dev);
    if (ids == NULL || h == NULL)
	return (NULL);
    t = acpi_get_type(dev);
    if (t != ACPI_TYPE_DEVICE && t != ACPI_TYPE_PROCESSOR)
	return (NULL);

    /* Try to match one of the array of IDs with a HID or CID. */
    for (i = 0; ids[i] != NULL; i++) {
	if (acpi_MatchHid(h, ids[i]))
	    return (ids[i]);
    }
    return (NULL);
}

static ACPI_STATUS
acpi_device_eval_obj(device_t bus, device_t dev, ACPI_STRING pathname,
    ACPI_OBJECT_LIST *parameters, ACPI_BUFFER *ret)
{
    ACPI_HANDLE h;

    if (dev == NULL)
	h = ACPI_ROOT_OBJECT;
    else if ((h = acpi_get_handle(dev)) == NULL)
	return (AE_BAD_PARAMETER);
    return (AcpiEvaluateObject(h, pathname, parameters, ret));
}

int
acpi_device_pwr_for_sleep(device_t bus, device_t dev, int *dstate)
{
    struct acpi_softc *sc;
    ACPI_HANDLE handle;
    ACPI_STATUS status;
    char sxd[8];

    handle = acpi_get_handle(dev);

    /*
     * XXX If we find these devices, don't try to power them down.
     * The serial and IRDA ports on my T23 hang the system when
     * set to D3 and it appears that such legacy devices may
     * need special handling in their drivers.
     */
    if (dstate == NULL || handle == NULL ||
	acpi_MatchHid(handle, "PNP0500") ||
	acpi_MatchHid(handle, "PNP0501") ||
	acpi_MatchHid(handle, "PNP0502") ||
	acpi_MatchHid(handle, "PNP0510") ||
	acpi_MatchHid(handle, "PNP0511"))
	return (ENXIO);

    /*
     * Override next state with the value from _SxD, if present.
     * Note illegal _S0D is evaluated because some systems expect this.
     */
    sc = device_get_softc(bus);
    snprintf(sxd, sizeof(sxd), "_S%dD", sc->acpi_sstate);
    status = acpi_GetInteger(handle, sxd, dstate);
    if (ACPI_FAILURE(status) && status != AE_NOT_FOUND) {
	    device_printf(dev, "failed to get %s on %s: %s\n", sxd,
		acpi_name(handle), AcpiFormatException(status));
	    return (ENXIO);
    }

    return (0);
}

/* Callback arg for our implementation of walking the namespace. */
struct acpi_device_scan_ctx {
    acpi_scan_cb_t	user_fn;
    void		*arg;
    ACPI_HANDLE		parent;
};

static ACPI_STATUS
acpi_device_scan_cb(ACPI_HANDLE h, UINT32 level, void *arg, void **retval)
{
    struct acpi_device_scan_ctx *ctx;
    device_t dev, old_dev;
    ACPI_STATUS status;
    ACPI_OBJECT_TYPE type;

    /*
     * Skip this device if we think we'll have trouble with it or it is
     * the parent where the scan began.
     */
    ctx = (struct acpi_device_scan_ctx *)arg;
    if (acpi_avoid(h) || h == ctx->parent)
	return (AE_OK);

    /* If this is not a valid device type (e.g., a method), skip it. */
    if (ACPI_FAILURE(AcpiGetType(h, &type)))
	return (AE_OK);
    if (type != ACPI_TYPE_DEVICE && type != ACPI_TYPE_PROCESSOR &&
	type != ACPI_TYPE_THERMAL && type != ACPI_TYPE_POWER)
	return (AE_OK);

    /*
     * Call the user function with the current device.  If it is unchanged
     * afterwards, return.  Otherwise, we update the handle to the new dev.
     */
    old_dev = acpi_get_device(h);
    dev = old_dev;
    status = ctx->user_fn(h, &dev, level, ctx->arg);
    if (ACPI_FAILURE(status) || old_dev == dev)
	return (status);

    /* Remove the old child and its connection to the handle. */
    if (old_dev != NULL) {
	device_delete_child(device_get_parent(old_dev), old_dev);
	AcpiDetachData(h, acpi_fake_objhandler);
    }

    /* Recreate the handle association if the user created a device. */
    if (dev != NULL)
	AcpiAttachData(h, acpi_fake_objhandler, dev);

    return (AE_OK);
}

static ACPI_STATUS
acpi_device_scan_children(device_t bus, device_t dev, int max_depth,
    acpi_scan_cb_t user_fn, void *arg)
{
    ACPI_HANDLE h;
    struct acpi_device_scan_ctx ctx;

    if (acpi_disabled("children"))
	return (AE_OK);

    if (dev == NULL)
	h = ACPI_ROOT_OBJECT;
    else if ((h = acpi_get_handle(dev)) == NULL)
	return (AE_BAD_PARAMETER);
    ctx.user_fn = user_fn;
    ctx.arg = arg;
    ctx.parent = h;
    return (AcpiWalkNamespace(ACPI_TYPE_ANY, h, max_depth,
	acpi_device_scan_cb, NULL, &ctx, NULL));
}

/*
 * Even though ACPI devices are not PCI, we use the PCI approach for setting
 * device power states since it's close enough to ACPI.
 */
static int
acpi_set_powerstate(device_t child, int state)
{
    ACPI_HANDLE h;
    ACPI_STATUS status;

    h = acpi_get_handle(child);
    if (state < ACPI_STATE_D0 || state > ACPI_D_STATES_MAX)
	return (EINVAL);
    if (h == NULL)
	return (0);

    /* Ignore errors if the power methods aren't present. */
    status = acpi_pwr_switch_consumer(h, state);
    if (ACPI_SUCCESS(status)) {
	if (bootverbose)
	    device_printf(child, "set ACPI power state D%d on %s\n",
		state, acpi_name(h));
    } else if (status != AE_NOT_FOUND)
	device_printf(child,
	    "failed to set ACPI power state D%d on %s: %s\n", state,
	    acpi_name(h), AcpiFormatException(status));

    return (0);
}

static int
acpi_isa_pnp_probe(device_t bus, device_t child, struct isa_pnp_id *ids)
{
    int			result, cid_count, i;
    uint32_t		lid, cids[8];

    ACPI_FUNCTION_TRACE((char *)(uintptr_t)__func__);

    /*
     * ISA-style drivers attached to ACPI may persist and
     * probe manually if we return ENOENT.  We never want
     * that to happen, so don't ever return it.
     */
    result = ENXIO;

    /* Scan the supplied IDs for a match */
    lid = acpi_isa_get_logicalid(child);
    cid_count = acpi_isa_get_compatid(child, cids, 8);
    while (ids && ids->ip_id) {
	if (lid == ids->ip_id) {
	    result = 0;
	    goto out;
	}
	for (i = 0; i < cid_count; i++) {
	    if (cids[i] == ids->ip_id) {
		result = 0;
		goto out;
	    }
	}
	ids++;
    }

 out:
    if (result == 0 && ids->ip_desc)
	device_set_desc(child, ids->ip_desc);

    return_VALUE (result);
}

#if defined(__i386__) || defined(__amd64__)
/*
 * Look for a MCFG table.  If it is present, use the settings for
 * domain (segment) 0 to setup PCI config space access via the memory
 * map.
 */
static void
acpi_enable_pcie(void)
{
	ACPI_TABLE_HEADER *hdr;
	ACPI_MCFG_ALLOCATION *alloc, *end;
	ACPI_STATUS status;

	status = AcpiGetTable(ACPI_SIG_MCFG, 1, &hdr);
	if (ACPI_FAILURE(status))
		return;

	end = (ACPI_MCFG_ALLOCATION *)((char *)hdr + hdr->Length);
	alloc = (ACPI_MCFG_ALLOCATION *)((ACPI_TABLE_MCFG *)hdr + 1);
	while (alloc < end) {
		if (alloc->PciSegment == 0) {
			pcie_cfgregopen(alloc->Address, alloc->StartBusNumber,
			    alloc->EndBusNumber);
			return;
		}
		alloc++;
	}
}
#endif

/*
 * Scan all of the ACPI namespace and attach child devices.
 *
 * We should only expect to find devices in the \_PR, \_TZ, \_SI, and
 * \_SB scopes, and \_PR and \_TZ became obsolete in the ACPI 2.0 spec.
 * However, in violation of the spec, some systems place their PCI link
 * devices in \, so we have to walk the whole namespace.  We check the
 * type of namespace nodes, so this should be ok.
 */
static void
acpi_probe_children(device_t bus)
{

    ACPI_FUNCTION_TRACE((char *)(uintptr_t)__func__);

    /*
     * Scan the namespace and insert placeholders for all the devices that
     * we find.  We also probe/attach any early devices.
     *
     * Note that we use AcpiWalkNamespace rather than AcpiGetDevices because
     * we want to create nodes for all devices, not just those that are
     * currently present. (This assumes that we don't want to create/remove
     * devices as they appear, which might be smarter.)
     */
    ACPI_DEBUG_PRINT((ACPI_DB_OBJECTS, "namespace scan\n"));
    AcpiWalkNamespace(ACPI_TYPE_ANY, ACPI_ROOT_OBJECT, 100, acpi_probe_child,
	NULL, bus, NULL);

    /* Pre-allocate resources for our rman from any sysresource devices. */
    acpi_sysres_alloc(bus);

    /* Reserve resources already allocated to children. */
    acpi_reserve_resources(bus);

    /* Create any static children by calling device identify methods. */
    ACPI_DEBUG_PRINT((ACPI_DB_OBJECTS, "device identify routines\n"));
    bus_generic_probe(bus);

    /* Probe/attach all children, created statically and from the namespace. */
    ACPI_DEBUG_PRINT((ACPI_DB_OBJECTS, "acpi bus_generic_attach\n"));
    bus_generic_attach(bus);

    /* Attach wake sysctls. */
    acpi_wake_sysctl_walk(bus);

    ACPI_DEBUG_PRINT((ACPI_DB_OBJECTS, "done attaching children\n"));
    return_VOID;
}

/*
 * Determine the probe order for a given device.
 */
static void
acpi_probe_order(ACPI_HANDLE handle, int *order)
{
	ACPI_OBJECT_TYPE type;

	/*
	 * 0. CPUs
	 * 1. I/O port and memory system resource holders
	 * 2. Clocks and timers (to handle early accesses)
	 * 3. Embedded controllers (to handle early accesses)
	 * 4. PCI Link Devices
	 */
	AcpiGetType(handle, &type);
	if (type == ACPI_TYPE_PROCESSOR)
		*order = 0;
	else if (acpi_MatchHid(handle, "PNP0C01") ||
	    acpi_MatchHid(handle, "PNP0C02"))
		*order = 1;
	else if (acpi_MatchHid(handle, "PNP0100") ||
	    acpi_MatchHid(handle, "PNP0103") ||
	    acpi_MatchHid(handle, "PNP0B00"))
		*order = 2;
	else if (acpi_MatchHid(handle, "PNP0C09"))
		*order = 3;
	else if (acpi_MatchHid(handle, "PNP0C0F"))
		*order = 4;
}

/*
 * Evaluate a child device and determine whether we might attach a device to
 * it.
 */
static ACPI_STATUS
acpi_probe_child(ACPI_HANDLE handle, UINT32 level, void *context, void **status)
{
    struct acpi_prw_data prw;
    ACPI_OBJECT_TYPE type;
    ACPI_HANDLE h;
    device_t bus, child;
    char *handle_str;
    int order;

    ACPI_FUNCTION_TRACE((char *)(uintptr_t)__func__);

    if (acpi_disabled("children"))
	return_ACPI_STATUS (AE_OK);

    /* Skip this device if we think we'll have trouble with it. */
    if (acpi_avoid(handle))
	return_ACPI_STATUS (AE_OK);

    bus = (device_t)context;
    if (ACPI_SUCCESS(AcpiGetType(handle, &type))) {
	handle_str = acpi_name(handle);
	switch (type) {
	case ACPI_TYPE_DEVICE:
	    /*
	     * Since we scan from \, be sure to skip system scope objects.
	     * \_SB_ and \_TZ_ are defined in ACPICA as devices to work around
	     * BIOS bugs.  For example, \_SB_ is to allow \_SB_._INI to be run
	     * during the intialization and \_TZ_ is to support Notify() on it.
	     */
	    if (strcmp(handle_str, "\\_SB_") == 0 ||
		strcmp(handle_str, "\\_TZ_") == 0)
		break;
	    if (acpi_parse_prw(handle, &prw) == 0)
		AcpiSetupGpeForWake(handle, prw.gpe_handle, prw.gpe_bit);

	    /*
	     * Ignore devices that do not have a _HID or _CID.  They should
	     * be discovered by other buses (e.g. the PCI bus driver).
	     */
	    if (!acpi_has_hid(handle))
		break;
	    /* FALLTHROUGH */
	case ACPI_TYPE_PROCESSOR:
	case ACPI_TYPE_THERMAL:
	case ACPI_TYPE_POWER:
	    /* 
	     * Create a placeholder device for this node.  Sort the
	     * placeholder so that the probe/attach passes will run
	     * breadth-first.  Orders less than ACPI_DEV_BASE_ORDER
	     * are reserved for special objects (i.e., system
	     * resources).
	     */
	    ACPI_DEBUG_PRINT((ACPI_DB_OBJECTS, "scanning '%s'\n", handle_str));
	    order = level * 10 + ACPI_DEV_BASE_ORDER;
	    acpi_probe_order(handle, &order);
	    child = BUS_ADD_CHILD(bus, order, NULL, -1);
	    if (child == NULL)
		break;

	    /* Associate the handle with the device_t and vice versa. */
	    acpi_set_handle(child, handle);
	    AcpiAttachData(handle, acpi_fake_objhandler, child);

	    /*
	     * Check that the device is present.  If it's not present,
	     * leave it disabled (so that we have a device_t attached to
	     * the handle, but we don't probe it).
	     *
	     * XXX PCI link devices sometimes report "present" but not
	     * "functional" (i.e. if disabled).  Go ahead and probe them
	     * anyway since we may enable them later.
	     */
	    if (type == ACPI_TYPE_DEVICE && !acpi_DeviceIsPresent(child)) {
		/* Never disable PCI link devices. */
		if (acpi_MatchHid(handle, "PNP0C0F"))
		    break;
		/*
		 * Docking stations should remain enabled since the system
		 * may be undocked at boot.
		 */
		if (ACPI_SUCCESS(AcpiGetHandle(handle, "_DCK", &h)))
		    break;

		device_disable(child);
		break;
	    }

	    /*
	     * Get the device's resource settings and attach them.
	     * Note that if the device has _PRS but no _CRS, we need
	     * to decide when it's appropriate to try to configure the
	     * device.  Ignore the return value here; it's OK for the
	     * device not to have any resources.
	     */
	    acpi_parse_resources(child, handle, &acpi_res_parse_set, NULL);
	    break;
	}
    }

    return_ACPI_STATUS (AE_OK);
}

/*
 * AcpiAttachData() requires an object handler but never uses it.  This is a
 * placeholder object handler so we can store a device_t in an ACPI_HANDLE.
 */
void
acpi_fake_objhandler(ACPI_HANDLE h, void *data)
{
}

static void
acpi_shutdown_final(void *arg, int howto)
{
    struct acpi_softc *sc = (struct acpi_softc *)arg;
    register_t intr;
    ACPI_STATUS status;

    /*
     * XXX Shutdown code should only run on the BSP (cpuid 0).
     * Some chipsets do not power off the system correctly if called from
     * an AP.
     */
    if ((howto & RB_POWEROFF) != 0) {
	status = AcpiEnterSleepStatePrep(ACPI_STATE_S5);
	if (ACPI_FAILURE(status)) {
	    device_printf(sc->acpi_dev, "AcpiEnterSleepStatePrep failed - %s\n",
		AcpiFormatException(status));
	    return;
	}
	device_printf(sc->acpi_dev, "Powering system off\n");
	intr = intr_disable();
	status = AcpiEnterSleepState(ACPI_STATE_S5);
	if (ACPI_FAILURE(status)) {
	    intr_restore(intr);
	    device_printf(sc->acpi_dev, "power-off failed - %s\n",
		AcpiFormatException(status));
	} else {
	    DELAY(1000000);
	    intr_restore(intr);
	    device_printf(sc->acpi_dev, "power-off failed - timeout\n");
	}
    } else if ((howto & RB_HALT) == 0 && sc->acpi_handle_reboot) {
	/* Reboot using the reset register. */
	status = AcpiReset();
	if (ACPI_SUCCESS(status)) {
	    DELAY(1000000);
	    device_printf(sc->acpi_dev, "reset failed - timeout\n");
	} else if (status != AE_NOT_EXIST)
	    device_printf(sc->acpi_dev, "reset failed - %s\n",
		AcpiFormatException(status));
    } else if (sc->acpi_do_disable && panicstr == NULL) {
	/*
	 * Only disable ACPI if the user requested.  On some systems, writing
	 * the disable value to SMI_CMD hangs the system.
	 */
	device_printf(sc->acpi_dev, "Shutting down\n");
	AcpiTerminate();
    }
}

static void
acpi_enable_fixed_events(struct acpi_softc *sc)
{
    static int	first_time = 1;

    /* Enable and clear fixed events and install handlers. */
    if ((AcpiGbl_FADT.Flags & ACPI_FADT_POWER_BUTTON) == 0) {
	AcpiClearEvent(ACPI_EVENT_POWER_BUTTON);
	AcpiInstallFixedEventHandler(ACPI_EVENT_POWER_BUTTON,
				     acpi_event_power_button_sleep, sc);
	if (first_time)
	    device_printf(sc->acpi_dev, "Power Button (fixed)\n");
    }
    if ((AcpiGbl_FADT.Flags & ACPI_FADT_SLEEP_BUTTON) == 0) {
	AcpiClearEvent(ACPI_EVENT_SLEEP_BUTTON);
	AcpiInstallFixedEventHandler(ACPI_EVENT_SLEEP_BUTTON,
				     acpi_event_sleep_button_sleep, sc);
	if (first_time)
	    device_printf(sc->acpi_dev, "Sleep Button (fixed)\n");
    }

    first_time = 0;
}

/*
 * Returns true if the device is actually present and should
 * be attached to.  This requires the present, enabled, UI-visible 
 * and diagnostics-passed bits to be set.
 */
BOOLEAN
acpi_DeviceIsPresent(device_t dev)
{
    ACPI_DEVICE_INFO	*devinfo;
    ACPI_HANDLE		h;
    BOOLEAN		present;

    if ((h = acpi_get_handle(dev)) == NULL ||
	ACPI_FAILURE(AcpiGetObjectInfo(h, &devinfo)))
	return (FALSE);

    /* If no _STA method, must be present */
    present = (devinfo->Valid & ACPI_VALID_STA) == 0 ||
	ACPI_DEVICE_PRESENT(devinfo->CurrentStatus) ? TRUE : FALSE;

    AcpiOsFree(devinfo);
    return (present);
}

/*
 * Returns true if the battery is actually present and inserted.
 */
BOOLEAN
acpi_BatteryIsPresent(device_t dev)
{
    ACPI_DEVICE_INFO	*devinfo;
    ACPI_HANDLE		h;
    BOOLEAN		present;

    if ((h = acpi_get_handle(dev)) == NULL ||
	ACPI_FAILURE(AcpiGetObjectInfo(h, &devinfo)))
	return (FALSE);

    /* If no _STA method, must be present */
    present = (devinfo->Valid & ACPI_VALID_STA) == 0 ||
	ACPI_BATTERY_PRESENT(devinfo->CurrentStatus) ? TRUE : FALSE;

    AcpiOsFree(devinfo);
    return (present);
}

/*
 * Returns true if a device has at least one valid device ID.
 */
static BOOLEAN
acpi_has_hid(ACPI_HANDLE h)
{
    ACPI_DEVICE_INFO	*devinfo;
    BOOLEAN		ret;

    if (h == NULL ||
	ACPI_FAILURE(AcpiGetObjectInfo(h, &devinfo)))
	return (FALSE);

    ret = FALSE;
    if ((devinfo->Valid & ACPI_VALID_HID) != 0)
	ret = TRUE;
    else if ((devinfo->Valid & ACPI_VALID_CID) != 0)
	if (devinfo->CompatibleIdList.Count > 0)
	    ret = TRUE;

    AcpiOsFree(devinfo);
    return (ret);
}

/*
 * Match a HID string against a handle
 */
BOOLEAN
acpi_MatchHid(ACPI_HANDLE h, const char *hid) 
{
    ACPI_DEVICE_INFO	*devinfo;
    BOOLEAN		ret;
    int			i;

    if (hid == NULL || h == NULL ||
	ACPI_FAILURE(AcpiGetObjectInfo(h, &devinfo)))
	return (FALSE);

    ret = FALSE;
    if ((devinfo->Valid & ACPI_VALID_HID) != 0 &&
	strcmp(hid, devinfo->HardwareId.String) == 0)
	    ret = TRUE;
    else if ((devinfo->Valid & ACPI_VALID_CID) != 0)
	for (i = 0; i < devinfo->CompatibleIdList.Count; i++) {
	    if (strcmp(hid, devinfo->CompatibleIdList.Ids[i].String) == 0) {
		ret = TRUE;
		break;
	    }
	}

    AcpiOsFree(devinfo);
    return (ret);
}

/*
 * Return the handle of a named object within our scope, ie. that of (parent)
 * or one if its parents.
 */
ACPI_STATUS
acpi_GetHandleInScope(ACPI_HANDLE parent, char *path, ACPI_HANDLE *result)
{
    ACPI_HANDLE		r;
    ACPI_STATUS		status;

    /* Walk back up the tree to the root */
    for (;;) {
	status = AcpiGetHandle(parent, path, &r);
	if (ACPI_SUCCESS(status)) {
	    *result = r;
	    return (AE_OK);
	}
	/* XXX Return error here? */
	if (status != AE_NOT_FOUND)
	    return (AE_OK);
	if (ACPI_FAILURE(AcpiGetParent(parent, &r)))
	    return (AE_NOT_FOUND);
	parent = r;
    }
}

/*
 * Allocate a buffer with a preset data size.
 */
ACPI_BUFFER *
acpi_AllocBuffer(int size)
{
    ACPI_BUFFER	*buf;

    if ((buf = malloc(size + sizeof(*buf), M_ACPIDEV, M_NOWAIT)) == NULL)
	return (NULL);
    buf->Length = size;
    buf->Pointer = (void *)(buf + 1);
    return (buf);
}

ACPI_STATUS
acpi_SetInteger(ACPI_HANDLE handle, char *path, UINT32 number)
{
    ACPI_OBJECT arg1;
    ACPI_OBJECT_LIST args;

    arg1.Type = ACPI_TYPE_INTEGER;
    arg1.Integer.Value = number;
    args.Count = 1;
    args.Pointer = &arg1;

    return (AcpiEvaluateObject(handle, path, &args, NULL));
}

/*
 * Evaluate a path that should return an integer.
 */
ACPI_STATUS
acpi_GetInteger(ACPI_HANDLE handle, char *path, UINT32 *number)
{
    ACPI_STATUS	status;
    ACPI_BUFFER	buf;
    ACPI_OBJECT	param;

    if (handle == NULL)
	handle = ACPI_ROOT_OBJECT;

    /*
     * Assume that what we've been pointed at is an Integer object, or
     * a method that will return an Integer.
     */
    buf.Pointer = &param;
    buf.Length = sizeof(param);
    status = AcpiEvaluateObject(handle, path, NULL, &buf);
    if (ACPI_SUCCESS(status)) {
	if (param.Type == ACPI_TYPE_INTEGER)
	    *number = param.Integer.Value;
	else
	    status = AE_TYPE;
    }

    /* 
     * In some applications, a method that's expected to return an Integer
     * may instead return a Buffer (probably to simplify some internal
     * arithmetic).  We'll try to fetch whatever it is, and if it's a Buffer,
     * convert it into an Integer as best we can.
     *
     * This is a hack.
     */
    if (status == AE_BUFFER_OVERFLOW) {
	if ((buf.Pointer = AcpiOsAllocate(buf.Length)) == NULL) {
	    status = AE_NO_MEMORY;
	} else {
	    status = AcpiEvaluateObject(handle, path, NULL, &buf);
	    if (ACPI_SUCCESS(status))
		status = acpi_ConvertBufferToInteger(&buf, number);
	    AcpiOsFree(buf.Pointer);
	}
    }
    return (status);
}

ACPI_STATUS
acpi_ConvertBufferToInteger(ACPI_BUFFER *bufp, UINT32 *number)
{
    ACPI_OBJECT	*p;
    UINT8	*val;
    int		i;

    p = (ACPI_OBJECT *)bufp->Pointer;
    if (p->Type == ACPI_TYPE_INTEGER) {
	*number = p->Integer.Value;
	return (AE_OK);
    }
    if (p->Type != ACPI_TYPE_BUFFER)
	return (AE_TYPE);
    if (p->Buffer.Length > sizeof(int))
	return (AE_BAD_DATA);

    *number = 0;
    val = p->Buffer.Pointer;
    for (i = 0; i < p->Buffer.Length; i++)
	*number += val[i] << (i * 8);
    return (AE_OK);
}

/*
 * Iterate over the elements of an a package object, calling the supplied
 * function for each element.
 *
 * XXX possible enhancement might be to abort traversal on error.
 */
ACPI_STATUS
acpi_ForeachPackageObject(ACPI_OBJECT *pkg,
	void (*func)(ACPI_OBJECT *comp, void *arg), void *arg)
{
    ACPI_OBJECT	*comp;
    int		i;

    if (pkg == NULL || pkg->Type != ACPI_TYPE_PACKAGE)
	return (AE_BAD_PARAMETER);

    /* Iterate over components */
    i = 0;
    comp = pkg->Package.Elements;
    for (; i < pkg->Package.Count; i++, comp++)
	func(comp, arg);

    return (AE_OK);
}

/*
 * Find the (index)th resource object in a set.
 */
ACPI_STATUS
acpi_FindIndexedResource(ACPI_BUFFER *buf, int index, ACPI_RESOURCE **resp)
{
    ACPI_RESOURCE	*rp;
    int			i;

    rp = (ACPI_RESOURCE *)buf->Pointer;
    i = index;
    while (i-- > 0) {
	/* Range check */
	if (rp > (ACPI_RESOURCE *)((u_int8_t *)buf->Pointer + buf->Length))
	    return (AE_BAD_PARAMETER);

	/* Check for terminator */
	if (rp->Type == ACPI_RESOURCE_TYPE_END_TAG || rp->Length == 0)
	    return (AE_NOT_FOUND);
	rp = ACPI_NEXT_RESOURCE(rp);
    }
    if (resp != NULL)
	*resp = rp;

    return (AE_OK);
}

/*
 * Append an ACPI_RESOURCE to an ACPI_BUFFER.
 *
 * Given a pointer to an ACPI_RESOURCE structure, expand the ACPI_BUFFER
 * provided to contain it.  If the ACPI_BUFFER is empty, allocate a sensible
 * backing block.  If the ACPI_RESOURCE is NULL, return an empty set of
 * resources.
 */
#define ACPI_INITIAL_RESOURCE_BUFFER_SIZE	512

ACPI_STATUS
acpi_AppendBufferResource(ACPI_BUFFER *buf, ACPI_RESOURCE *res)
{
    ACPI_RESOURCE	*rp;
    void		*newp;

    /* Initialise the buffer if necessary. */
    if (buf->Pointer == NULL) {
	buf->Length = ACPI_INITIAL_RESOURCE_BUFFER_SIZE;
	if ((buf->Pointer = AcpiOsAllocate(buf->Length)) == NULL)
	    return (AE_NO_MEMORY);
	rp = (ACPI_RESOURCE *)buf->Pointer;
	rp->Type = ACPI_RESOURCE_TYPE_END_TAG;
	rp->Length = 0;
    }
    if (res == NULL)
	return (AE_OK);

    /*
     * Scan the current buffer looking for the terminator.
     * This will either find the terminator or hit the end
     * of the buffer and return an error.
     */
    rp = (ACPI_RESOURCE *)buf->Pointer;
    for (;;) {
	/* Range check, don't go outside the buffer */
	if (rp >= (ACPI_RESOURCE *)((u_int8_t *)buf->Pointer + buf->Length))
	    return (AE_BAD_PARAMETER);
	if (rp->Type == ACPI_RESOURCE_TYPE_END_TAG || rp->Length == 0)
	    break;
	rp = ACPI_NEXT_RESOURCE(rp);
    }

    /*
     * Check the size of the buffer and expand if required.
     *
     * Required size is:
     *	size of existing resources before terminator + 
     *	size of new resource and header +
     * 	size of terminator.
     *
     * Note that this loop should really only run once, unless
     * for some reason we are stuffing a *really* huge resource.
     */
    while ((((u_int8_t *)rp - (u_int8_t *)buf->Pointer) + 
	    res->Length + ACPI_RS_SIZE_NO_DATA +
	    ACPI_RS_SIZE_MIN) >= buf->Length) {
	if ((newp = AcpiOsAllocate(buf->Length * 2)) == NULL)
	    return (AE_NO_MEMORY);
	bcopy(buf->Pointer, newp, buf->Length);
	rp = (ACPI_RESOURCE *)((u_int8_t *)newp +
			       ((u_int8_t *)rp - (u_int8_t *)buf->Pointer));
	AcpiOsFree(buf->Pointer);
	buf->Pointer = newp;
	buf->Length += buf->Length;
    }

    /* Insert the new resource. */
    bcopy(res, rp, res->Length + ACPI_RS_SIZE_NO_DATA);

    /* And add the terminator. */
    rp = ACPI_NEXT_RESOURCE(rp);
    rp->Type = ACPI_RESOURCE_TYPE_END_TAG;
    rp->Length = 0;

    return (AE_OK);
}

/*
 * Set interrupt model.
 */
ACPI_STATUS
acpi_SetIntrModel(int model)
{

    return (acpi_SetInteger(ACPI_ROOT_OBJECT, "_PIC", model));
}

/*
 * Walk subtables of a table and call a callback routine for each
 * subtable.  The caller should provide the first subtable and a
 * pointer to the end of the table.  This can be used to walk tables
 * such as MADT and SRAT that use subtable entries.
 */
void
acpi_walk_subtables(void *first, void *end, acpi_subtable_handler *handler,
    void *arg)
{
    ACPI_SUBTABLE_HEADER *entry;

    for (entry = first; (void *)entry < end; ) {
	/* Avoid an infinite loop if we hit a bogus entry. */
	if (entry->Length < sizeof(ACPI_SUBTABLE_HEADER))
	    return;

	handler(entry, arg);
	entry = ACPI_ADD_PTR(ACPI_SUBTABLE_HEADER, entry, entry->Length);
    }
}

/*
 * DEPRECATED.  This interface has serious deficiencies and will be
 * removed.
 *
 * Immediately enter the sleep state.  In the old model, acpiconf(8) ran
 * rc.suspend and rc.resume so we don't have to notify devd(8) to do this.
 */
ACPI_STATUS
acpi_SetSleepState(struct acpi_softc *sc, int state)
{
    static int once;

    if (!once) {
	device_printf(sc->acpi_dev,
"warning: acpi_SetSleepState() deprecated, need to update your software\n");
	once = 1;
    }
    return (acpi_EnterSleepState(sc, state));
}

#if defined(__amd64__) || defined(__i386__)
static void
acpi_sleep_force_task(void *context)
{
    struct acpi_softc *sc = (struct acpi_softc *)context;

    if (ACPI_FAILURE(acpi_EnterSleepState(sc, sc->acpi_next_sstate)))
	device_printf(sc->acpi_dev, "force sleep state S%d failed\n",
	    sc->acpi_next_sstate);
}

static void
acpi_sleep_force(void *arg)
{
    struct acpi_softc *sc = (struct acpi_softc *)arg;

    device_printf(sc->acpi_dev,
	"suspend request timed out, forcing sleep now\n");
    /*
     * XXX Suspending from callout cause the freeze in DEVICE_SUSPEND().
     * Suspend from acpi_task thread in stead.
     */
    if (ACPI_FAILURE(AcpiOsExecute(OSL_NOTIFY_HANDLER,
	acpi_sleep_force_task, sc)))
	device_printf(sc->acpi_dev, "AcpiOsExecute() for sleeping failed\n");
}
#endif

/*
 * Request that the system enter the given suspend state.  All /dev/apm
 * devices and devd(8) will be notified.  Userland then has a chance to
 * save state and acknowledge the request.  The system sleeps once all
 * acks are in.
 */
int
acpi_ReqSleepState(struct acpi_softc *sc, int state)
{
#if defined(__amd64__) || defined(__i386__)
    struct apm_clone_data *clone;
    ACPI_STATUS status;

    if (state < ACPI_STATE_S1 || state > ACPI_S_STATES_MAX)
	return (EINVAL);
    if (!acpi_sleep_states[state])
	return (EOPNOTSUPP);

    /* If a suspend request is already in progress, just return. */
    if (sc->acpi_next_sstate != 0) {
	return (0);
    }

    /* Wait until sleep is enabled. */
    while (sc->acpi_sleep_disabled) {
	AcpiOsSleep(1000);
    }

    ACPI_LOCK(acpi);

    sc->acpi_next_sstate = state;

    /* S5 (soft-off) should be entered directly with no waiting. */
    if (state == ACPI_STATE_S5) {
    	ACPI_UNLOCK(acpi);
	status = acpi_EnterSleepState(sc, state);
	return (ACPI_SUCCESS(status) ? 0 : ENXIO);
    }

    /* Record the pending state and notify all apm devices. */
    STAILQ_FOREACH(clone, &sc->apm_cdevs, entries) {
	clone->notify_status = APM_EV_NONE;
	if ((clone->flags & ACPI_EVF_DEVD) == 0) {
	    selwakeuppri(&clone->sel_read, PZERO);
	    KNOTE_LOCKED(&clone->sel_read.si_note, 0);
	}
    }

    /* If devd(8) is not running, immediately enter the sleep state. */
    if (!devctl_process_running()) {
	ACPI_UNLOCK(acpi);
	status = acpi_EnterSleepState(sc, state);
	return (ACPI_SUCCESS(status) ? 0 : ENXIO);
    }

    /*
     * Set a timeout to fire if userland doesn't ack the suspend request
     * in time.  This way we still eventually go to sleep if we were
     * overheating or running low on battery, even if userland is hung.
     * We cancel this timeout once all userland acks are in or the
     * suspend request is aborted.
     */
    callout_reset(&sc->susp_force_to, 10 * hz, acpi_sleep_force, sc);
    ACPI_UNLOCK(acpi);

    /* Now notify devd(8) also. */
    acpi_UserNotify("Suspend", ACPI_ROOT_OBJECT, state);

    return (0);
#else
    /* This platform does not support acpi suspend/resume. */
    return (EOPNOTSUPP);
#endif
}

/*
 * Acknowledge (or reject) a pending sleep state.  The caller has
 * prepared for suspend and is now ready for it to proceed.  If the
 * error argument is non-zero, it indicates suspend should be cancelled
 * and gives an errno value describing why.  Once all votes are in,
 * we suspend the system.
 */
int
acpi_AckSleepState(struct apm_clone_data *clone, int error)
{
#if defined(__amd64__) || defined(__i386__)
    struct acpi_softc *sc;
    int ret, sleeping;

    /* If no pending sleep state, return an error. */
    ACPI_LOCK(acpi);
    sc = clone->acpi_sc;
    if (sc->acpi_next_sstate == 0) {
    	ACPI_UNLOCK(acpi);
	return (ENXIO);
    }

    /* Caller wants to abort suspend process. */
    if (error) {
	sc->acpi_next_sstate = 0;
	callout_stop(&sc->susp_force_to);
	device_printf(sc->acpi_dev,
	    "listener on %s cancelled the pending suspend\n",
	    devtoname(clone->cdev));
    	ACPI_UNLOCK(acpi);
	return (0);
    }

    /*
     * Mark this device as acking the suspend request.  Then, walk through
     * all devices, seeing if they agree yet.  We only count devices that
     * are writable since read-only devices couldn't ack the request.
     */
    sleeping = TRUE;
    clone->notify_status = APM_EV_ACKED;
    STAILQ_FOREACH(clone, &sc->apm_cdevs, entries) {
	if ((clone->flags & ACPI_EVF_WRITE) != 0 &&
	    clone->notify_status != APM_EV_ACKED) {
	    sleeping = FALSE;
	    break;
	}
    }

    /* If all devices have voted "yes", we will suspend now. */
    if (sleeping)
	callout_stop(&sc->susp_force_to);
    ACPI_UNLOCK(acpi);
    ret = 0;
    if (sleeping) {
	if (ACPI_FAILURE(acpi_EnterSleepState(sc, sc->acpi_next_sstate)))
		ret = ENODEV;
    }
    return (ret);
#else
    /* This platform does not support acpi suspend/resume. */
    return (EOPNOTSUPP);
#endif
}

static void
acpi_sleep_enable(void *arg)
{
    struct acpi_softc	*sc = (struct acpi_softc *)arg;

    /* Reschedule if the system is not fully up and running. */
    if (!AcpiGbl_SystemAwakeAndRunning) {
	timeout(acpi_sleep_enable, sc, hz * ACPI_MINIMUM_AWAKETIME);
	return;
    }

    ACPI_LOCK(acpi);
    sc->acpi_sleep_disabled = FALSE;
    ACPI_UNLOCK(acpi);
}

static ACPI_STATUS
acpi_sleep_disable(struct acpi_softc *sc)
{
    ACPI_STATUS		status;

    /* Fail if the system is not fully up and running. */
    if (!AcpiGbl_SystemAwakeAndRunning)
	return (AE_ERROR);

    ACPI_LOCK(acpi);
    status = sc->acpi_sleep_disabled ? AE_ERROR : AE_OK;
    sc->acpi_sleep_disabled = TRUE;
    ACPI_UNLOCK(acpi);

    return (status);
}

enum acpi_sleep_state {
    ACPI_SS_NONE,
    ACPI_SS_GPE_SET,
    ACPI_SS_DEV_SUSPEND,
    ACPI_SS_SLP_PREP,
    ACPI_SS_SLEPT,
};

/*
 * Enter the desired system sleep state.
 *
 * Currently we support S1-S5 but S4 is only S4BIOS
 */
static ACPI_STATUS
acpi_EnterSleepState(struct acpi_softc *sc, int state)
{
    register_t intr;
    ACPI_STATUS status;
    enum acpi_sleep_state slp_state;
    int sleep_result;

    ACPI_FUNCTION_TRACE_U32((char *)(uintptr_t)__func__, state);

    if (state < ACPI_STATE_S1 || state > ACPI_S_STATES_MAX)
	return_ACPI_STATUS (AE_BAD_PARAMETER);
    if (!acpi_sleep_states[state]) {
	device_printf(sc->acpi_dev, "Sleep state S%d not supported by BIOS\n",
	    state);
	return (AE_SUPPORT);
    }

    /* Re-entry once we're suspending is not allowed. */
    status = acpi_sleep_disable(sc);
    if (ACPI_FAILURE(status)) {
	device_printf(sc->acpi_dev,
	    "suspend request ignored (not ready yet)\n");
	return (status);
    }

    if (state == ACPI_STATE_S5) {
	/*
	 * Shut down cleanly and power off.  This will call us back through the
	 * shutdown handlers.
	 */
	shutdown_nice(RB_POWEROFF);
	return_ACPI_STATUS (AE_OK);
    }

    EVENTHANDLER_INVOKE(power_suspend);

    if (smp_started) {
	thread_lock(curthread);
	sched_bind(curthread, 0);
	thread_unlock(curthread);
    }

    /*
     * Be sure to hold Giant across DEVICE_SUSPEND/RESUME since non-MPSAFE
     * drivers need this.
     */
    mtx_lock(&Giant);

    slp_state = ACPI_SS_NONE;

    sc->acpi_sstate = state;

    /* Enable any GPEs as appropriate and requested by the user. */
    acpi_wake_prep_walk(state);
    slp_state = ACPI_SS_GPE_SET;

    /*
     * Inform all devices that we are going to sleep.  If at least one
     * device fails, DEVICE_SUSPEND() automatically resumes the tree.
     *
     * XXX Note that a better two-pass approach with a 'veto' pass
     * followed by a "real thing" pass would be better, but the current
     * bus interface does not provide for this.
     */
    if (DEVICE_SUSPEND(root_bus) != 0) {
	device_printf(sc->acpi_dev, "device_suspend failed\n");
	goto backout;
    }
    slp_state = ACPI_SS_DEV_SUSPEND;

    /* If testing device suspend only, back out of everything here. */
    if (acpi_susp_bounce)
	goto backout;

    status = AcpiEnterSleepStatePrep(state);
    if (ACPI_FAILURE(status)) {
	device_printf(sc->acpi_dev, "AcpiEnterSleepStatePrep failed - %s\n",
		      AcpiFormatException(status));
	goto backout;
    }
    slp_state = ACPI_SS_SLP_PREP;

    if (sc->acpi_sleep_delay > 0)
	DELAY(sc->acpi_sleep_delay * 1000000);

    intr = intr_disable();
    if (state != ACPI_STATE_S1) {
	sleep_result = acpi_sleep_machdep(sc, state);
	acpi_wakeup_machdep(sc, state, sleep_result, 0);
<<<<<<< HEAD
	AcpiLeaveSleepStatePrep(state, acpi_sleep_flags);
=======
	AcpiLeaveSleepStatePrep(state);
>>>>>>> d20c256d
	intr_restore(intr);

	/* call acpi_wakeup_machdep() again with interrupt enabled */
	acpi_wakeup_machdep(sc, state, sleep_result, 1);

	if (sleep_result == -1)
		goto backout;

	/* Re-enable ACPI hardware on wakeup from sleep state 4. */
	if (state == ACPI_STATE_S4)
	    AcpiEnable();
    } else {
<<<<<<< HEAD
	status = AcpiEnterSleepState(state, acpi_sleep_flags);
	AcpiLeaveSleepStatePrep(state, acpi_sleep_flags);
=======
	status = AcpiEnterSleepState(state);
	AcpiLeaveSleepStatePrep(state);
>>>>>>> d20c256d
	intr_restore(intr);
	if (ACPI_FAILURE(status)) {
	    device_printf(sc->acpi_dev, "AcpiEnterSleepState failed - %s\n",
			  AcpiFormatException(status));
	    goto backout;
	}
    }
    slp_state = ACPI_SS_SLEPT;

    /*
     * Back out state according to how far along we got in the suspend
     * process.  This handles both the error and success cases.
     */
backout:
    if (slp_state >= ACPI_SS_GPE_SET) {
	acpi_wake_prep_walk(state);
	sc->acpi_sstate = ACPI_STATE_S0;
    }
    if (slp_state >= ACPI_SS_DEV_SUSPEND)
	DEVICE_RESUME(root_bus);
    if (slp_state >= ACPI_SS_SLP_PREP)
	AcpiLeaveSleepState(state);
    if (slp_state >= ACPI_SS_SLEPT) {
	acpi_resync_clock(sc);
	acpi_enable_fixed_events(sc);
    }
    sc->acpi_next_sstate = 0;

    mtx_unlock(&Giant);

    if (smp_started) {
	thread_lock(curthread);
	sched_unbind(curthread);
	thread_unlock(curthread);
    }

    EVENTHANDLER_INVOKE(power_resume);

    /* Allow another sleep request after a while. */
    timeout(acpi_sleep_enable, sc, hz * ACPI_MINIMUM_AWAKETIME);

    /* Run /etc/rc.resume after we are back. */
    if (devctl_process_running())
	acpi_UserNotify("Resume", ACPI_ROOT_OBJECT, state);

    return_ACPI_STATUS (status);
}

static void
acpi_resync_clock(struct acpi_softc *sc)
{
#ifdef __amd64__
    if (!acpi_reset_clock)
	return;

    /*
     * Warm up timecounter again and reset system clock.
     */
    (void)timecounter->tc_get_timecount(timecounter);
    (void)timecounter->tc_get_timecount(timecounter);
    inittodr(time_second + sc->acpi_sleep_delay);
#endif
}

/* Enable or disable the device's wake GPE. */
int
acpi_wake_set_enable(device_t dev, int enable)
{
    struct acpi_prw_data prw;
    ACPI_STATUS status;
    int flags;

    /* Make sure the device supports waking the system and get the GPE. */
    if (acpi_parse_prw(acpi_get_handle(dev), &prw) != 0)
	return (ENXIO);

    flags = acpi_get_flags(dev);
    if (enable) {
	status = AcpiSetGpeWakeMask(prw.gpe_handle, prw.gpe_bit,
	    ACPI_GPE_ENABLE);
	if (ACPI_FAILURE(status)) {
	    device_printf(dev, "enable wake failed\n");
	    return (ENXIO);
	}
	acpi_set_flags(dev, flags | ACPI_FLAG_WAKE_ENABLED);
    } else {
	status = AcpiSetGpeWakeMask(prw.gpe_handle, prw.gpe_bit,
	    ACPI_GPE_DISABLE);
	if (ACPI_FAILURE(status)) {
	    device_printf(dev, "disable wake failed\n");
	    return (ENXIO);
	}
	acpi_set_flags(dev, flags & ~ACPI_FLAG_WAKE_ENABLED);
    }

    return (0);
}

static int
acpi_wake_sleep_prep(ACPI_HANDLE handle, int sstate)
{
    struct acpi_prw_data prw;
    device_t dev;

    /* Check that this is a wake-capable device and get its GPE. */
    if (acpi_parse_prw(handle, &prw) != 0)
	return (ENXIO);
    dev = acpi_get_device(handle);

    /*
     * The destination sleep state must be less than (i.e., higher power)
     * or equal to the value specified by _PRW.  If this GPE cannot be
     * enabled for the next sleep state, then disable it.  If it can and
     * the user requested it be enabled, turn on any required power resources
     * and set _PSW.
     */
    if (sstate > prw.lowest_wake) {
	AcpiSetGpeWakeMask(prw.gpe_handle, prw.gpe_bit, ACPI_GPE_DISABLE);
	if (bootverbose)
	    device_printf(dev, "wake_prep disabled wake for %s (S%d)\n",
		acpi_name(handle), sstate);
    } else if (dev && (acpi_get_flags(dev) & ACPI_FLAG_WAKE_ENABLED) != 0) {
	acpi_pwr_wake_enable(handle, 1);
	acpi_SetInteger(handle, "_PSW", 1);
	if (bootverbose)
	    device_printf(dev, "wake_prep enabled for %s (S%d)\n",
		acpi_name(handle), sstate);
    }

    return (0);
}

static int
acpi_wake_run_prep(ACPI_HANDLE handle, int sstate)
{
    struct acpi_prw_data prw;
    device_t dev;

    /*
     * Check that this is a wake-capable device and get its GPE.  Return
     * now if the user didn't enable this device for wake.
     */
    if (acpi_parse_prw(handle, &prw) != 0)
	return (ENXIO);
    dev = acpi_get_device(handle);
    if (dev == NULL || (acpi_get_flags(dev) & ACPI_FLAG_WAKE_ENABLED) == 0)
	return (0);

    /*
     * If this GPE couldn't be enabled for the previous sleep state, it was
     * disabled before going to sleep so re-enable it.  If it was enabled,
     * clear _PSW and turn off any power resources it used.
     */
    if (sstate > prw.lowest_wake) {
	AcpiSetGpeWakeMask(prw.gpe_handle, prw.gpe_bit, ACPI_GPE_ENABLE);
	if (bootverbose)
	    device_printf(dev, "run_prep re-enabled %s\n", acpi_name(handle));
    } else {
	acpi_SetInteger(handle, "_PSW", 0);
	acpi_pwr_wake_enable(handle, 0);
	if (bootverbose)
	    device_printf(dev, "run_prep cleaned up for %s\n",
		acpi_name(handle));
    }

    return (0);
}

static ACPI_STATUS
acpi_wake_prep(ACPI_HANDLE handle, UINT32 level, void *context, void **status)
{
    int sstate;

    /* If suspending, run the sleep prep function, otherwise wake. */
    sstate = *(int *)context;
    if (AcpiGbl_SystemAwakeAndRunning)
	acpi_wake_sleep_prep(handle, sstate);
    else
	acpi_wake_run_prep(handle, sstate);
    return (AE_OK);
}

/* Walk the tree rooted at acpi0 to prep devices for suspend/resume. */
static int
acpi_wake_prep_walk(int sstate)
{
    ACPI_HANDLE sb_handle;

    if (ACPI_SUCCESS(AcpiGetHandle(ACPI_ROOT_OBJECT, "\\_SB_", &sb_handle)))
	AcpiWalkNamespace(ACPI_TYPE_DEVICE, sb_handle, 100,
	    acpi_wake_prep, NULL, &sstate, NULL);
    return (0);
}

/* Walk the tree rooted at acpi0 to attach per-device wake sysctls. */
static int
acpi_wake_sysctl_walk(device_t dev)
{
    int error, i, numdevs;
    device_t *devlist;
    device_t child;
    ACPI_STATUS status;

    error = device_get_children(dev, &devlist, &numdevs);
    if (error != 0 || numdevs == 0) {
	if (numdevs == 0)
	    free(devlist, M_TEMP);
	return (error);
    }
    for (i = 0; i < numdevs; i++) {
	child = devlist[i];
	acpi_wake_sysctl_walk(child);
	if (!device_is_attached(child))
	    continue;
	status = AcpiEvaluateObject(acpi_get_handle(child), "_PRW", NULL, NULL);
	if (ACPI_SUCCESS(status)) {
	    SYSCTL_ADD_PROC(device_get_sysctl_ctx(child),
		SYSCTL_CHILDREN(device_get_sysctl_tree(child)), OID_AUTO,
		"wake", CTLTYPE_INT | CTLFLAG_RW, child, 0,
		acpi_wake_set_sysctl, "I", "Device set to wake the system");
	}
    }
    free(devlist, M_TEMP);

    return (0);
}

/* Enable or disable wake from userland. */
static int
acpi_wake_set_sysctl(SYSCTL_HANDLER_ARGS)
{
    int enable, error;
    device_t dev;

    dev = (device_t)arg1;
    enable = (acpi_get_flags(dev) & ACPI_FLAG_WAKE_ENABLED) ? 1 : 0;

    error = sysctl_handle_int(oidp, &enable, 0, req);
    if (error != 0 || req->newptr == NULL)
	return (error);
    if (enable != 0 && enable != 1)
	return (EINVAL);

    return (acpi_wake_set_enable(dev, enable));
}

/* Parse a device's _PRW into a structure. */
int
acpi_parse_prw(ACPI_HANDLE h, struct acpi_prw_data *prw)
{
    ACPI_STATUS			status;
    ACPI_BUFFER			prw_buffer;
    ACPI_OBJECT			*res, *res2;
    int				error, i, power_count;

    if (h == NULL || prw == NULL)
	return (EINVAL);

    /*
     * The _PRW object (7.2.9) is only required for devices that have the
     * ability to wake the system from a sleeping state.
     */
    error = EINVAL;
    prw_buffer.Pointer = NULL;
    prw_buffer.Length = ACPI_ALLOCATE_BUFFER;
    status = AcpiEvaluateObject(h, "_PRW", NULL, &prw_buffer);
    if (ACPI_FAILURE(status))
	return (ENOENT);
    res = (ACPI_OBJECT *)prw_buffer.Pointer;
    if (res == NULL)
	return (ENOENT);
    if (!ACPI_PKG_VALID(res, 2))
	goto out;

    /*
     * Element 1 of the _PRW object:
     * The lowest power system sleeping state that can be entered while still
     * providing wake functionality.  The sleeping state being entered must
     * be less than (i.e., higher power) or equal to this value.
     */
    if (acpi_PkgInt32(res, 1, &prw->lowest_wake) != 0)
	goto out;

    /*
     * Element 0 of the _PRW object:
     */
    switch (res->Package.Elements[0].Type) {
    case ACPI_TYPE_INTEGER:
	/*
	 * If the data type of this package element is numeric, then this
	 * _PRW package element is the bit index in the GPEx_EN, in the
	 * GPE blocks described in the FADT, of the enable bit that is
	 * enabled for the wake event.
	 */
	prw->gpe_handle = NULL;
	prw->gpe_bit = res->Package.Elements[0].Integer.Value;
	error = 0;
	break;
    case ACPI_TYPE_PACKAGE:
	/*
	 * If the data type of this package element is a package, then this
	 * _PRW package element is itself a package containing two
	 * elements.  The first is an object reference to the GPE Block
	 * device that contains the GPE that will be triggered by the wake
	 * event.  The second element is numeric and it contains the bit
	 * index in the GPEx_EN, in the GPE Block referenced by the
	 * first element in the package, of the enable bit that is enabled for
	 * the wake event.
	 *
	 * For example, if this field is a package then it is of the form:
	 * Package() {\_SB.PCI0.ISA.GPE, 2}
	 */
	res2 = &res->Package.Elements[0];
	if (!ACPI_PKG_VALID(res2, 2))
	    goto out;
	prw->gpe_handle = acpi_GetReference(NULL, &res2->Package.Elements[0]);
	if (prw->gpe_handle == NULL)
	    goto out;
	if (acpi_PkgInt32(res2, 1, &prw->gpe_bit) != 0)
	    goto out;
	error = 0;
	break;
    default:
	goto out;
    }

    /* Elements 2 to N of the _PRW object are power resources. */
    power_count = res->Package.Count - 2;
    if (power_count > ACPI_PRW_MAX_POWERRES) {
	printf("ACPI device %s has too many power resources\n", acpi_name(h));
	power_count = 0;
    }
    prw->power_res_count = power_count;
    for (i = 0; i < power_count; i++)
	prw->power_res[i] = res->Package.Elements[i];

out:
    if (prw_buffer.Pointer != NULL)
	AcpiOsFree(prw_buffer.Pointer);
    return (error);
}

/*
 * ACPI Event Handlers
 */

/* System Event Handlers (registered by EVENTHANDLER_REGISTER) */

static void
acpi_system_eventhandler_sleep(void *arg, int state)
{
    struct acpi_softc *sc = (struct acpi_softc *)arg;
    int ret;

    ACPI_FUNCTION_TRACE_U32((char *)(uintptr_t)__func__, state);

    /* Check if button action is disabled or unknown. */
    if (state == ACPI_STATE_UNKNOWN)
	return;

    /* Request that the system prepare to enter the given suspend state. */
    ret = acpi_ReqSleepState(sc, state);
    if (ret != 0)
	device_printf(sc->acpi_dev,
	    "request to enter state S%d failed (err %d)\n", state, ret);

    return_VOID;
}

static void
acpi_system_eventhandler_wakeup(void *arg, int state)
{

    ACPI_FUNCTION_TRACE_U32((char *)(uintptr_t)__func__, state);

    /* Currently, nothing to do for wakeup. */

    return_VOID;
}

/* 
 * ACPICA Event Handlers (FixedEvent, also called from button notify handler)
 */
static void
acpi_invoke_sleep_eventhandler(void *context)
{

    EVENTHANDLER_INVOKE(acpi_sleep_event, *(int *)context);
}

static void
acpi_invoke_wake_eventhandler(void *context)
{

    EVENTHANDLER_INVOKE(acpi_wakeup_event, *(int *)context);
}

UINT32
acpi_event_power_button_sleep(void *context)
{
    struct acpi_softc	*sc = (struct acpi_softc *)context;

    ACPI_FUNCTION_TRACE((char *)(uintptr_t)__func__);

    if (ACPI_FAILURE(AcpiOsExecute(OSL_NOTIFY_HANDLER,
	acpi_invoke_sleep_eventhandler, &sc->acpi_power_button_sx)))
	return_VALUE (ACPI_INTERRUPT_NOT_HANDLED);
    return_VALUE (ACPI_INTERRUPT_HANDLED);
}

UINT32
acpi_event_power_button_wake(void *context)
{
    struct acpi_softc	*sc = (struct acpi_softc *)context;

    ACPI_FUNCTION_TRACE((char *)(uintptr_t)__func__);

    if (ACPI_FAILURE(AcpiOsExecute(OSL_NOTIFY_HANDLER,
	acpi_invoke_wake_eventhandler, &sc->acpi_power_button_sx)))
	return_VALUE (ACPI_INTERRUPT_NOT_HANDLED);
    return_VALUE (ACPI_INTERRUPT_HANDLED);
}

UINT32
acpi_event_sleep_button_sleep(void *context)
{
    struct acpi_softc	*sc = (struct acpi_softc *)context;

    ACPI_FUNCTION_TRACE((char *)(uintptr_t)__func__);

    if (ACPI_FAILURE(AcpiOsExecute(OSL_NOTIFY_HANDLER,
	acpi_invoke_sleep_eventhandler, &sc->acpi_sleep_button_sx)))
	return_VALUE (ACPI_INTERRUPT_NOT_HANDLED);
    return_VALUE (ACPI_INTERRUPT_HANDLED);
}

UINT32
acpi_event_sleep_button_wake(void *context)
{
    struct acpi_softc	*sc = (struct acpi_softc *)context;

    ACPI_FUNCTION_TRACE((char *)(uintptr_t)__func__);

    if (ACPI_FAILURE(AcpiOsExecute(OSL_NOTIFY_HANDLER,
	acpi_invoke_wake_eventhandler, &sc->acpi_sleep_button_sx)))
	return_VALUE (ACPI_INTERRUPT_NOT_HANDLED);
    return_VALUE (ACPI_INTERRUPT_HANDLED);
}

/*
 * XXX This static buffer is suboptimal.  There is no locking so only
 * use this for single-threaded callers.
 */
char *
acpi_name(ACPI_HANDLE handle)
{
    ACPI_BUFFER buf;
    static char data[256];

    buf.Length = sizeof(data);
    buf.Pointer = data;

    if (handle && ACPI_SUCCESS(AcpiGetName(handle, ACPI_FULL_PATHNAME, &buf)))
	return (data);
    return ("(unknown)");
}

/*
 * Debugging/bug-avoidance.  Avoid trying to fetch info on various
 * parts of the namespace.
 */
int
acpi_avoid(ACPI_HANDLE handle)
{
    char	*cp, *env, *np;
    int		len;

    np = acpi_name(handle);
    if (*np == '\\')
	np++;
    if ((env = getenv("debug.acpi.avoid")) == NULL)
	return (0);

    /* Scan the avoid list checking for a match */
    cp = env;
    for (;;) {
	while (*cp != 0 && isspace(*cp))
	    cp++;
	if (*cp == 0)
	    break;
	len = 0;
	while (cp[len] != 0 && !isspace(cp[len]))
	    len++;
	if (!strncmp(cp, np, len)) {
	    freeenv(env);
	    return(1);
	}
	cp += len;
    }
    freeenv(env);

    return (0);
}

/*
 * Debugging/bug-avoidance.  Disable ACPI subsystem components.
 */
int
acpi_disabled(char *subsys)
{
    char	*cp, *env;
    int		len;

    if ((env = getenv("debug.acpi.disabled")) == NULL)
	return (0);
    if (strcmp(env, "all") == 0) {
	freeenv(env);
	return (1);
    }

    /* Scan the disable list, checking for a match. */
    cp = env;
    for (;;) {
	while (*cp != '\0' && isspace(*cp))
	    cp++;
	if (*cp == '\0')
	    break;
	len = 0;
	while (cp[len] != '\0' && !isspace(cp[len]))
	    len++;
	if (strncmp(cp, subsys, len) == 0) {
	    freeenv(env);
	    return (1);
	}
	cp += len;
    }
    freeenv(env);

    return (0);
}

/*
 * Control interface.
 *
 * We multiplex ioctls for all participating ACPI devices here.  Individual 
 * drivers wanting to be accessible via /dev/acpi should use the
 * register/deregister interface to make their handlers visible.
 */
struct acpi_ioctl_hook
{
    TAILQ_ENTRY(acpi_ioctl_hook) link;
    u_long			 cmd;
    acpi_ioctl_fn		 fn;
    void			 *arg;
};

static TAILQ_HEAD(,acpi_ioctl_hook)	acpi_ioctl_hooks;
static int				acpi_ioctl_hooks_initted;

int
acpi_register_ioctl(u_long cmd, acpi_ioctl_fn fn, void *arg)
{
    struct acpi_ioctl_hook	*hp;

    if ((hp = malloc(sizeof(*hp), M_ACPIDEV, M_NOWAIT)) == NULL)
	return (ENOMEM);
    hp->cmd = cmd;
    hp->fn = fn;
    hp->arg = arg;

    ACPI_LOCK(acpi);
    if (acpi_ioctl_hooks_initted == 0) {
	TAILQ_INIT(&acpi_ioctl_hooks);
	acpi_ioctl_hooks_initted = 1;
    }
    TAILQ_INSERT_TAIL(&acpi_ioctl_hooks, hp, link);
    ACPI_UNLOCK(acpi);

    return (0);
}

void
acpi_deregister_ioctl(u_long cmd, acpi_ioctl_fn fn)
{
    struct acpi_ioctl_hook	*hp;

    ACPI_LOCK(acpi);
    TAILQ_FOREACH(hp, &acpi_ioctl_hooks, link)
	if (hp->cmd == cmd && hp->fn == fn)
	    break;

    if (hp != NULL) {
	TAILQ_REMOVE(&acpi_ioctl_hooks, hp, link);
	free(hp, M_ACPIDEV);
    }
    ACPI_UNLOCK(acpi);
}

static int
acpiopen(struct cdev *dev, int flag, int fmt, struct thread *td)
{
    return (0);
}

static int
acpiclose(struct cdev *dev, int flag, int fmt, struct thread *td)
{
    return (0);
}

static int
acpiioctl(struct cdev *dev, u_long cmd, caddr_t addr, int flag, struct thread *td)
{
    struct acpi_softc		*sc;
    struct acpi_ioctl_hook	*hp;
    int				error, state;

    error = 0;
    hp = NULL;
    sc = dev->si_drv1;

    /*
     * Scan the list of registered ioctls, looking for handlers.
     */
    ACPI_LOCK(acpi);
    if (acpi_ioctl_hooks_initted)
	TAILQ_FOREACH(hp, &acpi_ioctl_hooks, link) {
	    if (hp->cmd == cmd)
		break;
	}
    ACPI_UNLOCK(acpi);
    if (hp)
	return (hp->fn(cmd, addr, hp->arg));

    /*
     * Core ioctls are not permitted for non-writable user.
     * Currently, other ioctls just fetch information.
     * Not changing system behavior.
     */
    if ((flag & FWRITE) == 0)
	return (EPERM);

    /* Core system ioctls. */
    switch (cmd) {
    case ACPIIO_REQSLPSTATE:
	state = *(int *)addr;
	if (state != ACPI_STATE_S5)
	    return (acpi_ReqSleepState(sc, state));
	device_printf(sc->acpi_dev, "power off via acpi ioctl not supported\n");
	error = EOPNOTSUPP;
	break;
    case ACPIIO_ACKSLPSTATE:
	error = *(int *)addr;
	error = acpi_AckSleepState(sc->acpi_clone, error);
	break;
    case ACPIIO_SETSLPSTATE:	/* DEPRECATED */
	state = *(int *)addr;
	if (state < ACPI_STATE_S0 || state > ACPI_S_STATES_MAX)
	    return (EINVAL);
	if (!acpi_sleep_states[state])
	    return (EOPNOTSUPP);
	if (ACPI_FAILURE(acpi_SetSleepState(sc, state)))
	    error = ENXIO;
	break;
    default:
	error = ENXIO;
	break;
    }

    return (error);
}

static int
acpi_sname2sstate(const char *sname)
{
    int sstate;

    if (toupper(sname[0]) == 'S') {
	sstate = sname[1] - '0';
	if (sstate >= ACPI_STATE_S0 && sstate <= ACPI_STATE_S5 &&
	    sname[2] == '\0')
	    return (sstate);
    } else if (strcasecmp(sname, "NONE") == 0)
	return (ACPI_STATE_UNKNOWN);
    return (-1);
}

static const char *
acpi_sstate2sname(int sstate)
{
    static const char *snames[] = { "S0", "S1", "S2", "S3", "S4", "S5" };

    if (sstate >= ACPI_STATE_S0 && sstate <= ACPI_STATE_S5)
	return (snames[sstate]);
    else if (sstate == ACPI_STATE_UNKNOWN)
	return ("NONE");
    return (NULL);
}

static int
acpi_supported_sleep_state_sysctl(SYSCTL_HANDLER_ARGS)
{
    int error;
    struct sbuf sb;
    UINT8 state;

    sbuf_new(&sb, NULL, 32, SBUF_AUTOEXTEND);
    for (state = ACPI_STATE_S1; state < ACPI_S_STATE_COUNT; state++)
	if (acpi_sleep_states[state])
	    sbuf_printf(&sb, "%s ", acpi_sstate2sname(state));
    sbuf_trim(&sb);
    sbuf_finish(&sb);
    error = sysctl_handle_string(oidp, sbuf_data(&sb), sbuf_len(&sb), req);
    sbuf_delete(&sb);
    return (error);
}

static int
acpi_sleep_state_sysctl(SYSCTL_HANDLER_ARGS)
{
    char sleep_state[10];
    int error, new_state, old_state;

    old_state = *(int *)oidp->oid_arg1;
    strlcpy(sleep_state, acpi_sstate2sname(old_state), sizeof(sleep_state));
    error = sysctl_handle_string(oidp, sleep_state, sizeof(sleep_state), req);
    if (error == 0 && req->newptr != NULL) {
	new_state = acpi_sname2sstate(sleep_state);
	if (new_state < ACPI_STATE_S1)
	    return (EINVAL);
	if (new_state < ACPI_S_STATE_COUNT && !acpi_sleep_states[new_state])
	    return (EOPNOTSUPP);
	if (new_state != old_state)
	    *(int *)oidp->oid_arg1 = new_state;
    }
    return (error);
}

/* Inform devctl(4) when we receive a Notify. */
void
acpi_UserNotify(const char *subsystem, ACPI_HANDLE h, uint8_t notify)
{
    char		notify_buf[16];
    ACPI_BUFFER		handle_buf;
    ACPI_STATUS		status;

    if (subsystem == NULL)
	return;

    handle_buf.Pointer = NULL;
    handle_buf.Length = ACPI_ALLOCATE_BUFFER;
    status = AcpiNsHandleToPathname(h, &handle_buf);
    if (ACPI_FAILURE(status))
	return;
    snprintf(notify_buf, sizeof(notify_buf), "notify=0x%02x", notify);
    devctl_notify("ACPI", subsystem, handle_buf.Pointer, notify_buf);
    AcpiOsFree(handle_buf.Pointer);
}

#ifdef ACPI_DEBUG
/*
 * Support for parsing debug options from the kernel environment.
 *
 * Bits may be set in the AcpiDbgLayer and AcpiDbgLevel debug registers
 * by specifying the names of the bits in the debug.acpi.layer and
 * debug.acpi.level environment variables.  Bits may be unset by 
 * prefixing the bit name with !.
 */
struct debugtag
{
    char	*name;
    UINT32	value;
};

static struct debugtag	dbg_layer[] = {
    {"ACPI_UTILITIES",		ACPI_UTILITIES},
    {"ACPI_HARDWARE",		ACPI_HARDWARE},
    {"ACPI_EVENTS",		ACPI_EVENTS},
    {"ACPI_TABLES",		ACPI_TABLES},
    {"ACPI_NAMESPACE",		ACPI_NAMESPACE},
    {"ACPI_PARSER",		ACPI_PARSER},
    {"ACPI_DISPATCHER",		ACPI_DISPATCHER},
    {"ACPI_EXECUTER",		ACPI_EXECUTER},
    {"ACPI_RESOURCES",		ACPI_RESOURCES},
    {"ACPI_CA_DEBUGGER",	ACPI_CA_DEBUGGER},
    {"ACPI_OS_SERVICES",	ACPI_OS_SERVICES},
    {"ACPI_CA_DISASSEMBLER",	ACPI_CA_DISASSEMBLER},
    {"ACPI_ALL_COMPONENTS",	ACPI_ALL_COMPONENTS},

    {"ACPI_AC_ADAPTER",		ACPI_AC_ADAPTER},
    {"ACPI_BATTERY",		ACPI_BATTERY},
    {"ACPI_BUS",		ACPI_BUS},
    {"ACPI_BUTTON",		ACPI_BUTTON},
    {"ACPI_EC", 		ACPI_EC},
    {"ACPI_FAN",		ACPI_FAN},
    {"ACPI_POWERRES",		ACPI_POWERRES},
    {"ACPI_PROCESSOR",		ACPI_PROCESSOR},
    {"ACPI_THERMAL",		ACPI_THERMAL},
    {"ACPI_TIMER",		ACPI_TIMER},
    {"ACPI_ALL_DRIVERS",	ACPI_ALL_DRIVERS},
    {NULL, 0}
};

static struct debugtag dbg_level[] = {
    {"ACPI_LV_INIT",		ACPI_LV_INIT},
    {"ACPI_LV_DEBUG_OBJECT",	ACPI_LV_DEBUG_OBJECT},
    {"ACPI_LV_INFO",		ACPI_LV_INFO},
    {"ACPI_LV_REPAIR",		ACPI_LV_REPAIR},
    {"ACPI_LV_ALL_EXCEPTIONS",	ACPI_LV_ALL_EXCEPTIONS},

    /* Trace verbosity level 1 [Standard Trace Level] */
    {"ACPI_LV_INIT_NAMES",	ACPI_LV_INIT_NAMES},
    {"ACPI_LV_PARSE",		ACPI_LV_PARSE},
    {"ACPI_LV_LOAD",		ACPI_LV_LOAD},
    {"ACPI_LV_DISPATCH",	ACPI_LV_DISPATCH},
    {"ACPI_LV_EXEC",		ACPI_LV_EXEC},
    {"ACPI_LV_NAMES",		ACPI_LV_NAMES},
    {"ACPI_LV_OPREGION",	ACPI_LV_OPREGION},
    {"ACPI_LV_BFIELD",		ACPI_LV_BFIELD},
    {"ACPI_LV_TABLES",		ACPI_LV_TABLES},
    {"ACPI_LV_VALUES",		ACPI_LV_VALUES},
    {"ACPI_LV_OBJECTS",		ACPI_LV_OBJECTS},
    {"ACPI_LV_RESOURCES",	ACPI_LV_RESOURCES},
    {"ACPI_LV_USER_REQUESTS",	ACPI_LV_USER_REQUESTS},
    {"ACPI_LV_PACKAGE",		ACPI_LV_PACKAGE},
    {"ACPI_LV_VERBOSITY1",	ACPI_LV_VERBOSITY1},

    /* Trace verbosity level 2 [Function tracing and memory allocation] */
    {"ACPI_LV_ALLOCATIONS",	ACPI_LV_ALLOCATIONS},
    {"ACPI_LV_FUNCTIONS",	ACPI_LV_FUNCTIONS},
    {"ACPI_LV_OPTIMIZATIONS",	ACPI_LV_OPTIMIZATIONS},
    {"ACPI_LV_VERBOSITY2",	ACPI_LV_VERBOSITY2},
    {"ACPI_LV_ALL",		ACPI_LV_ALL},

    /* Trace verbosity level 3 [Threading, I/O, and Interrupts] */
    {"ACPI_LV_MUTEX",		ACPI_LV_MUTEX},
    {"ACPI_LV_THREADS",		ACPI_LV_THREADS},
    {"ACPI_LV_IO",		ACPI_LV_IO},
    {"ACPI_LV_INTERRUPTS",	ACPI_LV_INTERRUPTS},
    {"ACPI_LV_VERBOSITY3",	ACPI_LV_VERBOSITY3},

    /* Exceptionally verbose output -- also used in the global "DebugLevel"  */
    {"ACPI_LV_AML_DISASSEMBLE",	ACPI_LV_AML_DISASSEMBLE},
    {"ACPI_LV_VERBOSE_INFO",	ACPI_LV_VERBOSE_INFO},
    {"ACPI_LV_FULL_TABLES",	ACPI_LV_FULL_TABLES},
    {"ACPI_LV_EVENTS",		ACPI_LV_EVENTS},
    {"ACPI_LV_VERBOSE",		ACPI_LV_VERBOSE},
    {NULL, 0}
};    

static void
acpi_parse_debug(char *cp, struct debugtag *tag, UINT32 *flag)
{
    char	*ep;
    int		i, l;
    int		set;

    while (*cp) {
	if (isspace(*cp)) {
	    cp++;
	    continue;
	}
	ep = cp;
	while (*ep && !isspace(*ep))
	    ep++;
	if (*cp == '!') {
	    set = 0;
	    cp++;
	    if (cp == ep)
		continue;
	} else {
	    set = 1;
	}
	l = ep - cp;
	for (i = 0; tag[i].name != NULL; i++) {
	    if (!strncmp(cp, tag[i].name, l)) {
		if (set)
		    *flag |= tag[i].value;
		else
		    *flag &= ~tag[i].value;
	    }
	}
	cp = ep;
    }
}

static void
acpi_set_debugging(void *junk)
{
    char	*layer, *level;

    if (cold) {
	AcpiDbgLayer = 0;
	AcpiDbgLevel = 0;
    }

    layer = getenv("debug.acpi.layer");
    level = getenv("debug.acpi.level");
    if (layer == NULL && level == NULL)
	return;

    printf("ACPI set debug");
    if (layer != NULL) {
	if (strcmp("NONE", layer) != 0)
	    printf(" layer '%s'", layer);
	acpi_parse_debug(layer, &dbg_layer[0], &AcpiDbgLayer);
	freeenv(layer);
    }
    if (level != NULL) {
	if (strcmp("NONE", level) != 0)
	    printf(" level '%s'", level);
	acpi_parse_debug(level, &dbg_level[0], &AcpiDbgLevel);
	freeenv(level);
    }
    printf("\n");
}

SYSINIT(acpi_debugging, SI_SUB_TUNABLES, SI_ORDER_ANY, acpi_set_debugging,
	NULL);

static int
acpi_debug_sysctl(SYSCTL_HANDLER_ARGS)
{
    int		 error, *dbg;
    struct	 debugtag *tag;
    struct	 sbuf sb;

    if (sbuf_new(&sb, NULL, 128, SBUF_AUTOEXTEND) == NULL)
	return (ENOMEM);
    if (strcmp(oidp->oid_arg1, "debug.acpi.layer") == 0) {
	tag = &dbg_layer[0];
	dbg = &AcpiDbgLayer;
    } else {
	tag = &dbg_level[0];
	dbg = &AcpiDbgLevel;
    }

    /* Get old values if this is a get request. */
    ACPI_SERIAL_BEGIN(acpi);
    if (*dbg == 0) {
	sbuf_cpy(&sb, "NONE");
    } else if (req->newptr == NULL) {
	for (; tag->name != NULL; tag++) {
	    if ((*dbg & tag->value) == tag->value)
		sbuf_printf(&sb, "%s ", tag->name);
	}
    }
    sbuf_trim(&sb);
    sbuf_finish(&sb);

    /* Copy out the old values to the user. */
    error = SYSCTL_OUT(req, sbuf_data(&sb), sbuf_len(&sb));
    sbuf_delete(&sb);

    /* If the user is setting a string, parse it. */
    if (error == 0 && req->newptr != NULL) {
	*dbg = 0;
	setenv((char *)oidp->oid_arg1, (char *)req->newptr);
	acpi_set_debugging(NULL);
    }
    ACPI_SERIAL_END(acpi);

    return (error);
}

SYSCTL_PROC(_debug_acpi, OID_AUTO, layer, CTLFLAG_RW | CTLTYPE_STRING,
	    "debug.acpi.layer", 0, acpi_debug_sysctl, "A", "");
SYSCTL_PROC(_debug_acpi, OID_AUTO, level, CTLFLAG_RW | CTLTYPE_STRING,
	    "debug.acpi.level", 0, acpi_debug_sysctl, "A", "");
#endif /* ACPI_DEBUG */

static int
acpi_debug_objects_sysctl(SYSCTL_HANDLER_ARGS)
{
	int	error;
	int	old;

	old = acpi_debug_objects;
	error = sysctl_handle_int(oidp, &acpi_debug_objects, 0, req);
	if (error != 0 || req->newptr == NULL)
		return (error);
	if (old == acpi_debug_objects || (old && acpi_debug_objects))
		return (0);

	ACPI_SERIAL_BEGIN(acpi);
	AcpiGbl_EnableAmlDebugObject = acpi_debug_objects ? TRUE : FALSE;
	ACPI_SERIAL_END(acpi);

	return (0);
}

static int
acpi_parse_interfaces(char *str, struct acpi_interface *iface)
{
	char *p;
	size_t len;
	int i, j;

	p = str;
	while (isspace(*p) || *p == ',')
		p++;
	len = strlen(p);
	if (len == 0)
		return (0);
	p = strdup(p, M_TEMP);
	for (i = 0; i < len; i++)
		if (p[i] == ',')
			p[i] = '\0';
	i = j = 0;
	while (i < len)
		if (isspace(p[i]) || p[i] == '\0')
			i++;
		else {
			i += strlen(p + i) + 1;
			j++;
		}
	if (j == 0) {
		free(p, M_TEMP);
		return (0);
	}
	iface->data = malloc(sizeof(*iface->data) * j, M_TEMP, M_WAITOK);
	iface->num = j;
	i = j = 0;
	while (i < len)
		if (isspace(p[i]) || p[i] == '\0')
			i++;
		else {
			iface->data[j] = p + i;
			i += strlen(p + i) + 1;
			j++;
		}

	return (j);
}

static void
acpi_free_interfaces(struct acpi_interface *iface)
{

	free(iface->data[0], M_TEMP);
	free(iface->data, M_TEMP);
}

static void
acpi_reset_interfaces(device_t dev)
{
	struct acpi_interface list;
	ACPI_STATUS status;
	int i;

	if (acpi_parse_interfaces(acpi_install_interface, &list) > 0) {
		for (i = 0; i < list.num; i++) {
			status = AcpiInstallInterface(list.data[i]);
			if (ACPI_FAILURE(status))
				device_printf(dev,
				    "failed to install _OSI(\"%s\"): %s\n",
				    list.data[i], AcpiFormatException(status));
			else if (bootverbose)
				device_printf(dev, "installed _OSI(\"%s\")\n",
				    list.data[i]);
		}
		acpi_free_interfaces(&list);
	}
	if (acpi_parse_interfaces(acpi_remove_interface, &list) > 0) {
		for (i = 0; i < list.num; i++) {
			status = AcpiRemoveInterface(list.data[i]);
			if (ACPI_FAILURE(status))
				device_printf(dev,
				    "failed to remove _OSI(\"%s\"): %s\n",
				    list.data[i], AcpiFormatException(status));
			else if (bootverbose)
				device_printf(dev, "removed _OSI(\"%s\")\n",
				    list.data[i]);
		}
		acpi_free_interfaces(&list);
	}
}

static int
acpi_pm_func(u_long cmd, void *arg, ...)
{
	int	state, acpi_state;
	int	error;
	struct	acpi_softc *sc;
	va_list	ap;

	error = 0;
	switch (cmd) {
	case POWER_CMD_SUSPEND:
		sc = (struct acpi_softc *)arg;
		if (sc == NULL) {
			error = EINVAL;
			goto out;
		}

		va_start(ap, arg);
		state = va_arg(ap, int);
		va_end(ap);

		switch (state) {
		case POWER_SLEEP_STATE_STANDBY:
			acpi_state = sc->acpi_standby_sx;
			break;
		case POWER_SLEEP_STATE_SUSPEND:
			acpi_state = sc->acpi_suspend_sx;
			break;
		case POWER_SLEEP_STATE_HIBERNATE:
			acpi_state = ACPI_STATE_S4;
			break;
		default:
			error = EINVAL;
			goto out;
		}

		if (ACPI_FAILURE(acpi_EnterSleepState(sc, acpi_state)))
			error = ENXIO;
		break;
	default:
		error = EINVAL;
		goto out;
	}

out:
	return (error);
}

static void
acpi_pm_register(void *arg)
{
    if (!cold || resource_disabled("acpi", 0))
	return;

    power_pm_register(POWER_PM_TYPE_ACPI, acpi_pm_func, NULL);
}

SYSINIT(power, SI_SUB_KLD, SI_ORDER_ANY, acpi_pm_register, 0);<|MERGE_RESOLUTION|>--- conflicted
+++ resolved
@@ -2742,11 +2742,7 @@
     if (state != ACPI_STATE_S1) {
 	sleep_result = acpi_sleep_machdep(sc, state);
 	acpi_wakeup_machdep(sc, state, sleep_result, 0);
-<<<<<<< HEAD
-	AcpiLeaveSleepStatePrep(state, acpi_sleep_flags);
-=======
 	AcpiLeaveSleepStatePrep(state);
->>>>>>> d20c256d
 	intr_restore(intr);
 
 	/* call acpi_wakeup_machdep() again with interrupt enabled */
@@ -2759,13 +2755,8 @@
 	if (state == ACPI_STATE_S4)
 	    AcpiEnable();
     } else {
-<<<<<<< HEAD
-	status = AcpiEnterSleepState(state, acpi_sleep_flags);
-	AcpiLeaveSleepStatePrep(state, acpi_sleep_flags);
-=======
 	status = AcpiEnterSleepState(state);
 	AcpiLeaveSleepStatePrep(state);
->>>>>>> d20c256d
 	intr_restore(intr);
 	if (ACPI_FAILURE(status)) {
 	    device_printf(sc->acpi_dev, "AcpiEnterSleepState failed - %s\n",
