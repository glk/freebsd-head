--- conflicted
+++ resolved
@@ -937,12 +937,8 @@
 	return;
 }
 
-<<<<<<< HEAD
-#else
-=======
 #else /* __FreeBSD_version >= 800000 */
 
->>>>>>> d20c256d
 /*
 ** Multiqueue Transmit driver
 **
