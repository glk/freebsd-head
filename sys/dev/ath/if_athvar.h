/*-
 * Copyright (c) 2002-2009 Sam Leffler, Errno Consulting
 * All rights reserved.
 *
 * Redistribution and use in source and binary forms, with or without
 * modification, are permitted provided that the following conditions
 * are met:
 * 1. Redistributions of source code must retain the above copyright
 *    notice, this list of conditions and the following disclaimer,
 *    without modification.
 * 2. Redistributions in binary form must reproduce at minimum a disclaimer
 *    similar to the "NO WARRANTY" disclaimer below ("Disclaimer") and any
 *    redistribution must be conditioned upon including a substantially
 *    similar Disclaimer requirement for further binary redistribution.
 *
 * NO WARRANTY
 * THIS SOFTWARE IS PROVIDED BY THE COPYRIGHT HOLDERS AND CONTRIBUTORS
 * ``AS IS'' AND ANY EXPRESS OR IMPLIED WARRANTIES, INCLUDING, BUT NOT
 * LIMITED TO, THE IMPLIED WARRANTIES OF NONINFRINGEMENT, MERCHANTIBILITY
 * AND FITNESS FOR A PARTICULAR PURPOSE ARE DISCLAIMED. IN NO EVENT SHALL
 * THE COPYRIGHT HOLDERS OR CONTRIBUTORS BE LIABLE FOR SPECIAL, EXEMPLARY,
 * OR CONSEQUENTIAL DAMAGES (INCLUDING, BUT NOT LIMITED TO, PROCUREMENT OF
 * SUBSTITUTE GOODS OR SERVICES; LOSS OF USE, DATA, OR PROFITS; OR BUSINESS
 * INTERRUPTION) HOWEVER CAUSED AND ON ANY THEORY OF LIABILITY, WHETHER
 * IN CONTRACT, STRICT LIABILITY, OR TORT (INCLUDING NEGLIGENCE OR OTHERWISE)
 * ARISING IN ANY WAY OUT OF THE USE OF THIS SOFTWARE, EVEN IF ADVISED OF
 * THE POSSIBILITY OF SUCH DAMAGES.
 *
 * $FreeBSD$
 */

/*
 * Defintions for the Atheros Wireless LAN controller driver.
 */
#ifndef _DEV_ATH_ATHVAR_H
#define _DEV_ATH_ATHVAR_H

#include <dev/ath/ath_hal/ah.h>
#include <dev/ath/ath_hal/ah_desc.h>
#include <net80211/ieee80211_radiotap.h>
#include <dev/ath/if_athioctl.h>
#include <dev/ath/if_athrate.h>

#define	ATH_TIMEOUT		1000

/*
 * There is a separate TX ath_buf pool for management frames.
 * This ensures that management frames such as probe responses
 * and BAR frames can be transmitted during periods of high
 * TX activity.
 */
#define	ATH_MGMT_TXBUF		32

/*
 * 802.11n requires more TX and RX buffers to do AMPDU.
 */
#ifdef	ATH_ENABLE_11N
#define	ATH_TXBUF	512
#define	ATH_RXBUF	512
#endif

#ifndef ATH_RXBUF
#define	ATH_RXBUF	40		/* number of RX buffers */
#endif
#ifndef ATH_TXBUF
#define	ATH_TXBUF	200		/* number of TX buffers */
#endif
#define	ATH_BCBUF	4		/* number of beacon buffers */

#define	ATH_TXDESC	10		/* number of descriptors per buffer */
#define	ATH_TXMAXTRY	11		/* max number of transmit attempts */
#define	ATH_TXMGTTRY	4		/* xmit attempts for mgt/ctl frames */
#define	ATH_TXINTR_PERIOD 5		/* max number of batched tx descriptors */

#define	ATH_BEACON_AIFS_DEFAULT	 1	/* default aifs for ap beacon q */
#define	ATH_BEACON_CWMIN_DEFAULT 0	/* default cwmin for ap beacon q */
#define	ATH_BEACON_CWMAX_DEFAULT 0	/* default cwmax for ap beacon q */

/*
 * The key cache is used for h/w cipher state and also for
 * tracking station state such as the current tx antenna.
 * We also setup a mapping table between key cache slot indices
 * and station state to short-circuit node lookups on rx.
 * Different parts have different size key caches.  We handle
 * up to ATH_KEYMAX entries (could dynamically allocate state).
 */
#define	ATH_KEYMAX	128		/* max key cache size we handle */
#define	ATH_KEYBYTES	(ATH_KEYMAX/NBBY)	/* storage space in bytes */

struct taskqueue;
struct kthread;
struct ath_buf;

#define	ATH_TID_MAX_BUFS	(2 * IEEE80211_AGGR_BAWMAX)

/*
 * Per-TID state
 *
 * Note that TID 16 (WME_NUM_TID+1) is for handling non-QoS frames.
 */
struct ath_tid {
	TAILQ_HEAD(,ath_buf) axq_q;		/* pending buffers */
	u_int			axq_depth;	/* SW queue depth */
	char			axq_name[48];	/* lock name */
	struct ath_node		*an;		/* pointer to parent */
	int			tid;		/* tid */
	int			ac;		/* which AC gets this trafic */
	int			hwq_depth;	/* how many buffers are on HW */

	/*
	 * Entry on the ath_txq; when there's traffic
	 * to send
	 */
	TAILQ_ENTRY(ath_tid)	axq_qelem;
	int			sched;
	int			paused;	/* >0 if the TID has been paused */
	int			addba_tx_pending;	/* TX ADDBA pending */
	int			bar_wait;	/* waiting for BAR */
	int			bar_tx;		/* BAR TXed */

	/*
	 * Is the TID being cleaned up after a transition
	 * from aggregation to non-aggregation?
	 * When this is set to 1, this TID will be paused
	 * and no further traffic will be queued until all
	 * the hardware packets pending for this TID have been
	 * TXed/completed; at which point (non-aggregation)
	 * traffic will resume being TXed.
	 */
	int			cleanup_inprogress;
	/*
	 * How many hardware-queued packets are
	 * waiting to be cleaned up.
	 * This is only valid if cleanup_inprogress is 1.
	 */
	int			incomp;

	/*
	 * The following implements a ring representing
	 * the frames in the current BAW.
	 * To avoid copying the array content each time
	 * the BAW is moved, the baw_head/baw_tail point
	 * to the current BAW begin/end; when the BAW is
	 * shifted the head/tail of the array are also
	 * appropriately shifted.
	 */
	/* active tx buffers, beginning at current BAW */
	struct ath_buf		*tx_buf[ATH_TID_MAX_BUFS];
	/* where the baw head is in the array */
	int			baw_head;
	/* where the BAW tail is in the array */
	int			baw_tail;
};

/* driver-specific node state */
struct ath_node {
	struct ieee80211_node an_node;	/* base class */
	u_int8_t	an_mgmtrix;	/* min h/w rate index */
	u_int8_t	an_mcastrix;	/* mcast h/w rate index */
	struct ath_buf	*an_ff_buf[WME_NUM_AC]; /* ff staging area */
	struct ath_tid	an_tid[IEEE80211_TID_SIZE];	/* per-TID state */
	char		an_name[32];	/* eg "wlan0_a1" */
	struct mtx	an_mtx;		/* protecting the ath_node state */
	/* variable-length rate control state follows */
};
#define	ATH_NODE(ni)	((struct ath_node *)(ni))
#define	ATH_NODE_CONST(ni)	((const struct ath_node *)(ni))

#define ATH_RSSI_LPF_LEN	10
#define ATH_RSSI_DUMMY_MARKER	0x127
#define ATH_EP_MUL(x, mul)	((x) * (mul))
#define ATH_RSSI_IN(x)		(ATH_EP_MUL((x), HAL_RSSI_EP_MULTIPLIER))
#define ATH_LPF_RSSI(x, y, len) \
    ((x != ATH_RSSI_DUMMY_MARKER) ? (((x) * ((len) - 1) + (y)) / (len)) : (y))
#define ATH_RSSI_LPF(x, y) do {						\
    if ((y) >= -20)							\
    	x = ATH_LPF_RSSI((x), ATH_RSSI_IN((y)), ATH_RSSI_LPF_LEN);	\
} while (0)
#define	ATH_EP_RND(x,mul) \
	((((x)%(mul)) >= ((mul)/2)) ? ((x) + ((mul) - 1)) / (mul) : (x)/(mul))
#define	ATH_RSSI(x)		ATH_EP_RND(x, HAL_RSSI_EP_MULTIPLIER)

typedef enum {
	ATH_BUFTYPE_NORMAL	= 0,
	ATH_BUFTYPE_MGMT	= 1,
} ath_buf_type_t;

struct ath_buf {
	TAILQ_ENTRY(ath_buf)	bf_list;
	struct ath_buf *	bf_next;	/* next buffer in the aggregate */
	int			bf_nseg;
	HAL_STATUS		bf_rxstatus;
	uint16_t		bf_flags;	/* status flags (below) */
	uint16_t		bf_descid;	/* 16 bit descriptor ID */
	struct ath_desc		*bf_desc;	/* virtual addr of desc */
	struct ath_desc_status	bf_status;	/* tx/rx status */
	bus_addr_t		bf_daddr;	/* physical addr of desc */
	bus_dmamap_t		bf_dmamap;	/* DMA map for mbuf chain */
	struct mbuf		*bf_m;		/* mbuf for buf */
	struct ieee80211_node	*bf_node;	/* pointer to the node */
	struct ath_desc		*bf_lastds;	/* last descriptor for comp status */
	struct ath_buf		*bf_last;	/* last buffer in aggregate, or self for non-aggregate */
	bus_size_t		bf_mapsize;
#define	ATH_MAX_SCATTER		ATH_TXDESC	/* max(tx,rx,beacon) desc's */
	bus_dma_segment_t	bf_segs[ATH_MAX_SCATTER];

	/* Completion function to call on TX complete (fail or not) */
	/*
	 * "fail" here is set to 1 if the queue entries were removed
	 * through a call to ath_tx_draintxq().
	 */
	void(* bf_comp) (struct ath_softc *sc, struct ath_buf *bf, int fail);

	/* This state is kept to support software retries and aggregation */
	struct {
		uint16_t bfs_seqno;	/* sequence number of this packet */
		uint16_t bfs_ndelim;	/* number of delims for padding */

		uint8_t bfs_retries;	/* retry count */
		uint8_t bfs_tid;	/* packet TID (or TID_MAX for no QoS) */
		uint8_t bfs_nframes;	/* number of frames in aggregate */
		uint8_t bfs_pri;	/* packet AC priority */

		struct ath_txq *bfs_txq;	/* eventual dest hardware TXQ */

		u_int32_t bfs_aggr:1,		/* part of aggregate? */
		    bfs_aggrburst:1,	/* part of aggregate burst? */
		    bfs_isretried:1,	/* retried frame? */
		    bfs_dobaw:1,	/* actually check against BAW? */
		    bfs_addedbaw:1,	/* has been added to the BAW */
		    bfs_shpream:1,	/* use short preamble */
		    bfs_istxfrag:1,	/* is fragmented */
		    bfs_ismrr:1,	/* do multi-rate TX retry */
		    bfs_doprot:1,	/* do RTS/CTS based protection */
		    bfs_doratelookup:1;	/* do rate lookup before each TX */

		/*
		 * These fields are passed into the
		 * descriptor setup functions.
		 */

		/* Make this an 8 bit value? */
		HAL_PKT_TYPE bfs_atype;	/* packet type */

		uint32_t bfs_pktlen;	/* length of this packet */

		uint16_t bfs_hdrlen;	/* length of this packet header */
		uint16_t bfs_al;	/* length of aggregate */

		uint16_t bfs_txflags;	/* HAL (tx) descriptor flags */
		uint8_t bfs_txrate0;	/* first TX rate */
		uint8_t bfs_try0;		/* first try count */

		uint16_t bfs_txpower;	/* tx power */
		uint8_t bfs_ctsrate0;	/* Non-zero - use this as ctsrate */
		uint8_t bfs_ctsrate;	/* CTS rate */

		/* 16 bit? */
		int32_t bfs_keyix;		/* crypto key index */
		int32_t bfs_txantenna;	/* TX antenna config */

		/* Make this an 8 bit value? */
		enum ieee80211_protmode bfs_protmode;
<<<<<<< HEAD
		int bfs_ctsrate;	/* CTS rate */
		int bfs_ctsduration;	/* CTS duration (pre-11n NICs) */
=======

		/* 16 bit? */
		uint32_t bfs_ctsduration;	/* CTS duration (pre-11n NICs) */
>>>>>>> d20c256d
		struct ath_rc_series bfs_rc[ATH_RC_NUM];	/* non-11n TX series */
	} bf_state;
};
typedef TAILQ_HEAD(ath_bufhead_s, ath_buf) ath_bufhead;

#define	ATH_BUF_MGMT	0x00000001	/* (tx) desc is a mgmt desc */
#define	ATH_BUF_BUSY	0x00000002	/* (tx) desc owned by h/w */

/*
 * DMA state for tx/rx descriptors.
 */
struct ath_descdma {
	const char*		dd_name;
	struct ath_desc		*dd_desc;	/* descriptors */
	int			dd_descsize;	/* size of single descriptor */
	bus_addr_t		dd_desc_paddr;	/* physical addr of dd_desc */
	bus_size_t		dd_desc_len;	/* size of dd_desc */
	bus_dma_segment_t	dd_dseg;
	bus_dma_tag_t		dd_dmat;	/* bus DMA tag */
	bus_dmamap_t		dd_dmamap;	/* DMA map for descriptors */
	struct ath_buf		*dd_bufptr;	/* associated buffers */
};

/*
 * Data transmit queue state.  One of these exists for each
 * hardware transmit queue.  Packets sent to us from above
 * are assigned to queues based on their priority.  Not all
 * devices support a complete set of hardware transmit queues.
 * For those devices the array sc_ac2q will map multiple
 * priorities to fewer hardware queues (typically all to one
 * hardware queue).
 */
struct ath_txq {
	struct ath_softc	*axq_softc;	/* Needed for scheduling */
	u_int			axq_qnum;	/* hardware q number */
#define	ATH_TXQ_SWQ	(HAL_NUM_TX_QUEUES+1)	/* qnum for s/w only queue */
	u_int			axq_ac;		/* WME AC */
	u_int			axq_flags;
#define	ATH_TXQ_PUTPENDING	0x0001		/* ath_hal_puttxbuf pending */
	u_int			axq_depth;	/* queue depth (stat only) */
	u_int			axq_aggr_depth;	/* how many aggregates are queued */
	u_int			axq_fifo_depth;	/* depth of FIFO frames */
	u_int			axq_intrcnt;	/* interrupt count */
	u_int32_t		*axq_link;	/* link ptr in last TX desc */
	TAILQ_HEAD(axq_q_s, ath_buf)	axq_q;		/* transmit queue */
	struct mtx		axq_lock;	/* lock on q and link */
	char			axq_name[12];	/* e.g. "ath0_txq4" */

	/* Per-TID traffic queue for software -> hardware TX */
	TAILQ_HEAD(axq_t_s,ath_tid)	axq_tidq;
};

#define	ATH_NODE_LOCK(_an)		mtx_lock(&(_an)->an_mtx)
#define	ATH_NODE_UNLOCK(_an)		mtx_unlock(&(_an)->an_mtx)
#define	ATH_NODE_LOCK_ASSERT(_an)	mtx_assert(&(_an)->an_mtx, MA_OWNED)

#define	ATH_TXQ_LOCK_INIT(_sc, _tq) do { \
	snprintf((_tq)->axq_name, sizeof((_tq)->axq_name), "%s_txq%u", \
		device_get_nameunit((_sc)->sc_dev), (_tq)->axq_qnum); \
	mtx_init(&(_tq)->axq_lock, (_tq)->axq_name, NULL, MTX_DEF); \
} while (0)
#define	ATH_TXQ_LOCK_DESTROY(_tq)	mtx_destroy(&(_tq)->axq_lock)
#define	ATH_TXQ_LOCK(_tq)		mtx_lock(&(_tq)->axq_lock)
#define	ATH_TXQ_UNLOCK(_tq)		mtx_unlock(&(_tq)->axq_lock)
#define	ATH_TXQ_LOCK_ASSERT(_tq)	\
	    mtx_assert(&(_tq)->axq_lock, MA_OWNED)
#define	ATH_TXQ_UNLOCK_ASSERT(_tq)	\
	    mtx_assert(&(_tq)->axq_lock, MA_NOTOWNED)
#define	ATH_TXQ_IS_LOCKED(_tq)		mtx_owned(&(_tq)->axq_lock)

#define	ATH_TID_LOCK_ASSERT(_sc, _tid)	\
	    ATH_TXQ_LOCK_ASSERT((_sc)->sc_ac2q[(_tid)->ac])

#define ATH_TXQ_INSERT_HEAD(_tq, _elm, _field) do { \
	TAILQ_INSERT_HEAD(&(_tq)->axq_q, (_elm), _field); \
	(_tq)->axq_depth++; \
} while (0)
#define ATH_TXQ_INSERT_TAIL(_tq, _elm, _field) do { \
	TAILQ_INSERT_TAIL(&(_tq)->axq_q, (_elm), _field); \
	(_tq)->axq_depth++; \
} while (0)
#define ATH_TXQ_REMOVE(_tq, _elm, _field) do { \
	TAILQ_REMOVE(&(_tq)->axq_q, _elm, _field); \
	(_tq)->axq_depth--; \
} while (0)
#define	ATH_TXQ_FIRST(_tq)		TAILQ_FIRST(&(_tq)->axq_q)
#define	ATH_TXQ_LAST(_tq, _field)	TAILQ_LAST(&(_tq)->axq_q, _field)

struct ath_vap {
	struct ieee80211vap av_vap;	/* base class */
	int		av_bslot;	/* beacon slot index */
	struct ath_buf	*av_bcbuf;	/* beacon buffer */
	struct ieee80211_beacon_offsets av_boff;/* dynamic update state */
	struct ath_txq	av_mcastq;	/* buffered mcast s/w queue */

	void		(*av_recv_mgmt)(struct ieee80211_node *,
				struct mbuf *, int, int, int);
	int		(*av_newstate)(struct ieee80211vap *,
				enum ieee80211_state, int);
	void		(*av_bmiss)(struct ieee80211vap *);
};
#define	ATH_VAP(vap)	((struct ath_vap *)(vap))

struct taskqueue;
struct ath_tx99;

/*
 * Whether to reset the TX/RX queue with or without
 * a queue flush.
 */
typedef enum {
	ATH_RESET_DEFAULT = 0,
	ATH_RESET_NOLOSS = 1,
	ATH_RESET_FULL = 2,
} ATH_RESET_TYPE;

struct ath_rx_methods {
	void		(*recv_stop)(struct ath_softc *sc, int dodelay);
	int		(*recv_start)(struct ath_softc *sc);
	void		(*recv_flush)(struct ath_softc *sc);
	void		(*recv_tasklet)(void *arg, int npending);
	int		(*recv_rxbuf_init)(struct ath_softc *sc,
			    struct ath_buf *bf);
	int		(*recv_setup)(struct ath_softc *sc);
	int		(*recv_teardown)(struct ath_softc *sc);
};

/*
 * Represent the current state of the RX FIFO.
 */
struct ath_rx_edma {
	struct ath_buf	**m_fifo;
	int		m_fifolen;
	int		m_fifo_head;
	int		m_fifo_tail;
	int		m_fifo_depth;
	struct mbuf	*m_rxpending;
};

struct ath_tx_edma_fifo {
	struct ath_buf	**m_fifo;
	int		m_fifolen;
	int		m_fifo_head;
	int		m_fifo_tail;
	int		m_fifo_depth;
};

struct ath_tx_methods {
	int		(*xmit_setup)(struct ath_softc *sc);
	int		(*xmit_teardown)(struct ath_softc *sc);
	void		(*xmit_attach_comp_func)(struct ath_softc *sc);

	void		(*xmit_dma_restart)(struct ath_softc *sc,
			    struct ath_txq *txq);
	void		(*xmit_handoff)(struct ath_softc *sc,
			    struct ath_txq *txq, struct ath_buf *bf);
	void		(*xmit_drain)(struct ath_softc *sc,
			    ATH_RESET_TYPE reset_type);
};

struct ath_softc {
	struct ifnet		*sc_ifp;	/* interface common */
	struct ath_stats	sc_stats;	/* interface statistics */
	struct ath_tx_aggr_stats	sc_aggr_stats;
	struct ath_intr_stats	sc_intr_stats;
	uint64_t		sc_debug;
	int			sc_nvaps;	/* # vaps */
	int			sc_nstavaps;	/* # station vaps */
	int			sc_nmeshvaps;	/* # mbss vaps */
	u_int8_t		sc_hwbssidmask[IEEE80211_ADDR_LEN];
	u_int8_t		sc_nbssid0;	/* # vap's using base mac */
	uint32_t		sc_bssidmask;	/* bssid mask */

	struct ath_rx_methods	sc_rx;
	struct ath_rx_edma	sc_rxedma[HAL_NUM_RX_QUEUES];	/* HP/LP queues */
	struct ath_tx_methods	sc_tx;
	struct ath_tx_edma_fifo	sc_txedma[HAL_NUM_TX_QUEUES];

	int			sc_rx_statuslen;
	int			sc_tx_desclen;
	int			sc_tx_statuslen;
	int			sc_tx_nmaps;	/* Number of TX maps */
	int			sc_edma_bufsize;

	void 			(*sc_node_cleanup)(struct ieee80211_node *);
	void 			(*sc_node_free)(struct ieee80211_node *);
	device_t		sc_dev;
	HAL_BUS_TAG		sc_st;		/* bus space tag */
	HAL_BUS_HANDLE		sc_sh;		/* bus space handle */
	bus_dma_tag_t		sc_dmat;	/* bus DMA tag */
	struct mtx		sc_mtx;		/* master lock (recursive) */
	struct mtx		sc_pcu_mtx;	/* PCU access mutex */
	char			sc_pcu_mtx_name[32];
	struct mtx		sc_rx_mtx;	/* RX access mutex */
	char			sc_rx_mtx_name[32];
	struct taskqueue	*sc_tq;		/* private task queue */
	struct ath_hal		*sc_ah;		/* Atheros HAL */
	struct ath_ratectrl	*sc_rc;		/* tx rate control support */
	struct ath_tx99		*sc_tx99;	/* tx99 adjunct state */
	void			(*sc_setdefantenna)(struct ath_softc *, u_int);
	unsigned int		sc_invalid  : 1,/* disable hardware accesses */
				sc_mrretry  : 1,/* multi-rate retry support */
				sc_mrrprot  : 1,/* MRR + protection support */
				sc_softled  : 1,/* enable LED gpio status */
				sc_hardled  : 1,/* enable MAC LED status */
				sc_splitmic : 1,/* split TKIP MIC keys */
				sc_needmib  : 1,/* enable MIB stats intr */
				sc_diversity: 1,/* enable rx diversity */
				sc_hasveol  : 1,/* tx VEOL support */
				sc_ledstate : 1,/* LED on/off state */
				sc_blinking : 1,/* LED blink operation active */
				sc_mcastkey : 1,/* mcast key cache search */
				sc_scanning : 1,/* scanning active */
				sc_syncbeacon:1,/* sync/resync beacon timers */
				sc_hasclrkey: 1,/* CLR key supported */
				sc_xchanmode: 1,/* extended channel mode */
				sc_outdoor  : 1,/* outdoor operation */
				sc_dturbo   : 1,/* dynamic turbo in use */
				sc_hasbmask : 1,/* bssid mask support */
				sc_hasbmatch: 1,/* bssid match disable support*/
				sc_hastsfadd: 1,/* tsf adjust support */
				sc_beacons  : 1,/* beacons running */
				sc_swbmiss  : 1,/* sta mode using sw bmiss */
				sc_stagbeacons:1,/* use staggered beacons */
				sc_wmetkipmic:1,/* can do WME+TKIP MIC */
				sc_resume_up: 1,/* on resume, start all vaps */
				sc_tdma	    : 1,/* TDMA in use */
				sc_setcca   : 1,/* set/clr CCA with TDMA */
				sc_resetcal : 1,/* reset cal state next trip */
				sc_rxslink  : 1,/* do self-linked final descriptor */
				sc_rxtsf32  : 1,/* RX dec TSF is 32 bits */
				sc_isedma   : 1;/* supports EDMA */
	uint32_t		sc_eerd;	/* regdomain from EEPROM */
	uint32_t		sc_eecc;	/* country code from EEPROM */
						/* rate tables */
	const HAL_RATE_TABLE	*sc_rates[IEEE80211_MODE_MAX];
	const HAL_RATE_TABLE	*sc_currates;	/* current rate table */
	enum ieee80211_phymode	sc_curmode;	/* current phy mode */
	HAL_OPMODE		sc_opmode;	/* current operating mode */
	u_int16_t		sc_curtxpow;	/* current tx power limit */
	u_int16_t		sc_curaid;	/* current association id */
	struct ieee80211_channel *sc_curchan;	/* current installed channel */
	u_int8_t		sc_curbssid[IEEE80211_ADDR_LEN];
	u_int8_t		sc_rixmap[256];	/* IEEE to h/w rate table ix */
	struct {
		u_int8_t	ieeerate;	/* IEEE rate */
		u_int8_t	rxflags;	/* radiotap rx flags */
		u_int8_t	txflags;	/* radiotap tx flags */
		u_int16_t	ledon;		/* softled on time */
		u_int16_t	ledoff;		/* softled off time */
	} sc_hwmap[32];				/* h/w rate ix mappings */
	u_int8_t		sc_protrix;	/* protection rate index */
	u_int8_t		sc_lastdatarix;	/* last data frame rate index */
	u_int			sc_mcastrate;	/* ieee rate for mcastrateix */
	u_int			sc_fftxqmin;	/* min frames before staging */
	u_int			sc_fftxqmax;	/* max frames before drop */
	u_int			sc_txantenna;	/* tx antenna (fixed or auto) */

	HAL_INT			sc_imask;	/* interrupt mask copy */

	/*
	 * These are modified in the interrupt handler as well as
	 * the task queues and other contexts. Thus these must be
	 * protected by a mutex, or they could clash.
	 *
	 * For now, access to these is behind the ATH_LOCK,
	 * just to save time.
	 */
	uint32_t		sc_txq_active;	/* bitmap of active TXQs */
	uint32_t		sc_kickpcu;	/* whether to kick the PCU */
	uint32_t		sc_rxproc_cnt;	/* In RX processing */
	uint32_t		sc_txproc_cnt;	/* In TX processing */
	uint32_t		sc_txstart_cnt;	/* In TX output (raw/start) */
	uint32_t		sc_inreset_cnt;	/* In active reset/chanchange */
	uint32_t		sc_txrx_cnt;	/* refcount on stop/start'ing TX */
	uint32_t		sc_intr_cnt;	/* refcount on interrupt handling */

	u_int			sc_keymax;	/* size of key cache */
	u_int8_t		sc_keymap[ATH_KEYBYTES];/* key use bit map */

	/*
	 * Software based LED blinking
	 */
	u_int			sc_ledpin;	/* GPIO pin for driving LED */
	u_int			sc_ledon;	/* pin setting for LED on */
	u_int			sc_ledidle;	/* idle polling interval */
	int			sc_ledevent;	/* time of last LED event */
	u_int8_t		sc_txrix;	/* current tx rate for LED */
	u_int16_t		sc_ledoff;	/* off time for current blink */
	struct callout		sc_ledtimer;	/* led off timer */

	/*
	 * Hardware based LED blinking
	 */
	int			sc_led_pwr_pin;	/* MAC power LED GPIO pin */
	int			sc_led_net_pin;	/* MAC network LED GPIO pin */

	u_int			sc_rfsilentpin;	/* GPIO pin for rfkill int */
	u_int			sc_rfsilentpol;	/* pin setting for rfkill on */

	struct ath_descdma	sc_rxdma;	/* RX descriptors */
	ath_bufhead		sc_rxbuf;	/* receive buffer */
	u_int32_t		*sc_rxlink;	/* link ptr in last RX desc */
	struct task		sc_rxtask;	/* rx int processing */
	u_int8_t		sc_defant;	/* current default antenna */
	u_int8_t		sc_rxotherant;	/* rx's on non-default antenna*/
	u_int64_t		sc_lastrx;	/* tsf at last rx'd frame */
	struct ath_rx_status	*sc_lastrs;	/* h/w status of last rx */
	struct ath_rx_radiotap_header sc_rx_th;
	int			sc_rx_th_len;
	u_int			sc_monpass;	/* frames to pass in mon.mode */

	struct ath_descdma	sc_txdma;	/* TX descriptors */
	uint16_t		sc_txbuf_descid;
	ath_bufhead		sc_txbuf;	/* transmit buffer */
	int			sc_txbuf_cnt;	/* how many buffers avail */
	struct ath_descdma	sc_txdma_mgmt;	/* mgmt TX descriptors */
	ath_bufhead		sc_txbuf_mgmt;	/* mgmt transmit buffer */
	struct ath_descdma	sc_txsdma;	/* EDMA TX status desc's */
	struct mtx		sc_txbuflock;	/* txbuf lock */
	char			sc_txname[12];	/* e.g. "ath0_buf" */
	u_int			sc_txqsetup;	/* h/w queues setup */
	u_int			sc_txintrperiod;/* tx interrupt batching */
	struct ath_txq		sc_txq[HAL_NUM_TX_QUEUES];
	struct ath_txq		*sc_ac2q[5];	/* WME AC -> h/w q map */ 
	struct task		sc_txtask;	/* tx int processing */
	struct task		sc_txqtask;	/* tx proc processing */

	struct ath_descdma	sc_txcompdma;	/* TX EDMA completion */
	struct mtx		sc_txcomplock;	/* TX EDMA completion lock */
	char			sc_txcompname[12];	/* eg ath0_txcomp */

	int			sc_wd_timer;	/* count down for wd timer */
	struct callout		sc_wd_ch;	/* tx watchdog timer */
	struct ath_tx_radiotap_header sc_tx_th;
	int			sc_tx_th_len;

	struct ath_descdma	sc_bdma;	/* beacon descriptors */
	ath_bufhead		sc_bbuf;	/* beacon buffers */
	u_int			sc_bhalq;	/* HAL q for outgoing beacons */
	u_int			sc_bmisscount;	/* missed beacon transmits */
	u_int32_t		sc_ant_tx[8];	/* recent tx frames/antenna */
	struct ath_txq		*sc_cabq;	/* tx q for cab frames */
	struct task		sc_bmisstask;	/* bmiss int processing */
	struct task		sc_bstucktask;	/* stuck beacon processing */
	struct task		sc_resettask;	/* interface reset task */
	struct task		sc_fataltask;	/* fatal task */
	enum {
		OK,				/* no change needed */
		UPDATE,				/* update pending */
		COMMIT				/* beacon sent, commit change */
	} sc_updateslot;			/* slot time update fsm */
	int			sc_slotupdate;	/* slot to advance fsm */
	struct ieee80211vap	*sc_bslot[ATH_BCBUF];
	int			sc_nbcnvaps;	/* # vaps with beacons */

	struct callout		sc_cal_ch;	/* callout handle for cals */
	int			sc_lastlongcal;	/* last long cal completed */
	int			sc_lastcalreset;/* last cal reset done */
	int			sc_lastani;	/* last ANI poll */
	int			sc_lastshortcal;	/* last short calibration */
	HAL_BOOL		sc_doresetcal;	/* Yes, we're doing a reset cal atm */
	HAL_NODE_STATS		sc_halstats;	/* station-mode rssi stats */
	u_int			sc_tdmadbaprep;	/* TDMA DBA prep time */
	u_int			sc_tdmaswbaprep;/* TDMA SWBA prep time */
	u_int			sc_tdmaswba;	/* TDMA SWBA counter */
	u_int32_t		sc_tdmabintval;	/* TDMA beacon interval (TU) */
	u_int32_t		sc_tdmaguard;	/* TDMA guard time (usec) */
	u_int			sc_tdmaslotlen;	/* TDMA slot length (usec) */
	u_int32_t		sc_avgtsfdeltap;/* TDMA slot adjust (+) */
	u_int32_t		sc_avgtsfdeltam;/* TDMA slot adjust (-) */
	uint16_t		*sc_eepromdata;	/* Local eeprom data, if AR9100 */
	int			sc_txchainmask;	/* currently configured TX chainmask */
	int			sc_rxchainmask;	/* currently configured RX chainmask */
	int			sc_rts_aggr_limit;	/* TX limit on RTS aggregates */

	/* Queue limits */

	/*
	 * To avoid queue starvation in congested conditions,
	 * these parameters tune the maximum number of frames
	 * queued to the data/mcastq before they're dropped.
	 *
	 * This is to prevent:
	 * + a single destination overwhelming everything, including
	 *   management/multicast frames;
	 * + multicast frames overwhelming everything (when the
	 *   air is sufficiently busy that cabq can't drain.)
	 *
	 * These implement:
	 * + data_minfree is the maximum number of free buffers
	 *   overall to successfully allow a data frame.
	 *
	 * + mcastq_maxdepth is the maximum depth allowed of the cabq.
	 */
	int			sc_txq_data_minfree;
	int			sc_txq_mcastq_maxdepth;

	/*
	 * Aggregation twiddles
	 *
	 * hwq_limit:	how busy to keep the hardware queue - don't schedule
	 *		further packets to the hardware, regardless of the TID
	 * tid_hwq_lo:	how low the per-TID hwq count has to be before the
	 *		TID will be scheduled again
	 * tid_hwq_hi:	how many frames to queue to the HWQ before the TID
	 *		stops being scheduled.
	 */
	int			sc_hwq_limit;
	int			sc_tid_hwq_lo;
	int			sc_tid_hwq_hi;

	/* DFS related state */
	void			*sc_dfs;	/* Used by an optional DFS module */
	int			sc_dodfs;	/* Whether to enable DFS rx filter bits */
	struct task		sc_dfstask;	/* DFS processing task */

	/* TX AMPDU handling */
	int			(*sc_addba_request)(struct ieee80211_node *,
				    struct ieee80211_tx_ampdu *, int, int, int);
	int			(*sc_addba_response)(struct ieee80211_node *,
				    struct ieee80211_tx_ampdu *, int, int, int);
	void			(*sc_addba_stop)(struct ieee80211_node *,
				    struct ieee80211_tx_ampdu *);
	void			(*sc_addba_response_timeout)
				    (struct ieee80211_node *,
				    struct ieee80211_tx_ampdu *);
	void			(*sc_bar_response)(struct ieee80211_node *ni,
				    struct ieee80211_tx_ampdu *tap,
				    int status);
};

#define	ATH_LOCK_INIT(_sc) \
	mtx_init(&(_sc)->sc_mtx, device_get_nameunit((_sc)->sc_dev), \
		 NULL, MTX_DEF | MTX_RECURSE)
#define	ATH_LOCK_DESTROY(_sc)	mtx_destroy(&(_sc)->sc_mtx)
#define	ATH_LOCK(_sc)		mtx_lock(&(_sc)->sc_mtx)
#define	ATH_UNLOCK(_sc)		mtx_unlock(&(_sc)->sc_mtx)
#define	ATH_LOCK_ASSERT(_sc)	mtx_assert(&(_sc)->sc_mtx, MA_OWNED)
#define	ATH_UNLOCK_ASSERT(_sc)	mtx_assert(&(_sc)->sc_mtx, MA_NOTOWNED)

/*
 * The PCU lock is non-recursive and should be treated as a spinlock.
 * Although currently the interrupt code is run in netisr context and
 * doesn't require this, this may change in the future.
 * Please keep this in mind when protecting certain code paths
 * with the PCU lock.
 *
 * The PCU lock is used to serialise access to the PCU so things such
 * as TX, RX, state change (eg channel change), channel reset and updates
 * from interrupt context (eg kickpcu, txqactive bits) do not clash.
 *
 * Although the current single-thread taskqueue mechanism protects the
 * majority of these situations by simply serialising them, there are
 * a few others which occur at the same time. These include the TX path
 * (which only acquires ATH_LOCK when recycling buffers to the free list),
 * ath_set_channel, the channel scanning API and perhaps quite a bit more.
 */
#define	ATH_PCU_LOCK_INIT(_sc) do {\
	snprintf((_sc)->sc_pcu_mtx_name,				\
	    sizeof((_sc)->sc_pcu_mtx_name),				\
	    "%s PCU lock",						\
	    device_get_nameunit((_sc)->sc_dev));			\
	mtx_init(&(_sc)->sc_pcu_mtx, (_sc)->sc_pcu_mtx_name,		\
		 NULL, MTX_DEF);					\
	} while (0)
#define	ATH_PCU_LOCK_DESTROY(_sc)	mtx_destroy(&(_sc)->sc_pcu_mtx)
#define	ATH_PCU_LOCK(_sc)		mtx_lock(&(_sc)->sc_pcu_mtx)
#define	ATH_PCU_UNLOCK(_sc)		mtx_unlock(&(_sc)->sc_pcu_mtx)
#define	ATH_PCU_LOCK_ASSERT(_sc)	mtx_assert(&(_sc)->sc_pcu_mtx,	\
		MA_OWNED)
#define	ATH_PCU_UNLOCK_ASSERT(_sc)	mtx_assert(&(_sc)->sc_pcu_mtx,	\
		MA_NOTOWNED)

/*
 * The RX lock is primarily a(nother) workaround to ensure that the
 * RX FIFO/list isn't modified by various execution paths.
 * Even though RX occurs in a single context (the ath taskqueue), the
 * RX path can be executed via various reset/channel change paths.
 */
#define	ATH_RX_LOCK_INIT(_sc) do {\
	snprintf((_sc)->sc_rx_mtx_name,					\
	    sizeof((_sc)->sc_rx_mtx_name),				\
	    "%s RX lock",						\
	    device_get_nameunit((_sc)->sc_dev));			\
	mtx_init(&(_sc)->sc_rx_mtx, (_sc)->sc_rx_mtx_name,		\
		 NULL, MTX_DEF);					\
	} while (0)
#define	ATH_RX_LOCK_DESTROY(_sc)	mtx_destroy(&(_sc)->sc_rx_mtx)
#define	ATH_RX_LOCK(_sc)		mtx_lock(&(_sc)->sc_rx_mtx)
#define	ATH_RX_UNLOCK(_sc)		mtx_unlock(&(_sc)->sc_rx_mtx)
#define	ATH_RX_LOCK_ASSERT(_sc)	mtx_assert(&(_sc)->sc_rx_mtx,	\
		MA_OWNED)
#define	ATH_RX_UNLOCK_ASSERT(_sc)	mtx_assert(&(_sc)->sc_rx_mtx,	\
		MA_NOTOWNED)

#define	ATH_TXQ_SETUP(sc, i)	((sc)->sc_txqsetup & (1<<i))

#define	ATH_TXBUF_LOCK_INIT(_sc) do { \
	snprintf((_sc)->sc_txname, sizeof((_sc)->sc_txname), "%s_buf", \
		device_get_nameunit((_sc)->sc_dev)); \
	mtx_init(&(_sc)->sc_txbuflock, (_sc)->sc_txname, NULL, MTX_DEF); \
} while (0)
#define	ATH_TXBUF_LOCK_DESTROY(_sc)	mtx_destroy(&(_sc)->sc_txbuflock)
#define	ATH_TXBUF_LOCK(_sc)		mtx_lock(&(_sc)->sc_txbuflock)
#define	ATH_TXBUF_UNLOCK(_sc)		mtx_unlock(&(_sc)->sc_txbuflock)
#define	ATH_TXBUF_LOCK_ASSERT(_sc) \
	mtx_assert(&(_sc)->sc_txbuflock, MA_OWNED)

#define	ATH_TXSTATUS_LOCK_INIT(_sc) do { \
	snprintf((_sc)->sc_txcompname, sizeof((_sc)->sc_txcompname), \
		"%s_buf", \
		device_get_nameunit((_sc)->sc_dev)); \
	mtx_init(&(_sc)->sc_txcomplock, (_sc)->sc_txcompname, NULL, \
		MTX_DEF); \
} while (0)
#define	ATH_TXSTATUS_LOCK_DESTROY(_sc)	mtx_destroy(&(_sc)->sc_txcomplock)
#define	ATH_TXSTATUS_LOCK(_sc)		mtx_lock(&(_sc)->sc_txcomplock)
#define	ATH_TXSTATUS_UNLOCK(_sc)	mtx_unlock(&(_sc)->sc_txcomplock)
#define	ATH_TXSTATUS_LOCK_ASSERT(_sc) \
	mtx_assert(&(_sc)->sc_txcomplock, MA_OWNED)

int	ath_attach(u_int16_t, struct ath_softc *);
int	ath_detach(struct ath_softc *);
void	ath_resume(struct ath_softc *);
void	ath_suspend(struct ath_softc *);
void	ath_shutdown(struct ath_softc *);
void	ath_intr(void *);

/*
 * HAL definitions to comply with local coding convention.
 */
#define	ath_hal_detach(_ah) \
	((*(_ah)->ah_detach)((_ah)))
#define	ath_hal_reset(_ah, _opmode, _chan, _outdoor, _pstatus) \
	((*(_ah)->ah_reset)((_ah), (_opmode), (_chan), (_outdoor), (_pstatus)))
#define	ath_hal_macversion(_ah) \
	(((_ah)->ah_macVersion << 4) | ((_ah)->ah_macRev))
#define	ath_hal_getratetable(_ah, _mode) \
	((*(_ah)->ah_getRateTable)((_ah), (_mode)))
#define	ath_hal_getmac(_ah, _mac) \
	((*(_ah)->ah_getMacAddress)((_ah), (_mac)))
#define	ath_hal_setmac(_ah, _mac) \
	((*(_ah)->ah_setMacAddress)((_ah), (_mac)))
#define	ath_hal_getbssidmask(_ah, _mask) \
	((*(_ah)->ah_getBssIdMask)((_ah), (_mask)))
#define	ath_hal_setbssidmask(_ah, _mask) \
	((*(_ah)->ah_setBssIdMask)((_ah), (_mask)))
#define	ath_hal_intrset(_ah, _mask) \
	((*(_ah)->ah_setInterrupts)((_ah), (_mask)))
#define	ath_hal_intrget(_ah) \
	((*(_ah)->ah_getInterrupts)((_ah)))
#define	ath_hal_intrpend(_ah) \
	((*(_ah)->ah_isInterruptPending)((_ah)))
#define	ath_hal_getisr(_ah, _pmask) \
	((*(_ah)->ah_getPendingInterrupts)((_ah), (_pmask)))
#define	ath_hal_updatetxtriglevel(_ah, _inc) \
	((*(_ah)->ah_updateTxTrigLevel)((_ah), (_inc)))
#define	ath_hal_setpower(_ah, _mode) \
	((*(_ah)->ah_setPowerMode)((_ah), (_mode), AH_TRUE))
#define	ath_hal_keycachesize(_ah) \
	((*(_ah)->ah_getKeyCacheSize)((_ah)))
#define	ath_hal_keyreset(_ah, _ix) \
	((*(_ah)->ah_resetKeyCacheEntry)((_ah), (_ix)))
#define	ath_hal_keyset(_ah, _ix, _pk, _mac) \
	((*(_ah)->ah_setKeyCacheEntry)((_ah), (_ix), (_pk), (_mac), AH_FALSE))
#define	ath_hal_keyisvalid(_ah, _ix) \
	(((*(_ah)->ah_isKeyCacheEntryValid)((_ah), (_ix))))
#define	ath_hal_keysetmac(_ah, _ix, _mac) \
	((*(_ah)->ah_setKeyCacheEntryMac)((_ah), (_ix), (_mac)))
#define	ath_hal_getrxfilter(_ah) \
	((*(_ah)->ah_getRxFilter)((_ah)))
#define	ath_hal_setrxfilter(_ah, _filter) \
	((*(_ah)->ah_setRxFilter)((_ah), (_filter)))
#define	ath_hal_setmcastfilter(_ah, _mfilt0, _mfilt1) \
	((*(_ah)->ah_setMulticastFilter)((_ah), (_mfilt0), (_mfilt1)))
#define	ath_hal_waitforbeacon(_ah, _bf) \
	((*(_ah)->ah_waitForBeaconDone)((_ah), (_bf)->bf_daddr))
#define	ath_hal_putrxbuf(_ah, _bufaddr, _rxq) \
	((*(_ah)->ah_setRxDP)((_ah), (_bufaddr), (_rxq)))
/* NB: common across all chips */
#define	AR_TSF_L32	0x804c	/* MAC local clock lower 32 bits */
#define	ath_hal_gettsf32(_ah) \
	OS_REG_READ(_ah, AR_TSF_L32)
#define	ath_hal_gettsf64(_ah) \
	((*(_ah)->ah_getTsf64)((_ah)))
#define	ath_hal_resettsf(_ah) \
	((*(_ah)->ah_resetTsf)((_ah)))
#define	ath_hal_rxena(_ah) \
	((*(_ah)->ah_enableReceive)((_ah)))
#define	ath_hal_puttxbuf(_ah, _q, _bufaddr) \
	((*(_ah)->ah_setTxDP)((_ah), (_q), (_bufaddr)))
#define	ath_hal_gettxbuf(_ah, _q) \
	((*(_ah)->ah_getTxDP)((_ah), (_q)))
#define	ath_hal_numtxpending(_ah, _q) \
	((*(_ah)->ah_numTxPending)((_ah), (_q)))
#define	ath_hal_getrxbuf(_ah, _rxq) \
	((*(_ah)->ah_getRxDP)((_ah), (_rxq)))
#define	ath_hal_txstart(_ah, _q) \
	((*(_ah)->ah_startTxDma)((_ah), (_q)))
#define	ath_hal_setchannel(_ah, _chan) \
	((*(_ah)->ah_setChannel)((_ah), (_chan)))
#define	ath_hal_calibrate(_ah, _chan, _iqcal) \
	((*(_ah)->ah_perCalibration)((_ah), (_chan), (_iqcal)))
#define	ath_hal_calibrateN(_ah, _chan, _lcal, _isdone) \
	((*(_ah)->ah_perCalibrationN)((_ah), (_chan), 0x1, (_lcal), (_isdone)))
#define	ath_hal_calreset(_ah, _chan) \
	((*(_ah)->ah_resetCalValid)((_ah), (_chan)))
#define	ath_hal_setledstate(_ah, _state) \
	((*(_ah)->ah_setLedState)((_ah), (_state)))
#define	ath_hal_beaconinit(_ah, _nextb, _bperiod) \
	((*(_ah)->ah_beaconInit)((_ah), (_nextb), (_bperiod)))
#define	ath_hal_beaconreset(_ah) \
	((*(_ah)->ah_resetStationBeaconTimers)((_ah)))
#define	ath_hal_beaconsettimers(_ah, _bt) \
	((*(_ah)->ah_setBeaconTimers)((_ah), (_bt)))
#define	ath_hal_beacontimers(_ah, _bs) \
	((*(_ah)->ah_setStationBeaconTimers)((_ah), (_bs)))
#define	ath_hal_getnexttbtt(_ah) \
	((*(_ah)->ah_getNextTBTT)((_ah)))
#define	ath_hal_setassocid(_ah, _bss, _associd) \
	((*(_ah)->ah_writeAssocid)((_ah), (_bss), (_associd)))
#define	ath_hal_phydisable(_ah) \
	((*(_ah)->ah_phyDisable)((_ah)))
#define	ath_hal_setopmode(_ah) \
	((*(_ah)->ah_setPCUConfig)((_ah)))
#define	ath_hal_stoptxdma(_ah, _qnum) \
	((*(_ah)->ah_stopTxDma)((_ah), (_qnum)))
#define	ath_hal_stoppcurecv(_ah) \
	((*(_ah)->ah_stopPcuReceive)((_ah)))
#define	ath_hal_startpcurecv(_ah) \
	((*(_ah)->ah_startPcuReceive)((_ah)))
#define	ath_hal_stopdmarecv(_ah) \
	((*(_ah)->ah_stopDmaReceive)((_ah)))
#define	ath_hal_getdiagstate(_ah, _id, _indata, _insize, _outdata, _outsize) \
	((*(_ah)->ah_getDiagState)((_ah), (_id), \
		(_indata), (_insize), (_outdata), (_outsize)))
#define	ath_hal_getfatalstate(_ah, _outdata, _outsize) \
	ath_hal_getdiagstate(_ah, 29, NULL, 0, (_outdata), _outsize)
#define	ath_hal_setuptxqueue(_ah, _type, _irq) \
	((*(_ah)->ah_setupTxQueue)((_ah), (_type), (_irq)))
#define	ath_hal_resettxqueue(_ah, _q) \
	((*(_ah)->ah_resetTxQueue)((_ah), (_q)))
#define	ath_hal_releasetxqueue(_ah, _q) \
	((*(_ah)->ah_releaseTxQueue)((_ah), (_q)))
#define	ath_hal_gettxqueueprops(_ah, _q, _qi) \
	((*(_ah)->ah_getTxQueueProps)((_ah), (_q), (_qi)))
#define	ath_hal_settxqueueprops(_ah, _q, _qi) \
	((*(_ah)->ah_setTxQueueProps)((_ah), (_q), (_qi)))
/* NB: common across all chips */
#define	AR_Q_TXE	0x0840	/* MAC Transmit Queue enable */
#define	ath_hal_txqenabled(_ah, _qnum) \
	(OS_REG_READ(_ah, AR_Q_TXE) & (1<<(_qnum)))
#define	ath_hal_getrfgain(_ah) \
	((*(_ah)->ah_getRfGain)((_ah)))
#define	ath_hal_getdefantenna(_ah) \
	((*(_ah)->ah_getDefAntenna)((_ah)))
#define	ath_hal_setdefantenna(_ah, _ant) \
	((*(_ah)->ah_setDefAntenna)((_ah), (_ant)))
#define	ath_hal_rxmonitor(_ah, _arg, _chan) \
	((*(_ah)->ah_rxMonitor)((_ah), (_arg), (_chan)))
#define	ath_hal_ani_poll(_ah, _chan) \
	((*(_ah)->ah_aniPoll)((_ah), (_chan)))
#define	ath_hal_mibevent(_ah, _stats) \
	((*(_ah)->ah_procMibEvent)((_ah), (_stats)))
#define	ath_hal_setslottime(_ah, _us) \
	((*(_ah)->ah_setSlotTime)((_ah), (_us)))
#define	ath_hal_getslottime(_ah) \
	((*(_ah)->ah_getSlotTime)((_ah)))
#define	ath_hal_setacktimeout(_ah, _us) \
	((*(_ah)->ah_setAckTimeout)((_ah), (_us)))
#define	ath_hal_getacktimeout(_ah) \
	((*(_ah)->ah_getAckTimeout)((_ah)))
#define	ath_hal_setctstimeout(_ah, _us) \
	((*(_ah)->ah_setCTSTimeout)((_ah), (_us)))
#define	ath_hal_getctstimeout(_ah) \
	((*(_ah)->ah_getCTSTimeout)((_ah)))
#define	ath_hal_getcapability(_ah, _cap, _param, _result) \
	((*(_ah)->ah_getCapability)((_ah), (_cap), (_param), (_result)))
#define	ath_hal_setcapability(_ah, _cap, _param, _v, _status) \
	((*(_ah)->ah_setCapability)((_ah), (_cap), (_param), (_v), (_status)))
#define	ath_hal_ciphersupported(_ah, _cipher) \
	(ath_hal_getcapability(_ah, HAL_CAP_CIPHER, _cipher, NULL) == HAL_OK)
#define	ath_hal_getregdomain(_ah, _prd) \
	(ath_hal_getcapability(_ah, HAL_CAP_REG_DMN, 0, (_prd)) == HAL_OK)
#define	ath_hal_setregdomain(_ah, _rd) \
	ath_hal_setcapability(_ah, HAL_CAP_REG_DMN, 0, _rd, NULL)
#define	ath_hal_getcountrycode(_ah, _pcc) \
	(*(_pcc) = (_ah)->ah_countryCode)
#define	ath_hal_gettkipmic(_ah) \
	(ath_hal_getcapability(_ah, HAL_CAP_TKIP_MIC, 1, NULL) == HAL_OK)
#define	ath_hal_settkipmic(_ah, _v) \
	ath_hal_setcapability(_ah, HAL_CAP_TKIP_MIC, 1, _v, NULL)
#define	ath_hal_hastkipsplit(_ah) \
	(ath_hal_getcapability(_ah, HAL_CAP_TKIP_SPLIT, 0, NULL) == HAL_OK)
#define	ath_hal_gettkipsplit(_ah) \
	(ath_hal_getcapability(_ah, HAL_CAP_TKIP_SPLIT, 1, NULL) == HAL_OK)
#define	ath_hal_settkipsplit(_ah, _v) \
	ath_hal_setcapability(_ah, HAL_CAP_TKIP_SPLIT, 1, _v, NULL)
#define	ath_hal_haswmetkipmic(_ah) \
	(ath_hal_getcapability(_ah, HAL_CAP_WME_TKIPMIC, 0, NULL) == HAL_OK)
#define	ath_hal_hwphycounters(_ah) \
	(ath_hal_getcapability(_ah, HAL_CAP_PHYCOUNTERS, 0, NULL) == HAL_OK)
#define	ath_hal_hasdiversity(_ah) \
	(ath_hal_getcapability(_ah, HAL_CAP_DIVERSITY, 0, NULL) == HAL_OK)
#define	ath_hal_getdiversity(_ah) \
	(ath_hal_getcapability(_ah, HAL_CAP_DIVERSITY, 1, NULL) == HAL_OK)
#define	ath_hal_setdiversity(_ah, _v) \
	ath_hal_setcapability(_ah, HAL_CAP_DIVERSITY, 1, _v, NULL)
#define	ath_hal_getantennaswitch(_ah) \
	((*(_ah)->ah_getAntennaSwitch)((_ah)))
#define	ath_hal_setantennaswitch(_ah, _v) \
	((*(_ah)->ah_setAntennaSwitch)((_ah), (_v)))
#define	ath_hal_getdiag(_ah, _pv) \
	(ath_hal_getcapability(_ah, HAL_CAP_DIAG, 0, _pv) == HAL_OK)
#define	ath_hal_setdiag(_ah, _v) \
	ath_hal_setcapability(_ah, HAL_CAP_DIAG, 0, _v, NULL)
#define	ath_hal_getnumtxqueues(_ah, _pv) \
	(ath_hal_getcapability(_ah, HAL_CAP_NUM_TXQUEUES, 0, _pv) == HAL_OK)
#define	ath_hal_hasveol(_ah) \
	(ath_hal_getcapability(_ah, HAL_CAP_VEOL, 0, NULL) == HAL_OK)
#define	ath_hal_hastxpowlimit(_ah) \
	(ath_hal_getcapability(_ah, HAL_CAP_TXPOW, 0, NULL) == HAL_OK)
#define	ath_hal_settxpowlimit(_ah, _pow) \
	((*(_ah)->ah_setTxPowerLimit)((_ah), (_pow)))
#define	ath_hal_gettxpowlimit(_ah, _ppow) \
	(ath_hal_getcapability(_ah, HAL_CAP_TXPOW, 1, _ppow) == HAL_OK)
#define	ath_hal_getmaxtxpow(_ah, _ppow) \
	(ath_hal_getcapability(_ah, HAL_CAP_TXPOW, 2, _ppow) == HAL_OK)
#define	ath_hal_gettpscale(_ah, _scale) \
	(ath_hal_getcapability(_ah, HAL_CAP_TXPOW, 3, _scale) == HAL_OK)
#define	ath_hal_settpscale(_ah, _v) \
	ath_hal_setcapability(_ah, HAL_CAP_TXPOW, 3, _v, NULL)
#define	ath_hal_hastpc(_ah) \
	(ath_hal_getcapability(_ah, HAL_CAP_TPC, 0, NULL) == HAL_OK)
#define	ath_hal_gettpc(_ah) \
	(ath_hal_getcapability(_ah, HAL_CAP_TPC, 1, NULL) == HAL_OK)
#define	ath_hal_settpc(_ah, _v) \
	ath_hal_setcapability(_ah, HAL_CAP_TPC, 1, _v, NULL)
#define	ath_hal_hasbursting(_ah) \
	(ath_hal_getcapability(_ah, HAL_CAP_BURST, 0, NULL) == HAL_OK)
#define	ath_hal_setmcastkeysearch(_ah, _v) \
	ath_hal_setcapability(_ah, HAL_CAP_MCAST_KEYSRCH, 0, _v, NULL)
#define	ath_hal_hasmcastkeysearch(_ah) \
	(ath_hal_getcapability(_ah, HAL_CAP_MCAST_KEYSRCH, 0, NULL) == HAL_OK)
#define	ath_hal_getmcastkeysearch(_ah) \
	(ath_hal_getcapability(_ah, HAL_CAP_MCAST_KEYSRCH, 1, NULL) == HAL_OK)
#define	ath_hal_hasfastframes(_ah) \
	(ath_hal_getcapability(_ah, HAL_CAP_FASTFRAME, 0, NULL) == HAL_OK)
#define	ath_hal_hasbssidmask(_ah) \
	(ath_hal_getcapability(_ah, HAL_CAP_BSSIDMASK, 0, NULL) == HAL_OK)
#define	ath_hal_hasbssidmatch(_ah) \
	(ath_hal_getcapability(_ah, HAL_CAP_BSSIDMATCH, 0, NULL) == HAL_OK)
#define	ath_hal_hastsfadjust(_ah) \
	(ath_hal_getcapability(_ah, HAL_CAP_TSF_ADJUST, 0, NULL) == HAL_OK)
#define	ath_hal_gettsfadjust(_ah) \
	(ath_hal_getcapability(_ah, HAL_CAP_TSF_ADJUST, 1, NULL) == HAL_OK)
#define	ath_hal_settsfadjust(_ah, _onoff) \
	ath_hal_setcapability(_ah, HAL_CAP_TSF_ADJUST, 1, _onoff, NULL)
#define	ath_hal_hasrfsilent(_ah) \
	(ath_hal_getcapability(_ah, HAL_CAP_RFSILENT, 0, NULL) == HAL_OK)
#define	ath_hal_getrfkill(_ah) \
	(ath_hal_getcapability(_ah, HAL_CAP_RFSILENT, 1, NULL) == HAL_OK)
#define	ath_hal_setrfkill(_ah, _onoff) \
	ath_hal_setcapability(_ah, HAL_CAP_RFSILENT, 1, _onoff, NULL)
#define	ath_hal_getrfsilent(_ah, _prfsilent) \
	(ath_hal_getcapability(_ah, HAL_CAP_RFSILENT, 2, _prfsilent) == HAL_OK)
#define	ath_hal_setrfsilent(_ah, _rfsilent) \
	ath_hal_setcapability(_ah, HAL_CAP_RFSILENT, 2, _rfsilent, NULL)
#define	ath_hal_gettpack(_ah, _ptpack) \
	(ath_hal_getcapability(_ah, HAL_CAP_TPC_ACK, 0, _ptpack) == HAL_OK)
#define	ath_hal_settpack(_ah, _tpack) \
	ath_hal_setcapability(_ah, HAL_CAP_TPC_ACK, 0, _tpack, NULL)
#define	ath_hal_gettpcts(_ah, _ptpcts) \
	(ath_hal_getcapability(_ah, HAL_CAP_TPC_CTS, 0, _ptpcts) == HAL_OK)
#define	ath_hal_settpcts(_ah, _tpcts) \
	ath_hal_setcapability(_ah, HAL_CAP_TPC_CTS, 0, _tpcts, NULL)
#define	ath_hal_hasintmit(_ah) \
	(ath_hal_getcapability(_ah, HAL_CAP_INTMIT, \
	HAL_CAP_INTMIT_PRESENT, NULL) == HAL_OK)
#define	ath_hal_getintmit(_ah) \
	(ath_hal_getcapability(_ah, HAL_CAP_INTMIT, \
	HAL_CAP_INTMIT_ENABLE, NULL) == HAL_OK)
#define	ath_hal_setintmit(_ah, _v) \
	ath_hal_setcapability(_ah, HAL_CAP_INTMIT, \
	HAL_CAP_INTMIT_ENABLE, _v, NULL)

/* EDMA definitions */
#define	ath_hal_hasedma(_ah) \
	(ath_hal_getcapability(_ah, HAL_CAP_ENHANCED_DMA_SUPPORT,	\
	0, NULL) == HAL_OK)
#define	ath_hal_getrxfifodepth(_ah, _qtype, _req) \
	(ath_hal_getcapability(_ah, HAL_CAP_RXFIFODEPTH, _qtype, _req)	\
	== HAL_OK)
#define	ath_hal_getntxmaps(_ah, _req) \
	(ath_hal_getcapability(_ah, HAL_CAP_NUM_TXMAPS, 0, _req)	\
	== HAL_OK)
#define	ath_hal_gettxdesclen(_ah, _req) \
	(ath_hal_getcapability(_ah, HAL_CAP_TXDESCLEN, 0, _req)		\
	== HAL_OK)
#define	ath_hal_gettxstatuslen(_ah, _req) \
	(ath_hal_getcapability(_ah, HAL_CAP_TXSTATUSLEN, 0, _req)	\
	== HAL_OK)
#define	ath_hal_getrxstatuslen(_ah, _req) \
	(ath_hal_getcapability(_ah, HAL_CAP_RXSTATUSLEN, 0, _req)	\
	== HAL_OK)
#define	ath_hal_setrxbufsize(_ah, _req) \
	(ath_hal_setcapability(_ah, HAL_CAP_RXBUFSIZE, 0, _req, NULL)	\
	== HAL_OK)

#define	ath_hal_getchannoise(_ah, _c) \
	((*(_ah)->ah_getChanNoise)((_ah), (_c)))

/* 802.11n HAL methods */
#define	ath_hal_getrxchainmask(_ah, _prxchainmask) \
	(ath_hal_getcapability(_ah, HAL_CAP_RX_CHAINMASK, 0, _prxchainmask))
#define	ath_hal_gettxchainmask(_ah, _ptxchainmask) \
	(ath_hal_getcapability(_ah, HAL_CAP_TX_CHAINMASK, 0, _ptxchainmask))
#define	ath_hal_setrxchainmask(_ah, _rx) \
	(ath_hal_setcapability(_ah, HAL_CAP_RX_CHAINMASK, 1, _rx, NULL))
#define	ath_hal_settxchainmask(_ah, _tx) \
	(ath_hal_setcapability(_ah, HAL_CAP_TX_CHAINMASK, 1, _tx, NULL))
#define	ath_hal_split4ktrans(_ah) \
	(ath_hal_getcapability(_ah, HAL_CAP_SPLIT_4KB_TRANS, \
	0, NULL) == HAL_OK)
#define	ath_hal_self_linked_final_rxdesc(_ah) \
	(ath_hal_getcapability(_ah, HAL_CAP_RXDESC_SELFLINK, \
	0, NULL) == HAL_OK)
#define	ath_hal_gtxto_supported(_ah) \
	(ath_hal_getcapability(_ah, HAL_CAP_GTXTO, 0, NULL) == HAL_OK)
#define	ath_hal_has_long_rxdesc_tsf(_ah) \
	(ath_hal_getcapability(_ah, HAL_CAP_LONG_RXDESC_TSF, \
	0, NULL) == HAL_OK)
#define	ath_hal_setuprxdesc(_ah, _ds, _size, _intreq) \
	((*(_ah)->ah_setupRxDesc)((_ah), (_ds), (_size), (_intreq)))
#define	ath_hal_rxprocdesc(_ah, _ds, _dspa, _dsnext, _rs) \
	((*(_ah)->ah_procRxDesc)((_ah), (_ds), (_dspa), (_dsnext), 0, (_rs)))
#define	ath_hal_setuptxdesc(_ah, _ds, _plen, _hlen, _atype, _txpow, \
		_txr0, _txtr0, _keyix, _ant, _flags, \
		_rtsrate, _rtsdura) \
	((*(_ah)->ah_setupTxDesc)((_ah), (_ds), (_plen), (_hlen), (_atype), \
		(_txpow), (_txr0), (_txtr0), (_keyix), (_ant), \
		(_flags), (_rtsrate), (_rtsdura), 0, 0, 0))
#define	ath_hal_setupxtxdesc(_ah, _ds, \
		_txr1, _txtr1, _txr2, _txtr2, _txr3, _txtr3) \
	((*(_ah)->ah_setupXTxDesc)((_ah), (_ds), \
		(_txr1), (_txtr1), (_txr2), (_txtr2), (_txr3), (_txtr3)))
#define	ath_hal_filltxdesc(_ah, _ds, _b, _l, _did, _qid, _first, _last, _ds0) \
	((*(_ah)->ah_fillTxDesc)((_ah), (_ds), (_b), (_l), (_did), (_qid), \
		(_first), (_last), (_ds0)))
#define	ath_hal_txprocdesc(_ah, _ds, _ts) \
	((*(_ah)->ah_procTxDesc)((_ah), (_ds), (_ts)))
#define	ath_hal_gettxintrtxqs(_ah, _txqs) \
	((*(_ah)->ah_getTxIntrQueue)((_ah), (_txqs)))
#define ath_hal_gettxcompletionrates(_ah, _ds, _rates, _tries) \
	((*(_ah)->ah_getTxCompletionRates)((_ah), (_ds), (_rates), (_tries)))
#define ath_hal_settxdesclink(_ah, _ds, _link) \
	((*(_ah)->ah_setTxDescLink)((_ah), (_ds), (_link)))
#define ath_hal_gettxdesclink(_ah, _ds, _link) \
	((*(_ah)->ah_getTxDescLink)((_ah), (_ds), (_link)))
#define ath_hal_gettxdesclinkptr(_ah, _ds, _linkptr) \
	((*(_ah)->ah_getTxDescLinkPtr)((_ah), (_ds), (_linkptr)))
#define	ath_hal_setuptxstatusring(_ah, _tsstart, _tspstart, _size) \
	((*(_ah)->ah_setupTxStatusRing)((_ah), (_tsstart), (_tspstart), \
		(_size)))

#define	ath_hal_setupfirsttxdesc(_ah, _ds, _aggrlen, _flags, _txpower, \
		_txr0, _txtr0, _antm, _rcr, _rcd) \
	((*(_ah)->ah_setupFirstTxDesc)((_ah), (_ds), (_aggrlen), (_flags), \
	(_txpower), (_txr0), (_txtr0), (_antm), (_rcr), (_rcd)))
#define	ath_hal_chaintxdesc(_ah, _ds, _bl, _sl, _pktlen, _hdrlen, _type, \
	_keyix, _cipher, _delims, _first, _last, _lastaggr) \
	((*(_ah)->ah_chainTxDesc)((_ah), (_ds), (_bl), (_sl), \
	(_pktlen), (_hdrlen), (_type), (_keyix), (_cipher), (_delims), \
	(_first), (_last), (_lastaggr)))
#define	ath_hal_setuplasttxdesc(_ah, _ds, _ds0) \
	((*(_ah)->ah_setupLastTxDesc)((_ah), (_ds), (_ds0)))

#define	ath_hal_set11nratescenario(_ah, _ds, _dur, _rt, _series, _ns, _flags) \
	((*(_ah)->ah_set11nRateScenario)((_ah), (_ds), (_dur), (_rt), \
	(_series), (_ns), (_flags)))

#define	ath_hal_set11n_aggr_first(_ah, _ds, _len, _num) \
	((*(_ah)->ah_set11nAggrFirst)((_ah), (_ds), (_len)))
#define	ath_hal_set11naggrmiddle(_ah, _ds, _num) \
	((*(_ah)->ah_set11nAggrMiddle)((_ah), (_ds), (_num)))
#define	ath_hal_set11n_aggr_last(_ah, _ds) \
	((*(_ah)->ah_set11nAggrLast)((_ah), (_ds)))

#define	ath_hal_set11nburstduration(_ah, _ds, _dur) \
	((*(_ah)->ah_set11nBurstDuration)((_ah), (_ds), (_dur)))
#define	ath_hal_clr11n_aggr(_ah, _ds) \
	((*(_ah)->ah_clr11nAggr)((_ah), (_ds)))

#define	ath_hal_gpioCfgOutput(_ah, _gpio, _type) \
	((*(_ah)->ah_gpioCfgOutput)((_ah), (_gpio), (_type)))
#define	ath_hal_gpioset(_ah, _gpio, _b) \
	((*(_ah)->ah_gpioSet)((_ah), (_gpio), (_b)))
#define	ath_hal_gpioget(_ah, _gpio) \
	((*(_ah)->ah_gpioGet)((_ah), (_gpio)))
#define	ath_hal_gpiosetintr(_ah, _gpio, _b) \
	((*(_ah)->ah_gpioSetIntr)((_ah), (_gpio), (_b)))

/*
 * PCIe suspend/resume/poweron/poweroff related macros
 */
#define	ath_hal_enablepcie(_ah, _restore, _poweroff) \
	((*(_ah)->ah_configPCIE)((_ah), (_restore), (_poweroff)))
#define	ath_hal_disablepcie(_ah) \
	((*(_ah)->ah_disablePCIE)((_ah)))

/*
 * This is badly-named; you need to set the correct parameters
 * to begin to receive useful radar events; and even then
 * it doesn't "enable" DFS. See the ath_dfs/null/ module for
 * more information.
 */
#define	ath_hal_enabledfs(_ah, _param) \
	((*(_ah)->ah_enableDfs)((_ah), (_param)))
#define	ath_hal_getdfsthresh(_ah, _param) \
	((*(_ah)->ah_getDfsThresh)((_ah), (_param)))
#define	ath_hal_getdfsdefaultthresh(_ah, _param) \
	((*(_ah)->ah_getDfsDefaultThresh)((_ah), (_param)))
#define	ath_hal_procradarevent(_ah, _rxs, _fulltsf, _buf, _event) \
	((*(_ah)->ah_procRadarEvent)((_ah), (_rxs), (_fulltsf), \
	(_buf), (_event)))
#define	ath_hal_is_fast_clock_enabled(_ah) \
	((*(_ah)->ah_isFastClockEnabled)((_ah)))
#define	ath_hal_radar_wait(_ah, _chan) \
	((*(_ah)->ah_radarWait)((_ah), (_chan)))
#define	ath_hal_get_mib_cycle_counts(_ah, _sample) \
	((*(_ah)->ah_getMibCycleCounts)((_ah), (_sample)))
#define	ath_hal_get_chan_ext_busy(_ah) \
	((*(_ah)->ah_get11nExtBusy)((_ah)))

#endif /* _DEV_ATH_ATHVAR_H */<|MERGE_RESOLUTION|>--- conflicted
+++ resolved
@@ -261,14 +261,9 @@
 
 		/* Make this an 8 bit value? */
 		enum ieee80211_protmode bfs_protmode;
-<<<<<<< HEAD
-		int bfs_ctsrate;	/* CTS rate */
-		int bfs_ctsduration;	/* CTS duration (pre-11n NICs) */
-=======
 
 		/* 16 bit? */
 		uint32_t bfs_ctsduration;	/* CTS duration (pre-11n NICs) */
->>>>>>> d20c256d
 		struct ath_rc_series bfs_rc[ATH_RC_NUM];	/* non-11n TX series */
 	} bf_state;
 };
