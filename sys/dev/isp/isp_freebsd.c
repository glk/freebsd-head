/*-
 * Copyright (c) 1997-2009 by Matthew Jacob
 * All rights reserved.
 *
 * Redistribution and use in source and binary forms, with or without
 * modification, are permitted provided that the following conditions
 * are met:
 * 1. Redistributions of source code must retain the above copyright
 *    notice immediately at the beginning of the file, without modification,
 *    this list of conditions, and the following disclaimer.
 * 2. The name of the author may not be used to endorse or promote products
 *    derived from this software without specific prior written permission.
 *
 * THIS SOFTWARE IS PROVIDED BY THE AUTHOR AND CONTRIBUTORS ``AS IS'' AND
 * ANY EXPRESS OR IMPLIED WARRANTIES, INCLUDING, BUT NOT LIMITED TO, THE
 * IMPLIED WARRANTIES OF MERCHANTABILITY AND FITNESS FOR A PARTICULAR PURPOSE
 * ARE DISCLAIMED. IN NO EVENT SHALL THE AUTHOR OR CONTRIBUTORS BE LIABLE FOR
 * ANY DIRECT, INDIRECT, INCIDENTAL, SPECIAL, EXEMPLARY, OR CONSEQUENTIAL
 * DAMAGES (INCLUDING, BUT NOT LIMITED TO, PROCUREMENT OF SUBSTITUTE GOODS
 * OR SERVICES; LOSS OF USE, DATA, OR PROFITS; OR BUSINESS INTERRUPTION)
 * HOWEVER CAUSED AND ON ANY THEORY OF LIABILITY, WHETHER IN CONTRACT, STRICT
 * LIABILITY, OR TORT (INCLUDING NEGLIGENCE OR OTHERWISE) ARISING IN ANY WAY
 * OUT OF THE USE OF THIS SOFTWARE, EVEN IF ADVISED OF THE POSSIBILITY OF
 * SUCH DAMAGE.
 */

/*
 * Platform (FreeBSD) dependent common attachment code for Qlogic adapters.
 */
#include <sys/cdefs.h>
__FBSDID("$FreeBSD$");
#include <dev/isp/isp_freebsd.h>
#include <sys/unistd.h>
#include <sys/kthread.h>
#include <sys/conf.h>
#include <sys/module.h>
#include <sys/ioccom.h>
#include <dev/isp/isp_ioctl.h>
#include <sys/devicestat.h>
#include <cam/cam_periph.h>
#include <cam/cam_xpt_periph.h>

#if	__FreeBSD_version < 800002 
#define	THREAD_CREATE	kthread_create
#else
#define	THREAD_CREATE	kproc_create
#endif

MODULE_VERSION(isp, 1);
MODULE_DEPEND(isp, cam, 1, 1, 1);
int isp_announced = 0;
int isp_fabric_hysteresis = 5;
int isp_loop_down_limit = 60;	/* default loop down limit */
int isp_change_is_bad = 0;	/* "changed" devices are bad */
int isp_quickboot_time = 7;	/* don't wait more than N secs for loop up */
int isp_gone_device_time = 30;	/* grace time before reporting device lost */
int isp_autoconfig = 1;		/* automatically attach/detach devices */
static const char prom3[] = "Chan %d PortID 0x%06x Departed from Target %u because of %s";
static const char rqo[] = "%s: Request Queue Overflow\n";

static void isp_freeze_loopdown(ispsoftc_t *, int, char *);
static d_ioctl_t ispioctl;
static void isp_intr_enable(void *);
static void isp_cam_async(void *, uint32_t, struct cam_path *, void *);
static void isp_poll(struct cam_sim *);
static timeout_t isp_watchdog;
static timeout_t isp_gdt;
static task_fn_t isp_gdt_task;
static timeout_t isp_ldt;
static task_fn_t isp_ldt_task;
static void isp_kthread(void *);
static void isp_action(struct cam_sim *, union ccb *);
#ifdef	ISP_INTERNAL_TARGET
static void isp_target_thread_pi(void *);
static void isp_target_thread_fc(void *);
#endif
static int isp_timer_count;
static void isp_timer(void *);

static struct cdevsw isp_cdevsw = {
	.d_version =	D_VERSION,
	.d_ioctl =	ispioctl,
	.d_name =	"isp",
};

static int
isp_attach_chan(ispsoftc_t *isp, struct cam_devq *devq, int chan)
{
	struct ccb_setasync csa;
	struct cam_sim *sim;
	struct cam_path *path;

	/*
	 * Construct our SIM entry.
	 */
	sim = cam_sim_alloc(isp_action, isp_poll, "isp", isp, device_get_unit(isp->isp_dev), &isp->isp_osinfo.lock, isp->isp_maxcmds, isp->isp_maxcmds, devq);

	if (sim == NULL) {
		return (ENOMEM);
	}

	ISP_LOCK(isp);
	if (xpt_bus_register(sim, isp->isp_dev, chan) != CAM_SUCCESS) {
		ISP_UNLOCK(isp);
		cam_sim_free(sim, FALSE);
		return (EIO);
	}
	ISP_UNLOCK(isp);
	if (xpt_create_path_unlocked(&path, NULL, cam_sim_path(sim), CAM_TARGET_WILDCARD, CAM_LUN_WILDCARD) != CAM_REQ_CMP) {
		ISP_LOCK(isp);
		xpt_bus_deregister(cam_sim_path(sim));
		ISP_UNLOCK(isp);
		cam_sim_free(sim, FALSE);
		return (ENXIO);
	}
	xpt_setup_ccb(&csa.ccb_h, path, 5);
	csa.ccb_h.func_code = XPT_SASYNC_CB;
	csa.event_enable = AC_LOST_DEVICE;
	csa.callback = isp_cam_async;
	csa.callback_arg = sim;

	ISP_LOCK(isp);
	xpt_action((union ccb *)&csa);
	ISP_UNLOCK(isp);

	if (IS_SCSI(isp)) {
		struct isp_spi *spi = ISP_SPI_PC(isp, chan);
		spi->sim = sim;
		spi->path = path;
#ifdef	ISP_INTERNAL_TARGET
		ISP_SET_PC(isp, chan, proc_active, 1);
		if (THREAD_CREATE(isp_target_thread_pi, spi, &spi->target_proc, 0, 0, "%s: isp_test_tgt%d", device_get_nameunit(isp->isp_osinfo.dev), chan)) {
			ISP_SET_PC(isp, chan, proc_active, 0);
			isp_prt(isp, ISP_LOGERR, "cannot create test target thread");
		}
#endif
	} else {
		fcparam *fcp = FCPARAM(isp, chan);
		struct isp_fc *fc = ISP_FC_PC(isp, chan);

		ISP_LOCK(isp);
		fc->sim = sim;
		fc->path = path;
		fc->isp = isp;
		fc->ready = 1;

		callout_init_mtx(&fc->ldt, &isp->isp_osinfo.lock, 0);
		callout_init_mtx(&fc->gdt, &isp->isp_osinfo.lock, 0);
		TASK_INIT(&fc->ltask, 1, isp_ldt_task, fc);
		TASK_INIT(&fc->gtask, 1, isp_gdt_task, fc);

		/*
		 * We start by being "loop down" if we have an initiator role
		 */
		if (fcp->role & ISP_ROLE_INITIATOR) {
			isp_freeze_loopdown(isp, chan, "isp_attach");
			callout_reset(&fc->ldt, isp_quickboot_time * hz, isp_ldt, fc);
			isp_prt(isp, ISP_LOG_SANCFG|ISP_LOGDEBUG0, "Starting Initial Loop Down Timer @ %lu", (unsigned long) time_uptime);
		}
		ISP_UNLOCK(isp);
		if (THREAD_CREATE(isp_kthread, fc, &fc->kproc, 0, 0, "%s: fc_thrd%d", device_get_nameunit(isp->isp_osinfo.dev), chan)) {
			xpt_free_path(fc->path);
			ISP_LOCK(isp);
			if (callout_active(&fc->ldt))
				callout_stop(&fc->ldt);
			xpt_bus_deregister(cam_sim_path(fc->sim));
			ISP_UNLOCK(isp);
			cam_sim_free(fc->sim, FALSE);
			return (ENOMEM);
		}
#ifdef	ISP_INTERNAL_TARGET
		ISP_SET_PC(isp, chan, proc_active, 1);
		if (THREAD_CREATE(isp_target_thread_fc, fc, &fc->target_proc, 0, 0, "%s: isp_test_tgt%d", device_get_nameunit(isp->isp_osinfo.dev), chan)) {
			ISP_SET_PC(isp, chan, proc_active, 0);
			isp_prt(isp, ISP_LOGERR, "cannot create test target thread");
		}
#endif
		if (chan == 0) {
			struct sysctl_ctx_list *ctx = device_get_sysctl_ctx(isp->isp_osinfo.dev);
			struct sysctl_oid *tree = device_get_sysctl_tree(isp->isp_osinfo.dev);
			SYSCTL_ADD_QUAD(ctx, SYSCTL_CHILDREN(tree), OID_AUTO, "wwnn", CTLFLAG_RD, &FCPARAM(isp, 0)->isp_wwnn, "World Wide Node Name");
			SYSCTL_ADD_QUAD(ctx, SYSCTL_CHILDREN(tree), OID_AUTO, "wwpn", CTLFLAG_RD, &FCPARAM(isp, 0)->isp_wwpn, "World Wide Port Name");
			SYSCTL_ADD_UINT(ctx, SYSCTL_CHILDREN(tree), OID_AUTO, "loop_down_limit", CTLFLAG_RW, &ISP_FC_PC(isp, 0)->loop_down_limit, 0, "Loop Down Limit");
			SYSCTL_ADD_UINT(ctx, SYSCTL_CHILDREN(tree), OID_AUTO, "gone_device_time", CTLFLAG_RW, &ISP_FC_PC(isp, 0)->gone_device_time, 0, "Gone Device Time");
#if defined(ISP_TARGET_MODE) && defined(DEBUG)
			SYSCTL_ADD_UINT(ctx, SYSCTL_CHILDREN(tree), OID_AUTO, "inject_lost_data_frame", CTLFLAG_RW, &ISP_FC_PC(isp, 0)->inject_lost_data_frame, 0, "Cause a Lost Frame on a Read");
#endif
		}
	}
	return (0);
}

int
isp_attach(ispsoftc_t *isp)
{
	const char *nu = device_get_nameunit(isp->isp_osinfo.dev);
	int du = device_get_unit(isp->isp_dev);
	int chan;

	isp->isp_osinfo.ehook.ich_func = isp_intr_enable;
	isp->isp_osinfo.ehook.ich_arg = isp;
	/*
	 * Haha. Set this first, because if we're loaded as a module isp_intr_enable
	 * will be called right awawy, which will clear isp_osinfo.ehook_active,
	 * which would be unwise to then set again later.
	 */
	isp->isp_osinfo.ehook_active = 1;
	if (config_intrhook_establish(&isp->isp_osinfo.ehook) != 0) {
		isp_prt(isp, ISP_LOGERR, "could not establish interrupt enable hook");
		return (-EIO);
	}

	/*
	 * Create the device queue for our SIM(s).
	 */
	isp->isp_osinfo.devq = cam_simq_alloc(isp->isp_maxcmds);
	if (isp->isp_osinfo.devq == NULL) {
		config_intrhook_disestablish(&isp->isp_osinfo.ehook);
		return (EIO);
	}

	for (chan = 0; chan < isp->isp_nchan; chan++) {
		if (isp_attach_chan(isp, isp->isp_osinfo.devq, chan)) {
			goto unwind;
		}
	}

	callout_init_mtx(&isp->isp_osinfo.tmo, &isp->isp_osinfo.lock, 0);
	isp_timer_count = hz >> 2;
	callout_reset(&isp->isp_osinfo.tmo, isp_timer_count, isp_timer, isp);
	isp->isp_osinfo.timer_active = 1;

	isp->isp_osinfo.cdev = make_dev(&isp_cdevsw, du, UID_ROOT, GID_OPERATOR, 0600, "%s", nu);
	if (isp->isp_osinfo.cdev) {
		isp->isp_osinfo.cdev->si_drv1 = isp;
	}
	return (0);

unwind:
	while (--chan >= 0) {
		struct cam_sim *sim;
		struct cam_path *path;
		if (IS_FC(isp)) {
			sim = ISP_FC_PC(isp, chan)->sim;
			path = ISP_FC_PC(isp, chan)->path;
		} else {
			sim = ISP_SPI_PC(isp, chan)->sim;
			path = ISP_SPI_PC(isp, chan)->path;
		}
		xpt_free_path(path);
		ISP_LOCK(isp);
		xpt_bus_deregister(cam_sim_path(sim));
		ISP_UNLOCK(isp);
		cam_sim_free(sim, FALSE);
	}
	if (isp->isp_osinfo.ehook_active) {
		config_intrhook_disestablish(&isp->isp_osinfo.ehook);
		isp->isp_osinfo.ehook_active = 0;
	}
	if (isp->isp_osinfo.cdev) {
		destroy_dev(isp->isp_osinfo.cdev);
		isp->isp_osinfo.cdev = NULL;
	}
	cam_simq_free(isp->isp_osinfo.devq);
	isp->isp_osinfo.devq = NULL;
	return (-1);
}

int
isp_detach(ispsoftc_t *isp)
{
	struct cam_sim *sim;
	struct cam_path *path;
	struct ccb_setasync csa;
	int chan;

	ISP_LOCK(isp);
	for (chan = isp->isp_nchan - 1; chan >= 0; chan -= 1) {
		if (IS_FC(isp)) {
			sim = ISP_FC_PC(isp, chan)->sim;
			path = ISP_FC_PC(isp, chan)->path;
		} else {
			sim = ISP_SPI_PC(isp, chan)->sim;
			path = ISP_SPI_PC(isp, chan)->path;
		}
		if (sim->refcount > 2) {
			ISP_UNLOCK(isp);
			return (EBUSY);
		}
	}
	if (isp->isp_osinfo.timer_active) {
		callout_stop(&isp->isp_osinfo.tmo);
		isp->isp_osinfo.timer_active = 0;
	}
	for (chan = isp->isp_nchan - 1; chan >= 0; chan -= 1) {
		if (IS_FC(isp)) {
			sim = ISP_FC_PC(isp, chan)->sim;
			path = ISP_FC_PC(isp, chan)->path;
		} else {
			sim = ISP_SPI_PC(isp, chan)->sim;
			path = ISP_SPI_PC(isp, chan)->path;
		}
		xpt_setup_ccb(&csa.ccb_h, path, 5);
		csa.ccb_h.func_code = XPT_SASYNC_CB;
		csa.event_enable = 0;
		csa.callback = isp_cam_async;
		csa.callback_arg = sim;
		ISP_LOCK(isp);
		xpt_action((union ccb *)&csa);
		ISP_UNLOCK(isp);
		xpt_free_path(path);
		xpt_bus_deregister(cam_sim_path(sim));
		cam_sim_free(sim, FALSE);
	}
	ISP_UNLOCK(isp);
	if (isp->isp_osinfo.cdev) {
		destroy_dev(isp->isp_osinfo.cdev);
		isp->isp_osinfo.cdev = NULL;
	}
	if (isp->isp_osinfo.ehook_active) {
		config_intrhook_disestablish(&isp->isp_osinfo.ehook);
		isp->isp_osinfo.ehook_active = 0;
	}
	if (isp->isp_osinfo.devq != NULL) {
		cam_simq_free(isp->isp_osinfo.devq);
		isp->isp_osinfo.devq = NULL;
	}
	return (0);
}

static void
isp_freeze_loopdown(ispsoftc_t *isp, int chan, char *msg)
{
	if (IS_FC(isp)) {
		struct isp_fc *fc = ISP_FC_PC(isp, chan);
		if (fc->simqfrozen == 0) {
			isp_prt(isp, ISP_LOGDEBUG0, "%s: freeze simq (loopdown) chan %d", msg, chan);
			fc->simqfrozen = SIMQFRZ_LOOPDOWN;
			xpt_freeze_simq(fc->sim, 1);
		} else {
			isp_prt(isp, ISP_LOGDEBUG0, "%s: mark frozen (loopdown) chan %d", msg, chan);
			fc->simqfrozen |= SIMQFRZ_LOOPDOWN;
		}
	}
}

static void
isp_unfreeze_loopdown(ispsoftc_t *isp, int chan)
{
	if (IS_FC(isp)) {
		struct isp_fc *fc = ISP_FC_PC(isp, chan);
		int wasfrozen = fc->simqfrozen & SIMQFRZ_LOOPDOWN;
		fc->simqfrozen &= ~SIMQFRZ_LOOPDOWN;
		if (wasfrozen && fc->simqfrozen == 0) {
			isp_prt(isp, ISP_LOG_SANCFG|ISP_LOGDEBUG0, "%s: Chan %d releasing simq", __func__, chan);
			xpt_release_simq(fc->sim, 1);
		}
	}
}


static int
ispioctl(struct cdev *dev, u_long c, caddr_t addr, int flags, struct thread *td)
{
	ispsoftc_t *isp;
	int nr, chan, retval = ENOTTY;

	isp = dev->si_drv1;

	switch (c) {
	case ISP_SDBLEV:
	{
		int olddblev = isp->isp_dblev;
		isp->isp_dblev = *(int *)addr;
		*(int *)addr = olddblev;
		retval = 0;
		break;
	}
	case ISP_GETROLE:
		chan = *(int *)addr;
		if (chan < 0 || chan >= isp->isp_nchan) {
			retval = -ENXIO;
			break;
		}
		if (IS_FC(isp)) {
			*(int *)addr = FCPARAM(isp, chan)->role;
		} else {
			*(int *)addr = SDPARAM(isp, chan)->role;
		}
		retval = 0;
		break;
	case ISP_SETROLE:
		nr = *(int *)addr;
		chan = nr >> 8;
		if (chan < 0 || chan >= isp->isp_nchan) {
			retval = -ENXIO;
			break;
		}
		nr &= 0xff;
		if (nr & ~(ISP_ROLE_INITIATOR|ISP_ROLE_TARGET)) {
			retval = EINVAL;
			break;
		}
		if (IS_FC(isp)) {
			/*
			 * We don't really support dual role at present on FC cards.
			 *
			 * We should, but a bunch of things are currently broken,
			 * so don't allow it.
			 */
			if (nr == ISP_ROLE_BOTH) {
				isp_prt(isp, ISP_LOGERR, "cannot support dual role at present");
				retval = EINVAL;
				break;
			}
			*(int *)addr = FCPARAM(isp, chan)->role;
#ifdef	ISP_INTERNAL_TARGET
			ISP_LOCK(isp);
			retval = isp_fc_change_role(isp, chan, nr);
			ISP_UNLOCK(isp);
#else
			FCPARAM(isp, chan)->role = nr;
#endif
		} else {
			*(int *)addr = SDPARAM(isp, chan)->role;
			SDPARAM(isp, chan)->role = nr;
		}
		retval = 0;
		break;

	case ISP_RESETHBA:
		ISP_LOCK(isp);
#ifdef	ISP_TARGET_MODE
		isp_del_all_wwn_entries(isp, ISP_NOCHAN);
#endif
		isp_reinit(isp, 0);
		ISP_UNLOCK(isp);
		retval = 0;
		break;

	case ISP_RESCAN:
		if (IS_FC(isp)) {
			chan = *(int *)addr;
			if (chan < 0 || chan >= isp->isp_nchan) {
				retval = -ENXIO;
				break;
			}
			ISP_LOCK(isp);
			if (isp_fc_runstate(isp, chan, 5 * 1000000)) {
				retval = EIO;
			} else {
				retval = 0;
			}
			ISP_UNLOCK(isp);
		}
		break;

	case ISP_FC_LIP:
		if (IS_FC(isp)) {
			chan = *(int *)addr;
			if (chan < 0 || chan >= isp->isp_nchan) {
				retval = -ENXIO;
				break;
			}
			ISP_LOCK(isp);
			if (isp_control(isp, ISPCTL_SEND_LIP, chan)) {
				retval = EIO;
			} else {
				retval = 0;
			}
			ISP_UNLOCK(isp);
		}
		break;
	case ISP_FC_GETDINFO:
	{
		struct isp_fc_device *ifc = (struct isp_fc_device *) addr;
		fcportdb_t *lp;

		if (IS_SCSI(isp)) {
			break;
		}
		if (ifc->loopid >= MAX_FC_TARG) {
			retval = EINVAL;
			break;
		}
		lp = &FCPARAM(isp, ifc->chan)->portdb[ifc->loopid];
		if (lp->state == FC_PORTDB_STATE_VALID || lp->target_mode) {
			ifc->role = (lp->prli_word3 & SVC3_ROLE_MASK) >> SVC3_ROLE_SHIFT;
			ifc->loopid = lp->handle;
			ifc->portid = lp->portid;
			ifc->node_wwn = lp->node_wwn;
			ifc->port_wwn = lp->port_wwn;
			retval = 0;
		} else {
			retval = ENODEV;
		}
		break;
	}
	case ISP_GET_STATS:
	{
		isp_stats_t *sp = (isp_stats_t *) addr;

		ISP_MEMZERO(sp, sizeof (*sp));
		sp->isp_stat_version = ISP_STATS_VERSION;
		sp->isp_type = isp->isp_type;
		sp->isp_revision = isp->isp_revision;
		ISP_LOCK(isp);
		sp->isp_stats[ISP_INTCNT] = isp->isp_intcnt;
		sp->isp_stats[ISP_INTBOGUS] = isp->isp_intbogus;
		sp->isp_stats[ISP_INTMBOXC] = isp->isp_intmboxc;
		sp->isp_stats[ISP_INGOASYNC] = isp->isp_intoasync;
		sp->isp_stats[ISP_RSLTCCMPLT] = isp->isp_rsltccmplt;
		sp->isp_stats[ISP_FPHCCMCPLT] = isp->isp_fphccmplt;
		sp->isp_stats[ISP_RSCCHIWAT] = isp->isp_rscchiwater;
		sp->isp_stats[ISP_FPCCHIWAT] = isp->isp_fpcchiwater;
		ISP_UNLOCK(isp);
		retval = 0;
		break;
	}
	case ISP_CLR_STATS:
		ISP_LOCK(isp);
		isp->isp_intcnt = 0;
		isp->isp_intbogus = 0;
		isp->isp_intmboxc = 0;
		isp->isp_intoasync = 0;
		isp->isp_rsltccmplt = 0;
		isp->isp_fphccmplt = 0;
		isp->isp_rscchiwater = 0;
		isp->isp_fpcchiwater = 0;
		ISP_UNLOCK(isp);
		retval = 0;
		break;
	case ISP_FC_GETHINFO:
	{
		struct isp_hba_device *hba = (struct isp_hba_device *) addr;
		int chan = hba->fc_channel;

		if (chan < 0 || chan >= isp->isp_nchan) {
			retval = ENXIO;
			break;
		}
		hba->fc_fw_major = ISP_FW_MAJORX(isp->isp_fwrev);
		hba->fc_fw_minor = ISP_FW_MINORX(isp->isp_fwrev);
		hba->fc_fw_micro = ISP_FW_MICROX(isp->isp_fwrev);
		hba->fc_nchannels = isp->isp_nchan;
		if (IS_FC(isp)) {
			hba->fc_nports = MAX_FC_TARG;
			hba->fc_speed = FCPARAM(isp, hba->fc_channel)->isp_gbspeed;
			hba->fc_topology = FCPARAM(isp, chan)->isp_topo + 1;
			hba->fc_loopid = FCPARAM(isp, chan)->isp_loopid;
			hba->nvram_node_wwn = FCPARAM(isp, chan)->isp_wwnn_nvram;
			hba->nvram_port_wwn = FCPARAM(isp, chan)->isp_wwpn_nvram;
			hba->active_node_wwn = FCPARAM(isp, chan)->isp_wwnn;
			hba->active_port_wwn = FCPARAM(isp, chan)->isp_wwpn;
		} else {
			hba->fc_nports = MAX_TARGETS;
			hba->fc_speed = 0;
			hba->fc_topology = 0;
			hba->nvram_node_wwn = 0ull;
			hba->nvram_port_wwn = 0ull;
			hba->active_node_wwn = 0ull;
			hba->active_port_wwn = 0ull;
		}
		retval = 0;
		break;
	}
	case ISP_TSK_MGMT:
	{
		int needmarker;
		struct isp_fc_tsk_mgmt *fct = (struct isp_fc_tsk_mgmt *) addr;
		uint16_t loopid;
		mbreg_t mbs;

		if (IS_SCSI(isp)) {
			break;
		}

		chan = fct->chan;
		if (chan < 0 || chan >= isp->isp_nchan) {
			retval = -ENXIO;
			break;
		}

		needmarker = retval = 0;
		loopid = fct->loopid;
		ISP_LOCK(isp);
		if (IS_24XX(isp)) {
			uint8_t local[QENTRY_LEN];
			isp24xx_tmf_t *tmf;
			isp24xx_statusreq_t *sp;
			fcparam *fcp = FCPARAM(isp, chan);
			fcportdb_t *lp;
			int i;

			for (i = 0; i < MAX_FC_TARG; i++) {
				lp = &fcp->portdb[i];
				if (lp->handle == loopid) {
					break;
				}
			}
			if (i == MAX_FC_TARG) {
				retval = ENXIO;
				ISP_UNLOCK(isp);
				break;
			}
			/* XXX VALIDATE LP XXX */
			tmf = (isp24xx_tmf_t *) local;
			ISP_MEMZERO(tmf, QENTRY_LEN);
			tmf->tmf_header.rqs_entry_type = RQSTYPE_TSK_MGMT;
			tmf->tmf_header.rqs_entry_count = 1;
			tmf->tmf_nphdl = lp->handle;
			tmf->tmf_delay = 2;
			tmf->tmf_timeout = 2;
			tmf->tmf_tidlo = lp->portid;
			tmf->tmf_tidhi = lp->portid >> 16;
			tmf->tmf_vpidx = ISP_GET_VPIDX(isp, chan);
			tmf->tmf_lun[1] = fct->lun & 0xff;
			if (fct->lun >= 256) {
				tmf->tmf_lun[0] = 0x40 | (fct->lun >> 8);
			}
			switch (fct->action) {
			case IPT_CLEAR_ACA:
				tmf->tmf_flags = ISP24XX_TMF_CLEAR_ACA;
				break;
			case IPT_TARGET_RESET:
				tmf->tmf_flags = ISP24XX_TMF_TARGET_RESET;
				needmarker = 1;
				break;
			case IPT_LUN_RESET:
				tmf->tmf_flags = ISP24XX_TMF_LUN_RESET;
				needmarker = 1;
				break;
			case IPT_CLEAR_TASK_SET:
				tmf->tmf_flags = ISP24XX_TMF_CLEAR_TASK_SET;
				needmarker = 1;
				break;
			case IPT_ABORT_TASK_SET:
				tmf->tmf_flags = ISP24XX_TMF_ABORT_TASK_SET;
				needmarker = 1;
				break;
			default:
				retval = EINVAL;
				break;
			}
			if (retval) {
				ISP_UNLOCK(isp);
				break;
			}
			MBSINIT(&mbs, MBOX_EXEC_COMMAND_IOCB_A64, MBLOGALL, 5000000);
			mbs.param[1] = QENTRY_LEN;
			mbs.param[2] = DMA_WD1(fcp->isp_scdma);
			mbs.param[3] = DMA_WD0(fcp->isp_scdma);
			mbs.param[6] = DMA_WD3(fcp->isp_scdma);
			mbs.param[7] = DMA_WD2(fcp->isp_scdma);

			if (FC_SCRATCH_ACQUIRE(isp, chan)) {
				ISP_UNLOCK(isp);
				retval = ENOMEM;
				break;
			}
			isp_put_24xx_tmf(isp, tmf, fcp->isp_scratch);
			MEMORYBARRIER(isp, SYNC_SFORDEV, 0, QENTRY_LEN, chan);
			sp = (isp24xx_statusreq_t *) local;
			sp->req_completion_status = 1;
			retval = isp_control(isp, ISPCTL_RUN_MBOXCMD, &mbs);
			MEMORYBARRIER(isp, SYNC_SFORCPU, QENTRY_LEN, QENTRY_LEN, chan);
			isp_get_24xx_response(isp, &((isp24xx_statusreq_t *)fcp->isp_scratch)[1], sp);
			FC_SCRATCH_RELEASE(isp, chan);
			if (retval || sp->req_completion_status != 0) {
				FC_SCRATCH_RELEASE(isp, chan);
				retval = EIO;
			}
			if (retval == 0) {
				if (needmarker) {
					fcp->sendmarker = 1;
				}
			}
		} else {
			MBSINIT(&mbs, 0, MBLOGALL, 0);
			if (ISP_CAP_2KLOGIN(isp) == 0) {
				loopid <<= 8;
			}
			switch (fct->action) {
			case IPT_CLEAR_ACA:
				mbs.param[0] = MBOX_CLEAR_ACA;
				mbs.param[1] = loopid;
				mbs.param[2] = fct->lun;
				break;
			case IPT_TARGET_RESET:
				mbs.param[0] = MBOX_TARGET_RESET;
				mbs.param[1] = loopid;
				needmarker = 1;
				break;
			case IPT_LUN_RESET:
				mbs.param[0] = MBOX_LUN_RESET;
				mbs.param[1] = loopid;
				mbs.param[2] = fct->lun;
				needmarker = 1;
				break;
			case IPT_CLEAR_TASK_SET:
				mbs.param[0] = MBOX_CLEAR_TASK_SET;
				mbs.param[1] = loopid;
				mbs.param[2] = fct->lun;
				needmarker = 1;
				break;
			case IPT_ABORT_TASK_SET:
				mbs.param[0] = MBOX_ABORT_TASK_SET;
				mbs.param[1] = loopid;
				mbs.param[2] = fct->lun;
				needmarker = 1;
				break;
			default:
				retval = EINVAL;
				break;
			}
			if (retval == 0) {
				if (needmarker) {
					FCPARAM(isp, chan)->sendmarker = 1;
				}
				retval = isp_control(isp, ISPCTL_RUN_MBOXCMD, &mbs);
				if (retval) {
					retval = EIO;
				}
			}
		}
		ISP_UNLOCK(isp);
		break;
	}
	default:
		break;
	}
	return (retval);
}

static void
isp_intr_enable(void *arg)
{
	int chan;
	ispsoftc_t *isp = arg;
	ISP_LOCK(isp);
	for (chan = 0; chan < isp->isp_nchan; chan++) {
		if (IS_FC(isp)) {
			if (FCPARAM(isp, chan)->role != ISP_ROLE_NONE) {
				ISP_ENABLE_INTS(isp);
				break;
			}
		} else {
			if (SDPARAM(isp, chan)->role != ISP_ROLE_NONE) {
				ISP_ENABLE_INTS(isp);
				break;
			}
		}
	}
	isp->isp_osinfo.ehook_active = 0;
	ISP_UNLOCK(isp);
	/* Release our hook so that the boot can continue. */
	config_intrhook_disestablish(&isp->isp_osinfo.ehook);
}

/*
 * Local Inlines
 */

static ISP_INLINE int isp_get_pcmd(ispsoftc_t *, union ccb *);
static ISP_INLINE void isp_free_pcmd(ispsoftc_t *, union ccb *);

static ISP_INLINE int
isp_get_pcmd(ispsoftc_t *isp, union ccb *ccb)
{
	ISP_PCMD(ccb) = isp->isp_osinfo.pcmd_free;
	if (ISP_PCMD(ccb) == NULL) {
		return (-1);
	}
	isp->isp_osinfo.pcmd_free = ((struct isp_pcmd *)ISP_PCMD(ccb))->next;
	return (0);
}

static ISP_INLINE void
isp_free_pcmd(ispsoftc_t *isp, union ccb *ccb)
{
	if (ISP_PCMD(ccb)) {
#ifdef	ISP_TARGET_MODE
		PISP_PCMD(ccb)->datalen = 0;
		PISP_PCMD(ccb)->totslen = 0;
		PISP_PCMD(ccb)->cumslen = 0;
		PISP_PCMD(ccb)->crn = 0;
#endif
		PISP_PCMD(ccb)->next = isp->isp_osinfo.pcmd_free;
		isp->isp_osinfo.pcmd_free = ISP_PCMD(ccb);
		ISP_PCMD(ccb) = NULL;
	}
}

/*
 * Put the target mode functions here, because some are inlines
 */
#ifdef	ISP_TARGET_MODE
static ISP_INLINE void isp_tmlock(ispsoftc_t *, const char *);
static ISP_INLINE void isp_tmunlk(ispsoftc_t *);
static ISP_INLINE int is_any_lun_enabled(ispsoftc_t *, int);
static ISP_INLINE int is_lun_enabled(ispsoftc_t *, int, lun_id_t);
static ISP_INLINE tstate_t *get_lun_statep(ispsoftc_t *, int, lun_id_t);
static ISP_INLINE tstate_t *get_lun_statep_from_tag(ispsoftc_t *, int, uint32_t);
static ISP_INLINE void rls_lun_statep(ispsoftc_t *, tstate_t *);
static ISP_INLINE inot_private_data_t *get_ntp_from_tagdata(ispsoftc_t *, uint32_t, uint32_t, tstate_t **);
static ISP_INLINE atio_private_data_t *isp_get_atpd(ispsoftc_t *, tstate_t *, uint32_t);
static ISP_INLINE void isp_put_atpd(ispsoftc_t *, tstate_t *, atio_private_data_t *);
static ISP_INLINE inot_private_data_t *isp_get_ntpd(ispsoftc_t *, tstate_t *);
static ISP_INLINE inot_private_data_t *isp_find_ntpd(ispsoftc_t *, tstate_t *, uint32_t, uint32_t);
static ISP_INLINE void isp_put_ntpd(ispsoftc_t *, tstate_t *, inot_private_data_t *);
static cam_status create_lun_state(ispsoftc_t *, int, struct cam_path *, tstate_t **);
static void destroy_lun_state(ispsoftc_t *, tstate_t *);
static void isp_enable_lun(ispsoftc_t *, union ccb *);
static cam_status isp_enable_deferred_luns(ispsoftc_t *, int);
static cam_status isp_enable_deferred(ispsoftc_t *, int, lun_id_t);
static void isp_disable_lun(ispsoftc_t *, union ccb *);
static int isp_enable_target_mode(ispsoftc_t *, int);
static int isp_disable_target_mode(ispsoftc_t *, int);
static void isp_ledone(ispsoftc_t *, lun_entry_t *);
static timeout_t isp_refire_putback_atio;
static timeout_t isp_refire_notify_ack;
static void isp_complete_ctio(union ccb *);
static void isp_target_putback_atio(union ccb *);
enum Start_Ctio_How { FROM_CAM, FROM_TIMER, FROM_SRR, FROM_CTIO_DONE };
static void isp_target_start_ctio(ispsoftc_t *, union ccb *, enum Start_Ctio_How);
static void isp_handle_platform_atio(ispsoftc_t *, at_entry_t *);
static void isp_handle_platform_atio2(ispsoftc_t *, at2_entry_t *);
static void isp_handle_platform_atio7(ispsoftc_t *, at7_entry_t *);
static void isp_handle_platform_ctio(ispsoftc_t *, void *);
static void isp_handle_platform_notify_scsi(ispsoftc_t *, in_entry_t *);
static void isp_handle_platform_notify_fc(ispsoftc_t *, in_fcentry_t *);
static void isp_handle_platform_notify_24xx(ispsoftc_t *, in_fcentry_24xx_t *);
static int isp_handle_platform_target_notify_ack(ispsoftc_t *, isp_notify_t *);
static void isp_handle_platform_target_tmf(ispsoftc_t *, isp_notify_t *);
static void isp_target_mark_aborted(ispsoftc_t *, union ccb *);
static void isp_target_mark_aborted_early(ispsoftc_t *, tstate_t *, uint32_t);

static ISP_INLINE void
isp_tmlock(ispsoftc_t *isp, const char *msg)
{
	while (isp->isp_osinfo.tmbusy) {
		isp->isp_osinfo.tmwanted = 1;
		mtx_sleep(isp, &isp->isp_lock, PRIBIO, msg, 0);
	}
	isp->isp_osinfo.tmbusy = 1;
}

static ISP_INLINE void
isp_tmunlk(ispsoftc_t *isp)
{
	isp->isp_osinfo.tmbusy = 0;
	if (isp->isp_osinfo.tmwanted) {
		isp->isp_osinfo.tmwanted = 0;
		wakeup(isp);
	}
}

static ISP_INLINE int
is_any_lun_enabled(ispsoftc_t *isp, int bus)
{
	struct tslist *lhp;
	int i;

	for (i = 0; i < LUN_HASH_SIZE; i++) {
		ISP_GET_PC_ADDR(isp, bus, lun_hash[i], lhp);
		if (SLIST_FIRST(lhp))
			return (1);
	}
	return (0);
}

static ISP_INLINE int
is_lun_enabled(ispsoftc_t *isp, int bus, lun_id_t lun)
{
	tstate_t *tptr;
	struct tslist *lhp;

	ISP_GET_PC_ADDR(isp, bus, lun_hash[LUN_HASH_FUNC(lun)], lhp);
	SLIST_FOREACH(tptr, lhp, next) {
		if (xpt_path_lun_id(tptr->owner) == lun) {
			return (1);
		}
	}
	return (0);
}

static void
dump_tstates(ispsoftc_t *isp, int bus)
{
	int i, j;
	struct tslist *lhp;
	tstate_t *tptr = NULL;

	if (bus >= isp->isp_nchan) {
		return;
	}
	for (i = 0; i < LUN_HASH_SIZE; i++) {
		ISP_GET_PC_ADDR(isp, bus, lun_hash[i], lhp);
		j = 0;
		SLIST_FOREACH(tptr, lhp, next) {
			xpt_print(tptr->owner, "[%d, %d] atio_cnt=%d inot_cnt=%d\n", i, j, tptr->atio_count, tptr->inot_count);
			j++;
		}
	}
}

static ISP_INLINE tstate_t *
get_lun_statep(ispsoftc_t *isp, int bus, lun_id_t lun)
{
	tstate_t *tptr = NULL;
	struct tslist *lhp;
	int i;

	if (bus < isp->isp_nchan) {
		for (i = 0; i < LUN_HASH_SIZE; i++) {
			ISP_GET_PC_ADDR(isp, bus, lun_hash[i], lhp);
			SLIST_FOREACH(tptr, lhp, next) {
				if (xpt_path_lun_id(tptr->owner) == lun) {
					tptr->hold++;
					return (tptr);
				}
			}
		}
	}
	return (NULL);
}

static ISP_INLINE tstate_t *
get_lun_statep_from_tag(ispsoftc_t *isp, int bus, uint32_t tagval)
{
	tstate_t *tptr = NULL;
	atio_private_data_t *atp;
	struct tslist *lhp;
	int i;

	if (bus < isp->isp_nchan && tagval != 0) {
		for (i = 0; i < LUN_HASH_SIZE; i++) {
			ISP_GET_PC_ADDR(isp, bus, lun_hash[i], lhp);
			SLIST_FOREACH(tptr, lhp, next) {
				atp = isp_get_atpd(isp, tptr, tagval);
				if (atp && atp->tag == tagval) {
					tptr->hold++;
					return (tptr);
				}
			}
		}
	}
	return (NULL);
}

static ISP_INLINE inot_private_data_t *
get_ntp_from_tagdata(ispsoftc_t *isp, uint32_t tag_id, uint32_t seq_id, tstate_t **rslt)
{
	inot_private_data_t *ntp;
	tstate_t *tptr;
	struct tslist *lhp;
	int bus, i;

	for (bus = 0; bus < isp->isp_nchan; bus++) {
		for (i = 0; i < LUN_HASH_SIZE; i++) {
			ISP_GET_PC_ADDR(isp, bus, lun_hash[i], lhp);
			SLIST_FOREACH(tptr, lhp, next) {
				ntp = isp_find_ntpd(isp, tptr, tag_id, seq_id);
				if (ntp) {
					*rslt = tptr;
					tptr->hold++;
					return (ntp);
				}
			}
		}
	}
	return (NULL);
}

static ISP_INLINE void
rls_lun_statep(ispsoftc_t *isp, tstate_t *tptr)
{
	KASSERT((tptr->hold), ("tptr not held"));
	tptr->hold--;
}

static void
isp_tmcmd_restart(ispsoftc_t *isp)
{
	inot_private_data_t *ntp;
	inot_private_data_t *restart_queue;
	tstate_t *tptr;
	union ccb *ccb;
	struct tslist *lhp;
	int bus, i;

	for (bus = 0; bus < isp->isp_nchan; bus++) {
		for (i = 0; i < LUN_HASH_SIZE; i++) {
			ISP_GET_PC_ADDR(isp, bus, lun_hash[i], lhp);
			SLIST_FOREACH(tptr, lhp, next) {
				if ((restart_queue = tptr->restart_queue) != NULL)
					tptr->restart_queue = NULL;
				while (restart_queue) {
					ntp = restart_queue;
					restart_queue = ntp->rd.nt.nt_hba;
					if (IS_24XX(isp)) {
						isp_prt(isp, ISP_LOGTDEBUG0, "%s: restarting resrc deprived %x", __func__, ((at7_entry_t *)ntp->rd.data)->at_rxid);
						isp_handle_platform_atio7(isp, (at7_entry_t *) ntp->rd.data);
					} else {
						isp_prt(isp, ISP_LOGTDEBUG0, "%s: restarting resrc deprived %x", __func__, ((at2_entry_t *)ntp->rd.data)->at_rxid);
						isp_handle_platform_atio2(isp, (at2_entry_t *) ntp->rd.data);
					}
					isp_put_ntpd(isp, tptr, ntp);
					if (tptr->restart_queue && restart_queue != NULL) {
						ntp = tptr->restart_queue;
						tptr->restart_queue = restart_queue;
						while (restart_queue->rd.nt.nt_hba) {
							restart_queue = restart_queue->rd.nt.nt_hba;
						}
						restart_queue->rd.nt.nt_hba = ntp;
						break;
					}
				}
				/*
				 * We only need to do this once per tptr
				 */
				if (!TAILQ_EMPTY(&tptr->waitq)) {
					ccb = (union ccb *)TAILQ_LAST(&tptr->waitq, isp_ccbq);
					TAILQ_REMOVE(&tptr->waitq, &ccb->ccb_h, periph_links.tqe);
					isp_target_start_ctio(isp, ccb, FROM_TIMER);
				}
			}
		}
	}
}

static ISP_INLINE atio_private_data_t *
isp_get_atpd(ispsoftc_t *isp, tstate_t *tptr, uint32_t tag)
{
	atio_private_data_t *atp;

	if (tag == 0) {
		atp = tptr->atfree;
		if (atp) {
			tptr->atfree = atp->next;
		}
		return (atp);
	}
	for (atp = tptr->atpool; atp < &tptr->atpool[ATPDPSIZE]; atp++) {
		if (atp->tag == tag) {
			return (atp);
		}
	}
	return (NULL);
}

static ISP_INLINE void
isp_put_atpd(ispsoftc_t *isp, tstate_t *tptr, atio_private_data_t *atp)
{
	if (atp->ests) {
		isp_put_ecmd(isp, atp->ests);
	}
	memset(atp, 0, sizeof (*atp));
	atp->next = tptr->atfree;
	tptr->atfree = atp;
}

static void
isp_dump_atpd(ispsoftc_t *isp, tstate_t *tptr)
{
	atio_private_data_t *atp;
	const char *states[8] = { "Free", "ATIO", "CAM", "CTIO", "LAST_CTIO", "PDON", "?6", "7" };

	for (atp = tptr->atpool; atp < &tptr->atpool[ATPDPSIZE]; atp++) {
		if (atp->tag == 0) {
			continue;
		}
		xpt_print(tptr->owner, "ATP: [0x%x] origdlen %u bytes_xfrd %u lun %u nphdl 0x%04x s_id 0x%06x d_id 0x%06x oxid 0x%04x state %s\n",
                    atp->tag, atp->orig_datalen, atp->bytes_xfered, atp->lun, atp->nphdl, atp->sid, atp->portid, atp->oxid, states[atp->state & 0x7]);
	}
}


static ISP_INLINE inot_private_data_t *
isp_get_ntpd(ispsoftc_t *isp, tstate_t *tptr)
{
	inot_private_data_t *ntp;
	ntp = tptr->ntfree;
	if (ntp) {
		tptr->ntfree = ntp->next;
	}
	return (ntp);
}

static ISP_INLINE inot_private_data_t *
isp_find_ntpd(ispsoftc_t *isp, tstate_t *tptr, uint32_t tag_id, uint32_t seq_id)
{
	inot_private_data_t *ntp;
	for (ntp = tptr->ntpool; ntp < &tptr->ntpool[ATPDPSIZE]; ntp++) {
		if (ntp->rd.tag_id == tag_id && ntp->rd.seq_id == seq_id) {
			return (ntp);
		}
	}
	return (NULL);
}

static ISP_INLINE void
isp_put_ntpd(ispsoftc_t *isp, tstate_t *tptr, inot_private_data_t *ntp)
{
	ntp->rd.tag_id = ntp->rd.seq_id = 0;
	ntp->next = tptr->ntfree;
	tptr->ntfree = ntp;
}

static cam_status
create_lun_state(ispsoftc_t *isp, int bus, struct cam_path *path, tstate_t **rslt)
{
	cam_status status;
	lun_id_t lun;
	struct tslist *lhp;
	tstate_t *tptr;
	int i;

	lun = xpt_path_lun_id(path);
	if (lun != CAM_LUN_WILDCARD) {
		if (lun >= ISP_MAX_LUNS(isp)) {
			return (CAM_LUN_INVALID);
		}
	}
	if (is_lun_enabled(isp, bus, lun)) {
		return (CAM_LUN_ALRDY_ENA);
	}
	tptr = malloc(sizeof (tstate_t), M_DEVBUF, M_NOWAIT|M_ZERO);
	if (tptr == NULL) {
		return (CAM_RESRC_UNAVAIL);
	}
	status = xpt_create_path(&tptr->owner, NULL, xpt_path_path_id(path), xpt_path_target_id(path), lun);
	if (status != CAM_REQ_CMP) {
		free(tptr, M_DEVBUF);
		return (status);
	}
	SLIST_INIT(&tptr->atios);
	SLIST_INIT(&tptr->inots);
	TAILQ_INIT(&tptr->waitq);
	for (i = 0; i < ATPDPSIZE-1; i++) {
		tptr->atpool[i].next = &tptr->atpool[i+1];
		tptr->ntpool[i].next = &tptr->ntpool[i+1];
	}
	tptr->atfree = tptr->atpool;
	tptr->ntfree = tptr->ntpool;
	tptr->hold = 1;
	ISP_GET_PC_ADDR(isp, bus, lun_hash[LUN_HASH_FUNC(xpt_path_lun_id(tptr->owner))], lhp);
	SLIST_INSERT_HEAD(lhp, tptr, next);
	*rslt = tptr;
	ISP_PATH_PRT(isp, ISP_LOGTDEBUG0, path, "created tstate\n");
	return (CAM_REQ_CMP);
}

static ISP_INLINE void
destroy_lun_state(ispsoftc_t *isp, tstate_t *tptr)
{
	union ccb *ccb;
	struct tslist *lhp;

	KASSERT((tptr->hold != 0), ("tptr is not held"));
	KASSERT((tptr->hold == 1), ("tptr still held (%d)", tptr->hold));
	do {
		ccb = (union ccb *)SLIST_FIRST(&tptr->atios);
		if (ccb) {
			SLIST_REMOVE_HEAD(&tptr->atios, sim_links.sle);
			ccb->ccb_h.status = CAM_REQ_ABORTED;
			xpt_done(ccb);
		}
	} while (ccb);
	do {
		ccb = (union ccb *)SLIST_FIRST(&tptr->inots);
		if (ccb) {
			SLIST_REMOVE_HEAD(&tptr->inots, sim_links.sle);
			ccb->ccb_h.status = CAM_REQ_ABORTED;
			xpt_done(ccb);
		}
	} while (ccb);
	ISP_GET_PC_ADDR(isp, cam_sim_bus(xpt_path_sim(tptr->owner)), lun_hash[LUN_HASH_FUNC(xpt_path_lun_id(tptr->owner))], lhp);
	SLIST_REMOVE(lhp, tptr, tstate, next);
	ISP_PATH_PRT(isp, ISP_LOGTDEBUG0, tptr->owner, "destroyed tstate\n");
	xpt_free_path(tptr->owner);
	free(tptr, M_DEVBUF);
}

/*
 * Enable a lun.
 */
static void
isp_enable_lun(ispsoftc_t *isp, union ccb *ccb)
{
	tstate_t *tptr = NULL;
	int bus, tm_enabled, target_role;
	target_id_t target;
	lun_id_t lun;


	/*
	 * We only support either a wildcard target/lun or a target ID of zero and a non-wildcard lun
	 */
	bus = XS_CHANNEL(ccb);
	target = ccb->ccb_h.target_id;
	lun = ccb->ccb_h.target_lun;
	ISP_PATH_PRT(isp, ISP_LOGTDEBUG0|ISP_LOGCONFIG, ccb->ccb_h.path, "enabling lun %u\n", lun);
	if (target != CAM_TARGET_WILDCARD && target != 0) {
		ccb->ccb_h.status = CAM_TID_INVALID;
		xpt_done(ccb);
		return;
	}
	if (target == CAM_TARGET_WILDCARD && lun != CAM_LUN_WILDCARD) {
		ccb->ccb_h.status = CAM_LUN_INVALID;
		xpt_done(ccb);
		return;
	}

	if (target != CAM_TARGET_WILDCARD && lun == CAM_LUN_WILDCARD) {
		ccb->ccb_h.status = CAM_LUN_INVALID;
		xpt_done(ccb);
		return;
	}
	if (isp->isp_dblev & ISP_LOGTDEBUG0) {
		xpt_print(ccb->ccb_h.path, "enabling lun 0x%x on channel %d\n", lun, bus);
	}

	/*
	 * Wait until we're not busy with the lun enables subsystem
	 */
	isp_tmlock(isp, "isp_enable_lun");

	/*
	 * This is as a good a place as any to check f/w capabilities.
	 */

	if (IS_FC(isp)) {
		if (ISP_CAP_TMODE(isp) == 0) {
			xpt_print(ccb->ccb_h.path, "firmware does not support target mode\n");
			ccb->ccb_h.status = CAM_FUNC_NOTAVAIL;
			goto done;
		}
		/*
		 * We *could* handle non-SCCLUN f/w, but we'd have to
		 * dork with our already fragile enable/disable code.
		 */
		if (ISP_CAP_SCCFW(isp) == 0) {
			xpt_print(ccb->ccb_h.path, "firmware not SCCLUN capable\n");
			ccb->ccb_h.status = CAM_FUNC_NOTAVAIL;
			goto done;
		}

		target_role = (FCPARAM(isp, bus)->role & ISP_ROLE_TARGET) != 0;

	} else {
		target_role = (SDPARAM(isp, bus)->role & ISP_ROLE_TARGET) != 0;
	}

	/*
	 * Create the state pointer.
	 * It should not already exist.
	 */
	tptr = get_lun_statep(isp, bus, lun);
	if (tptr) {
		ccb->ccb_h.status = CAM_LUN_ALRDY_ENA;
		goto done;
	}
	ccb->ccb_h.status = create_lun_state(isp, bus, ccb->ccb_h.path, &tptr);
	if (ccb->ccb_h.status != CAM_REQ_CMP) {
		goto done;
	}

	/*
	 * We have a tricky maneuver to perform here.
	 *
	 * If target mode isn't already enabled here,
	 * *and* our current role includes target mode,
	 * we enable target mode here.
	 *
	 */
	ISP_GET_PC(isp, bus, tm_enabled, tm_enabled);
	if (tm_enabled == 0 && target_role != 0) {
		if (isp_enable_target_mode(isp, bus)) {
			ccb->ccb_h.status = CAM_REQ_CMP_ERR;
			destroy_lun_state(isp, tptr);
			tptr = NULL;
			goto done;
		}
		tm_enabled = 1;
	}

	/*
	 * Now check to see whether this bus is in target mode already.
	 *
	 * If not, a later role change into target mode will finish the job.
	 */
	if (tm_enabled == 0) {
		ISP_SET_PC(isp, bus, tm_enable_defer, 1);
		ccb->ccb_h.status = CAM_REQ_CMP;
		xpt_print(ccb->ccb_h.path, "Target Mode not enabled yet- lun enable deferred\n");
<<<<<<< HEAD
		goto done;
=======
		goto done1;
>>>>>>> d20c256d
	}

	/*
	 * Enable the lun.
	 */
	ccb->ccb_h.status = isp_enable_deferred(isp, bus, lun);

done:
	if (ccb->ccb_h.status != CAM_REQ_CMP)  {
		if (tptr) {
			destroy_lun_state(isp, tptr);
			tptr = NULL;
		}
	} else {
		tptr->enabled = 1;
	}
done1:
	if (tptr) {
		rls_lun_statep(isp, tptr);
	}

	/*
	 * And we're outta here....
	 */
	isp_tmunlk(isp);
	xpt_done(ccb);
}

static cam_status
isp_enable_deferred_luns(ispsoftc_t *isp, int bus)
{
	tstate_t *tptr = NULL;
	struct tslist *lhp;
	int i, n;

<<<<<<< HEAD
=======

>>>>>>> d20c256d
	ISP_GET_PC(isp, bus, tm_enabled, i);
	if (i == 1) {
		return (CAM_REQ_CMP);
	}
	ISP_GET_PC(isp, bus, tm_enable_defer, i);
	if (i == 0) {
		return (CAM_REQ_CMP);
	}
	/*
	 * If this succeeds, it will set tm_enable
	 */
	if (isp_enable_target_mode(isp, bus)) {
		return (CAM_REQ_CMP_ERR);
	}
	isp_tmlock(isp, "isp_enable_deferred_luns");
	for (n = i = 0; i < LUN_HASH_SIZE; i++) {
		ISP_GET_PC_ADDR(isp, bus, lun_hash[i], lhp);
		SLIST_FOREACH(tptr, lhp, next) {
			tptr->hold++;
			if (tptr->enabled == 0) {
<<<<<<< HEAD
				if (isp_enable_deferred(isp, bus, xpt_path_lun_id(tptr->owner)) == 0) {
=======
				if (isp_enable_deferred(isp, bus, xpt_path_lun_id(tptr->owner)) == CAM_REQ_CMP) {
>>>>>>> d20c256d
					tptr->enabled = 1;
					n++;
				}
			} else {
				n++;
			}
			tptr->hold--;
		}
	}
	isp_tmunlk(isp);
	if (n == 0) {
		return (CAM_REQ_CMP_ERR);
	}
	ISP_SET_PC(isp, bus, tm_enable_defer, 0);
	return (CAM_REQ_CMP);
}

static cam_status
isp_enable_deferred(ispsoftc_t *isp, int bus, lun_id_t lun)
{
	cam_status status;
<<<<<<< HEAD
	int luns_already_enabled = ISP_FC_PC(isp, bus)->tm_luns_enabled;

	isp_prt(isp, ISP_LOGTINFO, "%s: bus %d lun %u", __func__, bus, lun);
=======
	int luns_already_enabled;

	ISP_GET_PC(isp, bus, tm_luns_enabled, luns_already_enabled);
	isp_prt(isp, ISP_LOGTINFO, "%s: bus %d lun %u luns_enabled %d", __func__, bus, lun, luns_already_enabled);
>>>>>>> d20c256d
	if (IS_24XX(isp) || (IS_FC(isp) && luns_already_enabled)) {
		status = CAM_REQ_CMP;
	} else {
		int cmd_cnt, not_cnt;

		if (IS_23XX(isp)) {
			cmd_cnt = DFLT_CMND_CNT;
			not_cnt = DFLT_INOT_CNT;
		} else {
			cmd_cnt = 64;
			not_cnt = 8;
		}
		status = CAM_REQ_INPROG;
		isp->isp_osinfo.rptr = &status;
		if (isp_lun_cmd(isp, RQSTYPE_ENABLE_LUN, bus, lun == CAM_LUN_WILDCARD? 0 : lun, cmd_cnt, not_cnt)) {
			status = CAM_RESRC_UNAVAIL;
		} else {
			mtx_sleep(&status, &isp->isp_lock, PRIBIO, "isp_enable_deferred", 0);
		}
		isp->isp_osinfo.rptr = NULL;
	}
	if (status == CAM_REQ_CMP) {
		ISP_SET_PC(isp, bus, tm_luns_enabled, 1);
		isp_prt(isp, ISP_LOGCONFIG|ISP_LOGTINFO, "bus %d lun %u now enabled for target mode", bus, lun);
	}
	return (status);
}

static void
isp_disable_lun(ispsoftc_t *isp, union ccb *ccb)
{
	tstate_t *tptr = NULL;
	int bus;
	cam_status status;
	target_id_t target;
	lun_id_t lun;

	bus = XS_CHANNEL(ccb);
	target = ccb->ccb_h.target_id;
	lun = ccb->ccb_h.target_lun;
	ISP_PATH_PRT(isp, ISP_LOGTDEBUG0|ISP_LOGCONFIG, ccb->ccb_h.path, "disabling lun %u\n", lun);
	if (target != CAM_TARGET_WILDCARD && target != 0) {
		ccb->ccb_h.status = CAM_TID_INVALID;
		xpt_done(ccb);
		return;
	}

	if (target == CAM_TARGET_WILDCARD && lun != CAM_LUN_WILDCARD) {
		ccb->ccb_h.status = CAM_LUN_INVALID;
		xpt_done(ccb);
		return;
	}

	if (target != CAM_TARGET_WILDCARD && lun == CAM_LUN_WILDCARD) {
		ccb->ccb_h.status = CAM_LUN_INVALID;
		xpt_done(ccb);
		return;
	}

	/*
	 * See if we're busy disabling a lun now.
	 */
	isp_tmlock(isp, "isp_disable_lun");
	status = CAM_REQ_INPROG;

	/*
	 * Find the state pointer.
	 */
	if ((tptr = get_lun_statep(isp, bus, lun)) == NULL) {
		status = CAM_PATH_INVALID;
		goto done;
	}

	/*
	 * If we're a 24XX card, we're done.
	 */
	if (IS_24XX(isp)) {
		status = CAM_REQ_CMP;
		goto done;
	}

	/*
	 * For SCC FW, we only deal with lun zero.
	 */
	if (IS_FC(isp) && lun > 0) {
		status = CAM_REQ_CMP;
		goto done;
	}
	isp->isp_osinfo.rptr = &status;
	if (isp_lun_cmd(isp, RQSTYPE_ENABLE_LUN, bus, lun, 0, 0)) {
		status = CAM_RESRC_UNAVAIL;
	} else {
		mtx_sleep(ccb, &isp->isp_lock, PRIBIO, "isp_disable_lun", 0);
	}
	isp->isp_osinfo.rptr = NULL;
done:
	if (status == CAM_REQ_CMP) {
		tptr->enabled = 0;
		/*
<<<<<<< HEAD
		 * If we have no more luns enabled for this bus, delete all tracked wwns for it (if we are FC)
=======
		 * If we have no more luns enabled for this bus,
		 * delete all tracked wwns for it (if we are FC), 
>>>>>>> d20c256d
		 * and disable target mode.
		 */
		if (is_any_lun_enabled(isp, bus) == 0) {
			isp_del_all_wwn_entries(isp, bus);
			if (isp_disable_target_mode(isp, bus)) {
				status = CAM_REQ_CMP_ERR;
			}
		}
	}
	ccb->ccb_h.status = status;
	if (status == CAM_REQ_CMP) {
<<<<<<< HEAD
		xpt_print(ccb->ccb_h.path, "lun now disabled for target mode\n");
		destroy_lun_state(isp, tptr);
=======
		destroy_lun_state(isp, tptr);
		xpt_print(ccb->ccb_h.path, "lun now disabled for target mode\n");
>>>>>>> d20c256d
	} else {
		if (tptr)
			rls_lun_statep(isp, tptr);
	}
	isp_tmunlk(isp);
	xpt_done(ccb);
}

static int
isp_enable_target_mode(ispsoftc_t *isp, int bus)
{
	int tm_enabled;

	ISP_GET_PC(isp, bus, tm_enabled, tm_enabled);
	if (tm_enabled != 0) {
		return (0);
	}
	if (IS_SCSI(isp)) {
		mbreg_t mbs;
		MBSINIT(&mbs, MBOX_ENABLE_TARGET_MODE, MBLOGALL, 0);
		mbs.param[0] = MBOX_ENABLE_TARGET_MODE;
		mbs.param[1] = ENABLE_TARGET_FLAG|ENABLE_TQING_FLAG;
		mbs.param[2] = bus << 7;
		if (isp_control(isp, ISPCTL_RUN_MBOXCMD, &mbs) < 0 || mbs.param[0] != MBOX_COMMAND_COMPLETE) {
			isp_prt(isp, ISP_LOGERR, "Unable to enable Target Role on Bus %d", bus);
			return (EIO);
		}
	}
	ISP_SET_PC(isp, bus, tm_enabled, 1);
	isp_prt(isp, ISP_LOGINFO, "Target Role enabled on Bus %d", bus);
	return (0);
}

static int
isp_disable_target_mode(ispsoftc_t *isp, int bus)
{
	int tm_enabled;

	ISP_GET_PC(isp, bus, tm_enabled, tm_enabled);
	if (tm_enabled == 0) {
		return (0);
	}
	if (IS_SCSI(isp)) {
		mbreg_t mbs;
		MBSINIT(&mbs, MBOX_ENABLE_TARGET_MODE, MBLOGALL, 0);
		mbs.param[2] = bus << 7;
		if (isp_control(isp, ISPCTL_RUN_MBOXCMD, &mbs) < 0 || mbs.param[0] != MBOX_COMMAND_COMPLETE) {
			isp_prt(isp, ISP_LOGERR, "Unable to disable Target Role on Bus %d", bus);
			return (EIO);
		}
	}
	ISP_SET_PC(isp, bus, tm_enabled, 0);
<<<<<<< HEAD
	isp_prt(isp, ISP_LOGINFO, "Target Role disabled onon  Bus %d", bus);
=======
	isp_prt(isp, ISP_LOGINFO, "Target Role disabled on Bus %d", bus);
>>>>>>> d20c256d
	return (0);
}

static void
isp_ledone(ispsoftc_t *isp, lun_entry_t *lep)
{
	uint32_t *rptr;

	rptr = isp->isp_osinfo.rptr;
	if (lep->le_status != LUN_OK) {
		isp_prt(isp, ISP_LOGERR, "ENABLE/MODIFY LUN returned 0x%x", lep->le_status);
		if (rptr) {
			*rptr = CAM_REQ_CMP_ERR;
			wakeup_one(rptr);
		}
	} else {
		if (rptr) {
			*rptr = CAM_REQ_CMP;
			wakeup_one(rptr);
		}
	}
}

static void
isp_target_start_ctio(ispsoftc_t *isp, union ccb *ccb, enum Start_Ctio_How how)
{
	int fctape, sendstatus, resid;
	tstate_t *tptr;
	fcparam *fcp;
	atio_private_data_t *atp;
	struct ccb_scsiio *cso;
	uint32_t dmaresult, handle, xfrlen, sense_length, tmp;
	uint8_t local[QENTRY_LEN];

	tptr = get_lun_statep(isp, XS_CHANNEL(ccb), XS_LUN(ccb));
	if (tptr == NULL) {
		tptr = get_lun_statep(isp, XS_CHANNEL(ccb), CAM_LUN_WILDCARD);
		if (tptr == NULL) {
			isp_prt(isp, ISP_LOGERR, "%s: [0x%x] cannot find tstate pointer", __func__, ccb->csio.tag_id);
			ccb->ccb_h.status = CAM_DEV_NOT_THERE;
			xpt_done(ccb);
			return;
		}
	}
	isp_prt(isp, ISP_LOGTDEBUG0, "%s: ENTRY[0x%x] how %u xfrlen %u sendstatus %d sense_len %u", __func__, ccb->csio.tag_id, how, ccb->csio.dxfer_len,
	    (ccb->ccb_h.flags & CAM_SEND_STATUS) != 0, ((ccb->ccb_h.flags & CAM_SEND_SENSE)? ccb->csio.sense_len : 0));

	switch (how) {
	case FROM_TIMER:
	case FROM_CAM:
		/*
		 * Insert at the tail of the list, if any, waiting CTIO CCBs
		 */
		TAILQ_INSERT_TAIL(&tptr->waitq, &ccb->ccb_h, periph_links.tqe); 
		break;
	case FROM_SRR:
	case FROM_CTIO_DONE:
		TAILQ_INSERT_HEAD(&tptr->waitq, &ccb->ccb_h, periph_links.tqe); 
		break;
	}

	while (TAILQ_FIRST(&tptr->waitq) != NULL) {
		ccb = (union ccb *) TAILQ_FIRST(&tptr->waitq);
		TAILQ_REMOVE(&tptr->waitq, &ccb->ccb_h, periph_links.tqe);

		cso = &ccb->csio;
		xfrlen = cso->dxfer_len;
		if (xfrlen == 0) {
			if ((ccb->ccb_h.flags & CAM_SEND_STATUS) == 0) {
				ISP_PATH_PRT(isp, ISP_LOGERR, ccb->ccb_h.path, "a data transfer length of zero but no status to send is wrong\n");
				ccb->ccb_h.status = CAM_REQ_INVALID;
				xpt_done(ccb);
				continue;
			}
		}

		atp = isp_get_atpd(isp, tptr, cso->tag_id);
		if (atp == NULL) {
			isp_prt(isp, ISP_LOGERR, "%s: [0x%x] cannot find private data adjunct in %s", __func__, cso->tag_id, __func__);
			isp_dump_atpd(isp, tptr);
			ccb->ccb_h.status = CAM_REQ_CMP_ERR;
			xpt_done(ccb);
			continue;
		}

		/*
		 * Is this command a dead duck?
		 */
		if (atp->dead) {
			isp_prt(isp, ISP_LOGERR, "%s: [0x%x] not sending a CTIO for a dead command", __func__, cso->tag_id);
			ccb->ccb_h.status = CAM_REQ_ABORTED;
			xpt_done(ccb);
			continue;
		}

		/*
		 * Check to make sure we're still in target mode.
		 */
		fcp = FCPARAM(isp, XS_CHANNEL(ccb));
		if ((fcp->role & ISP_ROLE_TARGET) == 0) {
			isp_prt(isp, ISP_LOGERR, "%s: [0x%x] stopping sending a CTIO because we're no longer in target mode", __func__, cso->tag_id);
			ccb->ccb_h.status = CAM_PROVIDE_FAIL;
			xpt_done(ccb);
			continue;
		}

		/*
		 * We're only handling ATPD_CCB_OUTSTANDING outstanding CCB at a time (one of which
		 * could be split into two CTIOs to split data and status).
		 */
		if (atp->ctcnt >= ATPD_CCB_OUTSTANDING) {
			isp_prt(isp, ISP_LOGTINFO, "[0x%x] handling only %d CCBs at a time (flags for this ccb: 0x%x)", cso->tag_id, ATPD_CCB_OUTSTANDING, ccb->ccb_h.flags);
			TAILQ_INSERT_HEAD(&tptr->waitq, &ccb->ccb_h, periph_links.tqe); 
			break;
		}

		/*
		 * Does the initiator expect FC-Tape style responses?
		 */
		if ((atp->word3 & PRLI_WD3_RETRY) && fcp->fctape_enabled) {
			fctape = 1;
		} else {
			fctape = 0;
		}

		/*
		 * If we already did the data xfer portion of a CTIO that sends data
		 * and status, don't do it again and do the status portion now.
		 */
		if (atp->sendst) {
			isp_prt(isp, ISP_LOGTINFO, "[0x%x] now sending synthesized status orig_dl=%u xfered=%u bit=%u",
			    cso->tag_id, atp->orig_datalen, atp->bytes_xfered, atp->bytes_in_transit);
			xfrlen = 0;	/* we already did the data transfer */
			atp->sendst = 0;
		}
		if (ccb->ccb_h.flags & CAM_SEND_STATUS) {
			sendstatus = 1;
		} else {
			sendstatus = 0;
		}

		if (ccb->ccb_h.flags & CAM_SEND_SENSE) {
			KASSERT((sendstatus != 0), ("how can you have CAM_SEND_SENSE w/o CAM_SEND_STATUS?"));
			/*
			 * Sense length is not the entire sense data structure size. Periph
			 * drivers don't seem to be setting sense_len to reflect the actual
			 * size. We'll peek inside to get the right amount.
			 */
			sense_length = cso->sense_len;

			/*
			 * This 'cannot' happen
			 */
			if (sense_length > (XCMD_SIZE - MIN_FCP_RESPONSE_SIZE)) {
				sense_length = XCMD_SIZE - MIN_FCP_RESPONSE_SIZE;
			}
		} else {
			sense_length = 0;
		}

		memset(local, 0, QENTRY_LEN);

		/*
		 * Check for overflow
		 */
		tmp = atp->bytes_xfered + atp->bytes_in_transit + xfrlen;
		if (tmp > atp->orig_datalen) {
			isp_prt(isp, ISP_LOGERR, "%s: [0x%x] data overflow by %u bytes", __func__, cso->tag_id, tmp - atp->orig_datalen);
			ccb->ccb_h.status = CAM_DATA_RUN_ERR;
			xpt_done(ccb);
			continue;
		}

		if (IS_24XX(isp)) {
			ct7_entry_t *cto = (ct7_entry_t *) local;

			cto->ct_header.rqs_entry_type = RQSTYPE_CTIO7;
			cto->ct_header.rqs_entry_count = 1;
			cto->ct_header.rqs_seqno |= ATPD_SEQ_NOTIFY_CAM;
			ATPD_SET_SEQNO(cto, atp);
			cto->ct_nphdl = atp->nphdl;
			cto->ct_rxid = atp->tag;
			cto->ct_iid_lo = atp->portid;
			cto->ct_iid_hi = atp->portid >> 16;
			cto->ct_oxid = atp->oxid;
			cto->ct_vpidx = ISP_GET_VPIDX(isp, XS_CHANNEL(ccb));
			cto->ct_timeout = 120;
			cto->ct_flags = atp->tattr << CT7_TASK_ATTR_SHIFT;

			/*
			 * Mode 1, status, no data. Only possible when we are sending status, have
			 * no data to transfer, and any sense length can fit in the ct7_entry.
			 *
			 * Mode 2, status, no data. We have to use this in the case sense data
			 * won't fit into a ct7_entry_t.
			 *
			 */
			if (sendstatus && xfrlen == 0) {
				cto->ct_flags |= CT7_SENDSTATUS | CT7_NO_DATA;
				resid = atp->orig_datalen - atp->bytes_xfered - atp->bytes_in_transit;
				if (sense_length <= MAXRESPLEN_24XX) {
					if (resid < 0) {
						cto->ct_resid = -resid;
					} else if (resid > 0) {
						cto->ct_resid = resid;
					}
					cto->ct_flags |= CT7_FLAG_MODE1;
					cto->ct_scsi_status = cso->scsi_status;
					if (resid < 0) {
						cto->ct_scsi_status |= (FCP_RESID_OVERFLOW << 8);
					} else if (resid > 0) {
						cto->ct_scsi_status |= (FCP_RESID_UNDERFLOW << 8);
					}
					if (fctape) {
						cto->ct_flags |= CT7_CONFIRM|CT7_EXPLCT_CONF;
					}
					if (sense_length) {
						cto->ct_scsi_status |= (FCP_SNSLEN_VALID << 8);
						cto->rsp.m1.ct_resplen = cto->ct_senselen = sense_length;
						memcpy(cto->rsp.m1.ct_resp, &cso->sense_data, sense_length);
					}
				} else {
					bus_addr_t addr;
					char buf[XCMD_SIZE];
					fcp_rsp_iu_t *rp;

					if (atp->ests == NULL) {
						atp->ests = isp_get_ecmd(isp);
						if (atp->ests == NULL) {
							TAILQ_INSERT_HEAD(&tptr->waitq, &ccb->ccb_h, periph_links.tqe); 
							break;
						}
					}
					memset(buf, 0, sizeof (buf));
					rp = (fcp_rsp_iu_t *)buf;
					if (fctape) {
						cto->ct_flags |= CT7_CONFIRM|CT7_EXPLCT_CONF;
						rp->fcp_rsp_bits |= FCP_CONF_REQ;
					}
					cto->ct_flags |= CT7_FLAG_MODE2;
	        			rp->fcp_rsp_scsi_status = cso->scsi_status;
					if (resid < 0) {
						rp->fcp_rsp_resid = -resid;
						rp->fcp_rsp_bits |= FCP_RESID_OVERFLOW;
					} else if (resid > 0) {
						rp->fcp_rsp_resid = resid;
						rp->fcp_rsp_bits |= FCP_RESID_UNDERFLOW;
					}
					if (sense_length) {
	        				rp->fcp_rsp_snslen = sense_length;
						cto->ct_senselen = sense_length;
						rp->fcp_rsp_bits |= FCP_SNSLEN_VALID;
						isp_put_fcp_rsp_iu(isp, rp, atp->ests);
						memcpy(((fcp_rsp_iu_t *)atp->ests)->fcp_rsp_extra, &cso->sense_data, sense_length);
					} else {
						isp_put_fcp_rsp_iu(isp, rp, atp->ests);
					}
					if (isp->isp_dblev & ISP_LOGTDEBUG1) {
						isp_print_bytes(isp, "FCP Response Frame After Swizzling", MIN_FCP_RESPONSE_SIZE + sense_length, atp->ests);
					}
					addr = isp->isp_osinfo.ecmd_dma;
					addr += ((((isp_ecmd_t *)atp->ests) - isp->isp_osinfo.ecmd_base) * XCMD_SIZE);
					isp_prt(isp, ISP_LOGTDEBUG0, "%s: ests base %p vaddr %p ecmd_dma %jx addr %jx len %u", __func__, isp->isp_osinfo.ecmd_base, atp->ests,
					    (uintmax_t) isp->isp_osinfo.ecmd_dma, (uintmax_t)addr, MIN_FCP_RESPONSE_SIZE + sense_length);
					cto->rsp.m2.ct_datalen = MIN_FCP_RESPONSE_SIZE + sense_length;
					cto->rsp.m2.ct_fcp_rsp_iudata.ds_base = DMA_LO32(addr);
					cto->rsp.m2.ct_fcp_rsp_iudata.ds_basehi = DMA_HI32(addr);
					cto->rsp.m2.ct_fcp_rsp_iudata.ds_count = MIN_FCP_RESPONSE_SIZE + sense_length;
				}
				if (sense_length) {
					isp_prt(isp, ISP_LOGTDEBUG0, "%s: CTIO7[0x%x] seq %u nc %d CDB0=%x sstatus=0x%x flags=0x%x resid=%d slen %u sense: %x %x/%x/%x", __func__,
					    cto->ct_rxid, ATPD_GET_SEQNO(cto), ATPD_GET_NCAM(cto), atp->cdb0, cto->ct_scsi_status, cto->ct_flags, cto->ct_resid, sense_length,
					    cso->sense_data.error_code, cso->sense_data.sense_buf[1], cso->sense_data.sense_buf[11], cso->sense_data.sense_buf[12]);
				} else {
					isp_prt(isp, ISP_LOGDEBUG0, "%s: CTIO7[0x%x] seq %u nc %d CDB0=%x sstatus=0x%x flags=0x%x resid=%d", __func__,
					    cto->ct_rxid, ATPD_GET_SEQNO(cto), ATPD_GET_NCAM(cto), atp->cdb0, cto->ct_scsi_status, cto->ct_flags, cto->ct_resid);
				}
				atp->state = ATPD_STATE_LAST_CTIO;
			}

			/*
			 * Mode 0 data transfers, *possibly* with status.
			 */
			if (xfrlen != 0) {
				cto->ct_flags |= CT7_FLAG_MODE0;
				if ((cso->ccb_h.flags & CAM_DIR_MASK) == CAM_DIR_IN) {
					cto->ct_flags |= CT7_DATA_IN;
				} else {
					cto->ct_flags |= CT7_DATA_OUT;
				}

				cto->rsp.m0.reloff = atp->bytes_xfered + atp->bytes_in_transit;
				cto->rsp.m0.ct_xfrlen = xfrlen;

#ifdef	DEBUG
				if (ISP_FC_PC(isp, XS_CHANNEL(ccb))->inject_lost_data_frame && xfrlen > ISP_FC_PC(isp, XS_CHANNEL(ccb))->inject_lost_data_frame) {
					isp_prt(isp, ISP_LOGWARN, "%s: truncating data frame with xfrlen %d to %d", __func__, xfrlen, xfrlen - (xfrlen >> 2));
					ISP_FC_PC(isp, XS_CHANNEL(ccb))->inject_lost_data_frame = 0;
					cto->rsp.m0.ct_xfrlen -= xfrlen >> 2;
				}
#endif
				if (sendstatus) {
					resid = atp->orig_datalen - atp->bytes_xfered - xfrlen;
					if (cso->scsi_status == SCSI_STATUS_OK && resid == 0 /* && fctape == 0 */) {
						cto->ct_flags |= CT7_SENDSTATUS;
						atp->state = ATPD_STATE_LAST_CTIO;
						if (fctape) {
							cto->ct_flags |= CT7_CONFIRM|CT7_EXPLCT_CONF;
						}
					} else {
						atp->sendst = 1;	/* send status later */
						cto->ct_header.rqs_seqno &= ~ATPD_SEQ_NOTIFY_CAM;
						atp->state = ATPD_STATE_CTIO;
					}
				} else {
					atp->state = ATPD_STATE_CTIO;
				}
				isp_prt(isp, ISP_LOGTDEBUG0, "%s: CTIO7[0x%x] seq %u nc %d CDB0=%x sstatus=0x%x flags=0x%x xfrlen=%u off=%u", __func__,
				    cto->ct_rxid, ATPD_GET_SEQNO(cto), ATPD_GET_NCAM(cto), atp->cdb0, cto->ct_scsi_status, cto->ct_flags, xfrlen, atp->bytes_xfered);
			}
		} else if (IS_FC(isp)) {
			ct2_entry_t *cto = (ct2_entry_t *) local;

			if (isp->isp_osinfo.sixtyfourbit)
				cto->ct_header.rqs_entry_type = RQSTYPE_CTIO3;
			else
				cto->ct_header.rqs_entry_type = RQSTYPE_CTIO2;
			cto->ct_header.rqs_entry_count = 1;
			cto->ct_header.rqs_seqno |= ATPD_SEQ_NOTIFY_CAM;
			ATPD_SET_SEQNO(cto, atp);
			if (ISP_CAP_2KLOGIN(isp) == 0) {
				((ct2e_entry_t *)cto)->ct_iid = cso->init_id;
			} else {
				cto->ct_iid = cso->init_id;
				if (ISP_CAP_SCCFW(isp) == 0) {
					cto->ct_lun = ccb->ccb_h.target_lun;
				}
			}
			cto->ct_timeout = 10;
			cto->ct_rxid = cso->tag_id;

			/*
			 * Mode 1, status, no data. Only possible when we are sending status, have
			 * no data to transfer, and the sense length can fit in the ct7_entry.
			 *
			 * Mode 2, status, no data. We have to use this in the case the the response
			 * length won't fit into a ct2_entry_t.
			 *
			 * We'll fill out this structure with information as if this were a
			 * Mode 1. The hardware layer will create the Mode 2 FCP RSP IU as
			 * needed based upon this.
			 */
			if (sendstatus && xfrlen == 0) {
				cto->ct_flags |= CT2_SENDSTATUS | CT2_NO_DATA;
				resid = atp->orig_datalen - atp->bytes_xfered - atp->bytes_in_transit;
				if (sense_length <= MAXRESPLEN) {
					if (resid < 0) {
						cto->ct_resid = -resid;
					} else if (resid > 0) {
						cto->ct_resid = resid;
					}
					cto->ct_flags |= CT2_FLAG_MODE1;
					cto->rsp.m1.ct_scsi_status = cso->scsi_status;
					if (resid < 0) {
						cto->rsp.m1.ct_scsi_status |= CT2_DATA_OVER;
					} else if (resid > 0) {
						cto->rsp.m1.ct_scsi_status |= CT2_DATA_UNDER;
					}
					if (fctape) {
						cto->ct_flags |= CT2_CONFIRM;
					}
					if (sense_length) {
						cto->rsp.m1.ct_scsi_status |= CT2_SNSLEN_VALID;
						cto->rsp.m1.ct_resplen = cto->rsp.m1.ct_senselen = sense_length;
						memcpy(cto->rsp.m1.ct_resp, &cso->sense_data, sense_length);
					}
				} else {
					bus_addr_t addr;
					char buf[XCMD_SIZE];
					fcp_rsp_iu_t *rp;

					if (atp->ests == NULL) {
						atp->ests = isp_get_ecmd(isp);
						if (atp->ests == NULL) {
							TAILQ_INSERT_HEAD(&tptr->waitq, &ccb->ccb_h, periph_links.tqe); 
							break;
						}
					}
					memset(buf, 0, sizeof (buf));
					rp = (fcp_rsp_iu_t *)buf;
					if (fctape) {
						cto->ct_flags |= CT2_CONFIRM;
						rp->fcp_rsp_bits |= FCP_CONF_REQ;
					}
					cto->ct_flags |= CT2_FLAG_MODE2;
	        			rp->fcp_rsp_scsi_status = cso->scsi_status;
					if (resid < 0) {
						rp->fcp_rsp_resid = -resid;
						rp->fcp_rsp_bits |= FCP_RESID_OVERFLOW;
					} else if (resid > 0) {
						rp->fcp_rsp_resid = resid;
						rp->fcp_rsp_bits |= FCP_RESID_UNDERFLOW;
					}
					if (sense_length) {
	        				rp->fcp_rsp_snslen = sense_length;
						rp->fcp_rsp_bits |= FCP_SNSLEN_VALID;
						isp_put_fcp_rsp_iu(isp, rp, atp->ests);
						memcpy(((fcp_rsp_iu_t *)atp->ests)->fcp_rsp_extra, &cso->sense_data, sense_length);
					} else {
						isp_put_fcp_rsp_iu(isp, rp, atp->ests);
					}
					if (isp->isp_dblev & ISP_LOGTDEBUG1) {
						isp_print_bytes(isp, "FCP Response Frame After Swizzling", MIN_FCP_RESPONSE_SIZE + sense_length, atp->ests);
					}
					addr = isp->isp_osinfo.ecmd_dma;
					addr += ((((isp_ecmd_t *)atp->ests) - isp->isp_osinfo.ecmd_base) * XCMD_SIZE);
					isp_prt(isp, ISP_LOGTDEBUG0, "%s: ests base %p vaddr %p ecmd_dma %jx addr %jx len %u", __func__, isp->isp_osinfo.ecmd_base, atp->ests,
					    (uintmax_t) isp->isp_osinfo.ecmd_dma, (uintmax_t)addr, MIN_FCP_RESPONSE_SIZE + sense_length);
					cto->rsp.m2.ct_datalen = MIN_FCP_RESPONSE_SIZE + sense_length;
					if (isp->isp_osinfo.sixtyfourbit) {
						cto->rsp.m2.u.ct_fcp_rsp_iudata_64.ds_base = DMA_LO32(addr);
						cto->rsp.m2.u.ct_fcp_rsp_iudata_64.ds_basehi = DMA_HI32(addr);
						cto->rsp.m2.u.ct_fcp_rsp_iudata_64.ds_count = MIN_FCP_RESPONSE_SIZE + sense_length;
					} else {
						cto->rsp.m2.u.ct_fcp_rsp_iudata_32.ds_base = DMA_LO32(addr);
						cto->rsp.m2.u.ct_fcp_rsp_iudata_32.ds_count = MIN_FCP_RESPONSE_SIZE + sense_length;
					}
				}
				if (sense_length) {
					isp_prt(isp, ISP_LOGTDEBUG0, "%s: CTIO2[0x%x] seq %u nc %d CDB0=%x sstatus=0x%x flags=0x%x resid=%d sense: %x %x/%x/%x", __func__,
					    cto->ct_rxid, ATPD_GET_SEQNO(cto), ATPD_GET_NCAM(cto), atp->cdb0, cso->scsi_status, cto->ct_flags, cto->ct_resid,
					    cso->sense_data.error_code, cso->sense_data.sense_buf[1], cso->sense_data.sense_buf[11], cso->sense_data.sense_buf[12]);
				} else {
					isp_prt(isp, ISP_LOGTDEBUG0, "%s: CTIO2[0x%x] seq %u nc %d CDB0=%x sstatus=0x%x flags=0x%x resid=%d", __func__, cto->ct_rxid,
					    ATPD_GET_SEQNO(cto), ATPD_GET_NCAM(cto), atp->cdb0, cso->scsi_status, cto->ct_flags, cto->ct_resid);
				}
				atp->state = ATPD_STATE_LAST_CTIO;
			}

			if (xfrlen != 0) {
				cto->ct_flags |= CT2_FLAG_MODE0;
				if ((cso->ccb_h.flags & CAM_DIR_MASK) == CAM_DIR_IN) {
					cto->ct_flags |= CT2_DATA_IN;
				} else {
					cto->ct_flags |= CT2_DATA_OUT;
				}

				cto->ct_reloff = atp->bytes_xfered + atp->bytes_in_transit;
				cto->rsp.m0.ct_xfrlen = xfrlen;

				if (sendstatus) {
					resid = atp->orig_datalen - atp->bytes_xfered - xfrlen;
					if (cso->scsi_status == SCSI_STATUS_OK && resid == 0 /*&& fctape == 0*/) {
						cto->ct_flags |= CT2_SENDSTATUS;
						atp->state = ATPD_STATE_LAST_CTIO;
						if (fctape) {
							cto->ct_flags |= CT2_CONFIRM;
						}
					} else {
						atp->sendst = 1;	/* send status later */
						cto->ct_header.rqs_seqno &= ~ATPD_SEQ_NOTIFY_CAM;
						atp->state = ATPD_STATE_CTIO;
					}
				} else {
					atp->state = ATPD_STATE_CTIO;
				}
			}
			isp_prt(isp, ISP_LOGTDEBUG0, "%s: CTIO2[%x] seq %u nc %d CDB0=%x scsi status %x flags %x resid %d xfrlen %u offset %u", __func__, cto->ct_rxid,
			    ATPD_GET_SEQNO(cto), ATPD_GET_NCAM(cto), atp->cdb0, cso->scsi_status, cto->ct_flags, cto->ct_resid, cso->dxfer_len, atp->bytes_xfered);
		} else {
			ct_entry_t *cto = (ct_entry_t *) local;

			cto->ct_header.rqs_entry_type = RQSTYPE_CTIO;
			cto->ct_header.rqs_entry_count = 1;
			cto->ct_header.rqs_seqno |= ATPD_SEQ_NOTIFY_CAM;
			ATPD_SET_SEQNO(cto, atp);
			cto->ct_iid = cso->init_id;
			cto->ct_iid |= XS_CHANNEL(ccb) << 7;
			cto->ct_tgt = ccb->ccb_h.target_id;
			cto->ct_lun = ccb->ccb_h.target_lun;
			cto->ct_fwhandle = cso->tag_id;
			if (atp->rxid) {
				cto->ct_tag_val = atp->rxid;
				cto->ct_flags |= CT_TQAE;
			}
			if (ccb->ccb_h.flags & CAM_DIS_DISCONNECT) {
				cto->ct_flags |= CT_NODISC;
			}
			if (cso->dxfer_len == 0) {
				cto->ct_flags |= CT_NO_DATA;
			} else if ((cso->ccb_h.flags & CAM_DIR_MASK) == CAM_DIR_IN) {
				cto->ct_flags |= CT_DATA_IN;
			} else {
				cto->ct_flags |= CT_DATA_OUT;
			}
			if (ccb->ccb_h.flags & CAM_SEND_STATUS) {
				cto->ct_flags |= CT_SENDSTATUS|CT_CCINCR;
				cto->ct_scsi_status = cso->scsi_status;
				cto->ct_resid = atp->orig_datalen - atp->bytes_xfered - atp->bytes_in_transit - xfrlen;
				isp_prt(isp, ISP_LOGTDEBUG0, "%s: CTIO[%x] seq %u nc %d scsi status %x resid %d tag_id %x", __func__,
				    cto->ct_fwhandle, ATPD_GET_SEQNO(cto), ATPD_GET_NCAM(cto), cso->scsi_status, cso->resid, cso->tag_id);
			}
			ccb->ccb_h.flags &= ~CAM_SEND_SENSE;
			cto->ct_timeout = 10;
		}

		if (isp_get_pcmd(isp, ccb)) {
			ISP_PATH_PRT(isp, ISP_LOGWARN, ccb->ccb_h.path, "out of PCMDs\n");
			TAILQ_INSERT_HEAD(&tptr->waitq, &ccb->ccb_h, periph_links.tqe); 
			break;
		}
		if (isp_allocate_xs_tgt(isp, ccb, &handle)) {
			ISP_PATH_PRT(isp, ISP_LOGWARN, ccb->ccb_h.path, "No XFLIST pointers for %s\n", __func__);
			TAILQ_INSERT_HEAD(&tptr->waitq, &ccb->ccb_h, periph_links.tqe); 
			isp_free_pcmd(isp, ccb);
			break;
		}
		atp->bytes_in_transit += xfrlen;
		PISP_PCMD(ccb)->datalen = xfrlen;


		/*
		 * Call the dma setup routines for this entry (and any subsequent
		 * CTIOs) if there's data to move, and then tell the f/w it's got
		 * new things to play with. As with isp_start's usage of DMA setup,
		 * any swizzling is done in the machine dependent layer. Because
		 * of this, we put the request onto the queue area first in native
		 * format.
		 */

		if (IS_24XX(isp)) {
			ct7_entry_t *cto = (ct7_entry_t *) local;
			cto->ct_syshandle = handle;
		} else if (IS_FC(isp)) {
			ct2_entry_t *cto = (ct2_entry_t *) local;
			cto->ct_syshandle = handle;
		} else {
			ct_entry_t *cto = (ct_entry_t *) local;
			cto->ct_syshandle = handle;
		}

		dmaresult = ISP_DMASETUP(isp, cso, (ispreq_t *) local);
		if (dmaresult != CMD_QUEUED) {
			isp_destroy_tgt_handle(isp, handle);
			isp_free_pcmd(isp, ccb);
			if (dmaresult == CMD_EAGAIN) {
				TAILQ_INSERT_HEAD(&tptr->waitq, &ccb->ccb_h, periph_links.tqe); 
				break;
			}
			ccb->ccb_h.status = CAM_REQ_CMP_ERR;
			xpt_done(ccb);
			continue;
		}
		isp->isp_nactive++;
		ccb->ccb_h.status = CAM_REQ_INPROG | CAM_SIM_QUEUED;
		if (xfrlen) {
			ccb->ccb_h.spriv_field0 = atp->bytes_xfered;
		} else {
			ccb->ccb_h.spriv_field0 = ~0;
		}
		atp->ctcnt++;
		atp->seqno++;
	}
	rls_lun_statep(isp, tptr);
}

static void
isp_refire_putback_atio(void *arg)
{
	union ccb *ccb = arg;
	ispsoftc_t *isp = XS_ISP(ccb);
	ISP_LOCK(isp);
	isp_target_putback_atio(ccb);
	ISP_UNLOCK(isp);
}

static void
isp_refire_notify_ack(void *arg)
{
	isp_tna_t *tp  = arg;
	ispsoftc_t *isp = tp->isp;
	ISP_LOCK(isp);
	if (isp_notify_ack(isp, tp->not)) {
		(void) timeout(isp_refire_notify_ack, tp, 5);
	} else {
		free(tp, M_DEVBUF);
	}
	ISP_UNLOCK(isp);
}


static void
isp_target_putback_atio(union ccb *ccb)
{
	ispsoftc_t *isp;
	struct ccb_scsiio *cso;
	void *qe;

	isp = XS_ISP(ccb);

	qe = isp_getrqentry(isp);
	if (qe == NULL) {
		xpt_print(ccb->ccb_h.path, rqo, __func__);
		(void) timeout(isp_refire_putback_atio, ccb, 10);
		return;
	}
	memset(qe, 0, QENTRY_LEN);
	cso = &ccb->csio;
	if (IS_FC(isp)) {
		at2_entry_t local, *at = &local;
		ISP_MEMZERO(at, sizeof (at2_entry_t));
		at->at_header.rqs_entry_type = RQSTYPE_ATIO2;
		at->at_header.rqs_entry_count = 1;
		if (ISP_CAP_SCCFW(isp)) {
			at->at_scclun = (uint16_t) ccb->ccb_h.target_lun;
		} else {
			at->at_lun = (uint8_t) ccb->ccb_h.target_lun;
		}
		at->at_status = CT_OK;
		at->at_rxid = cso->tag_id;
		at->at_iid = cso->ccb_h.target_id;
		isp_put_atio2(isp, at, qe);
	} else {
		at_entry_t local, *at = &local;
		ISP_MEMZERO(at, sizeof (at_entry_t));
		at->at_header.rqs_entry_type = RQSTYPE_ATIO;
		at->at_header.rqs_entry_count = 1;
		at->at_iid = cso->init_id;
		at->at_iid |= XS_CHANNEL(ccb) << 7;
		at->at_tgt = cso->ccb_h.target_id;
		at->at_lun = cso->ccb_h.target_lun;
		at->at_status = CT_OK;
		at->at_tag_val = AT_GET_TAG(cso->tag_id);
		at->at_handle = AT_GET_HANDLE(cso->tag_id);
		isp_put_atio(isp, at, qe);
	}
	ISP_TDQE(isp, "isp_target_putback_atio", isp->isp_reqidx, qe);
	ISP_SYNC_REQUEST(isp);
	isp_complete_ctio(ccb);
}

static void
isp_complete_ctio(union ccb *ccb)
{
	if ((ccb->ccb_h.status & CAM_STATUS_MASK) != CAM_REQ_INPROG) {
		ccb->ccb_h.status &= ~CAM_SIM_QUEUED;
		xpt_done(ccb);
	}
}

/*
 * Handle ATIO stuff that the generic code can't.
 * This means handling CDBs.
 */

static void
isp_handle_platform_atio(ispsoftc_t *isp, at_entry_t *aep)
{
	tstate_t *tptr;
	int status, bus;
	struct ccb_accept_tio *atiop;
	atio_private_data_t *atp;

	/*
	 * The firmware status (except for the QLTM_SVALID bit)
	 * indicates why this ATIO was sent to us.
	 *
	 * If QLTM_SVALID is set, the firmware has recommended Sense Data.
	 *
	 * If the DISCONNECTS DISABLED bit is set in the flags field,
	 * we're still connected on the SCSI bus.
	 */
	status = aep->at_status;
	if ((status & ~QLTM_SVALID) == AT_PHASE_ERROR) {
		/*
		 * Bus Phase Sequence error. We should have sense data
		 * suggested by the f/w. I'm not sure quite yet what
		 * to do about this for CAM.
		 */
		isp_prt(isp, ISP_LOGWARN, "PHASE ERROR");
		isp_endcmd(isp, aep, SCSI_STATUS_BUSY, 0);
		return;
	}
	if ((status & ~QLTM_SVALID) != AT_CDB) {
		isp_prt(isp, ISP_LOGWARN, "bad atio (0x%x) leaked to platform", status);
		isp_endcmd(isp, aep, SCSI_STATUS_BUSY, 0);
		return;
	}

	bus = GET_BUS_VAL(aep->at_iid);
	tptr = get_lun_statep(isp, bus, aep->at_lun);
	if (tptr == NULL) {
		tptr = get_lun_statep(isp, bus, CAM_LUN_WILDCARD);
		if (tptr == NULL) {
			/*
			 * Because we can't autofeed sense data back with
			 * a command for parallel SCSI, we can't give back
			 * a CHECK CONDITION. We'll give back a BUSY status
			 * instead. This works out okay because the only
			 * time we should, in fact, get this, is in the
			 * case that somebody configured us without the
			 * blackhole driver, so they get what they deserve.
			 */
			isp_endcmd(isp, aep, SCSI_STATUS_BUSY, 0);
			return;
		}
	}

	atp = isp_get_atpd(isp, tptr, 0);
	atiop = (struct ccb_accept_tio *) SLIST_FIRST(&tptr->atios);
	if (atiop == NULL || atp == NULL) {
		/*
		 * Because we can't autofeed sense data back with
		 * a command for parallel SCSI, we can't give back
		 * a CHECK CONDITION. We'll give back a QUEUE FULL status
		 * instead. This works out okay because the only time we
		 * should, in fact, get this, is in the case that we've
		 * run out of ATIOS.
		 */
		xpt_print(tptr->owner, "no %s for lun %d from initiator %d\n", (atp == NULL && atiop == NULL)? "ATIOs *or* ATPS" :
		    ((atp == NULL)? "ATPs" : "ATIOs"), aep->at_lun, aep->at_iid);
		isp_endcmd(isp, aep, SCSI_STATUS_BUSY, 0);
		if (atp) {
			isp_put_atpd(isp, tptr, atp);
		}
		rls_lun_statep(isp, tptr);
		return;
	}
	atp->tag = aep->at_handle;
	atp->rxid = aep->at_tag_val;
	atp->state = ATPD_STATE_ATIO;
	SLIST_REMOVE_HEAD(&tptr->atios, sim_links.sle);
	tptr->atio_count--;
	ISP_PATH_PRT(isp, ISP_LOGTDEBUG2, atiop->ccb_h.path, "Take FREE ATIO count now %d\n", tptr->atio_count);
	atiop->ccb_h.target_id = aep->at_tgt;
	atiop->ccb_h.target_lun = aep->at_lun;
	if (aep->at_flags & AT_NODISC) {
		atiop->ccb_h.flags = CAM_DIS_DISCONNECT;
	} else {
		atiop->ccb_h.flags = 0;
	}

	if (status & QLTM_SVALID) {
		size_t amt = ISP_MIN(QLTM_SENSELEN, sizeof (atiop->sense_data));
		atiop->sense_len = amt;
		ISP_MEMCPY(&atiop->sense_data, aep->at_sense, amt);
	} else {
		atiop->sense_len = 0;
	}

	atiop->init_id = GET_IID_VAL(aep->at_iid);
	atiop->cdb_len = aep->at_cdblen;
	ISP_MEMCPY(atiop->cdb_io.cdb_bytes, aep->at_cdb, aep->at_cdblen);
	atiop->ccb_h.status = CAM_CDB_RECVD;
	/*
	 * Construct a tag 'id' based upon tag value (which may be 0..255)
	 * and the handle (which we have to preserve).
	 */
	atiop->tag_id = atp->tag;
	if (aep->at_flags & AT_TQAE) {
		atiop->tag_action = aep->at_tag_type;
		atiop->ccb_h.status |= CAM_TAG_ACTION_VALID;
	}
	atp->orig_datalen = 0;
	atp->bytes_xfered = 0;
	atp->lun = aep->at_lun;
	atp->nphdl = aep->at_iid;
	atp->portid = PORT_NONE;
	atp->oxid = 0;
	atp->cdb0 = atiop->cdb_io.cdb_bytes[0];
	atp->tattr = aep->at_tag_type;
	atp->state = ATPD_STATE_CAM;
	isp_prt(isp, ISP_LOGTDEBUG0, "ATIO[0x%x] CDB=0x%x lun %d", aep->at_tag_val, atp->cdb0, atp->lun);
	rls_lun_statep(isp, tptr);
}

static void
isp_handle_platform_atio2(ispsoftc_t *isp, at2_entry_t *aep)
{
	lun_id_t lun;
	fcportdb_t *lp;
	tstate_t *tptr;
	struct ccb_accept_tio *atiop;
	uint16_t nphdl;
	atio_private_data_t *atp;
	inot_private_data_t *ntp;

	/*
	 * The firmware status (except for the QLTM_SVALID bit)
	 * indicates why this ATIO was sent to us.
	 *
	 * If QLTM_SVALID is set, the firmware has recommended Sense Data.
	 */
	if ((aep->at_status & ~QLTM_SVALID) != AT_CDB) {
		isp_prt(isp, ISP_LOGWARN, "bogus atio (0x%x) leaked to platform", aep->at_status);
		isp_endcmd(isp, aep, SCSI_STATUS_BUSY, 0);
		return;
	}

	if (ISP_CAP_SCCFW(isp)) {
		lun = aep->at_scclun;
	} else {
		lun = aep->at_lun;
	}
	if (ISP_CAP_2KLOGIN(isp)) {
		nphdl = ((at2e_entry_t *)aep)->at_iid;
	} else {
		nphdl = aep->at_iid;
	}
	tptr = get_lun_statep(isp, 0, lun);
	if (tptr == NULL) {
		tptr = get_lun_statep(isp, 0, CAM_LUN_WILDCARD);
		if (tptr == NULL) {
			isp_prt(isp, ISP_LOGWARN, "%s: [0x%x] no state pointer for lun %d or wildcard", __func__, aep->at_rxid, lun);
			if (lun == 0) {
				isp_endcmd(isp, aep, SCSI_STATUS_BUSY, 0);
			} else {
				isp_endcmd(isp, aep, SCSI_STATUS_CHECK_COND | ECMD_SVALID | (0x5 << 12) | (0x25 << 16), 0);
			}
			return;
		}
	}

	/*
	 * Start any commands pending resources first.
	 */
	if (tptr->restart_queue) {
		inot_private_data_t *restart_queue = tptr->restart_queue;
		tptr->restart_queue = NULL;
		while (restart_queue) {
			ntp = restart_queue;
			restart_queue = ntp->rd.nt.nt_hba;
			isp_prt(isp, ISP_LOGTDEBUG0, "%s: restarting resrc deprived %x", __func__, ((at2_entry_t *)ntp->rd.data)->at_rxid);
			isp_handle_platform_atio2(isp, (at2_entry_t *) ntp->rd.data);
			isp_put_ntpd(isp, tptr, ntp);
			/*
			 * If a recursion caused the restart queue to start to fill again,
			 * stop and splice the new list on top of the old list and restore
			 * it and go to noresrc.
			 */
			if (tptr->restart_queue) {
				ntp = tptr->restart_queue;
				tptr->restart_queue = restart_queue;
				while (restart_queue->rd.nt.nt_hba) {
					restart_queue = restart_queue->rd.nt.nt_hba;
				}
				restart_queue->rd.nt.nt_hba = ntp;
				goto noresrc;
			}
		}
	}

	atiop = (struct ccb_accept_tio *) SLIST_FIRST(&tptr->atios);
	if (atiop == NULL) {
		goto noresrc;
	}

	atp = isp_get_atpd(isp, tptr, 0);
	if (atp == NULL) {
		goto noresrc;
	}

	atp->tag = aep->at_rxid;
	atp->state = ATPD_STATE_ATIO;
	SLIST_REMOVE_HEAD(&tptr->atios, sim_links.sle);
	tptr->atio_count--;
	isp_prt(isp, ISP_LOGTDEBUG2, "Take FREE ATIO count now %d", tptr->atio_count);
	atiop->ccb_h.target_id = FCPARAM(isp, 0)->isp_loopid;
	atiop->ccb_h.target_lun = lun;

	/*
	 * We don't get 'suggested' sense data as we do with SCSI cards.
	 */
	atiop->sense_len = 0;
	if (ISP_CAP_2KLOGIN(isp)) {
		/*
		 * NB: We could not possibly have 2K logins if we
		 * NB: also did not have SCC FW.
		 */
		atiop->init_id = ((at2e_entry_t *)aep)->at_iid;
	} else {
		atiop->init_id = aep->at_iid;
	}

	/*
	 * If we're not in the port database, add ourselves.
	 */
	if (!IS_2100(isp) && isp_find_pdb_by_loopid(isp, 0, atiop->init_id, &lp) == 0) {
    		uint64_t iid =
			(((uint64_t) aep->at_wwpn[0]) << 48) |
			(((uint64_t) aep->at_wwpn[1]) << 32) |
			(((uint64_t) aep->at_wwpn[2]) << 16) |
			(((uint64_t) aep->at_wwpn[3]) <<  0);
		/*
		 * However, make sure we delete ourselves if otherwise
		 * we were there but at a different loop id.
		 */
		if (isp_find_pdb_by_wwn(isp, 0, iid, &lp)) {
			isp_del_wwn_entry(isp, 0, iid, lp->handle, lp->portid);
		}
		isp_add_wwn_entry(isp, 0, iid, atiop->init_id, PORT_ANY, 0);
	}
	atiop->cdb_len = ATIO2_CDBLEN;
	ISP_MEMCPY(atiop->cdb_io.cdb_bytes, aep->at_cdb, ATIO2_CDBLEN);
	atiop->ccb_h.status = CAM_CDB_RECVD;
	atiop->tag_id = atp->tag;
	switch (aep->at_taskflags & ATIO2_TC_ATTR_MASK) {
	case ATIO2_TC_ATTR_SIMPLEQ:
		atiop->ccb_h.flags = CAM_TAG_ACTION_VALID;
		atiop->tag_action = MSG_SIMPLE_Q_TAG;
		break;
	case ATIO2_TC_ATTR_HEADOFQ:
		atiop->ccb_h.flags = CAM_TAG_ACTION_VALID;
		atiop->tag_action = MSG_HEAD_OF_Q_TAG;
		break;
	case ATIO2_TC_ATTR_ORDERED:
		atiop->ccb_h.flags = CAM_TAG_ACTION_VALID;
		atiop->tag_action = MSG_ORDERED_Q_TAG;
		break;
	case ATIO2_TC_ATTR_ACAQ:		/* ?? */
	case ATIO2_TC_ATTR_UNTAGGED:
	default:
		atiop->tag_action = 0;
		break;
	}

	atp->orig_datalen = aep->at_datalen;
	atp->bytes_xfered = 0;
	atp->lun = lun;
	atp->nphdl = atiop->init_id;
	atp->sid = PORT_ANY;
	atp->oxid = aep->at_oxid;
	atp->cdb0 = aep->at_cdb[0];
	atp->tattr = aep->at_taskflags & ATIO2_TC_ATTR_MASK;
	atp->state = ATPD_STATE_CAM;
	xpt_done((union ccb *)atiop);
	isp_prt(isp, ISP_LOGTDEBUG0, "ATIO2[0x%x] CDB=0x%x lun %d datalen %u", aep->at_rxid, atp->cdb0, lun, atp->orig_datalen);
	rls_lun_statep(isp, tptr);
	return;
noresrc:
	ntp = isp_get_ntpd(isp, tptr);
	if (ntp == NULL) {
		rls_lun_statep(isp, tptr);
		isp_endcmd(isp, aep, nphdl, 0, SCSI_STATUS_BUSY, 0);
		return;
	}
	memcpy(ntp->rd.data, aep, QENTRY_LEN);
	ntp->rd.nt.nt_hba = tptr->restart_queue;
	tptr->restart_queue = ntp;
	rls_lun_statep(isp, tptr);
}

static void
isp_handle_platform_atio7(ispsoftc_t *isp, at7_entry_t *aep)
{
	int cdbxlen;
	uint16_t lun, chan, nphdl = NIL_HANDLE;
	uint32_t did, sid;
	uint64_t wwn = INI_NONE;
	fcportdb_t *lp;
	tstate_t *tptr;
	struct ccb_accept_tio *atiop;
	atio_private_data_t *atp = NULL;
	atio_private_data_t *oatp;
	inot_private_data_t *ntp;

	did = (aep->at_hdr.d_id[0] << 16) | (aep->at_hdr.d_id[1] << 8) | aep->at_hdr.d_id[2];
	sid = (aep->at_hdr.s_id[0] << 16) | (aep->at_hdr.s_id[1] << 8) | aep->at_hdr.s_id[2];
	lun = (aep->at_cmnd.fcp_cmnd_lun[0] << 8) | aep->at_cmnd.fcp_cmnd_lun[1];

	/*
	 * Find the N-port handle, and Virtual Port Index for this command.
	 *
	 * If we can't, we're somewhat in trouble because we can't actually respond w/o that information.
	 * We also, as a matter of course, need to know the WWN of the initiator too.
	 */
	if (ISP_CAP_MULTI_ID(isp)) {
		/*
		 * Find the right channel based upon D_ID
		 */
		isp_find_chan_by_did(isp, did, &chan);

		if (chan == ISP_NOCHAN) {
			NANOTIME_T now;

			/*
			 * If we don't recognizer our own D_DID, terminate the exchange, unless we're within 2 seconds of startup
			 * It's a bit tricky here as we need to stash this command *somewhere*.
			 */
			GET_NANOTIME(&now);
			if (NANOTIME_SUB(&isp->isp_init_time, &now) > 2000000000ULL) {
				isp_prt(isp, ISP_LOGWARN, "%s: [RX_ID 0x%x] D_ID %x not found on any channel- dropping", __func__, aep->at_rxid, did);
				isp_endcmd(isp, aep, NIL_HANDLE, ISP_NOCHAN, ECMD_TERMINATE, 0);
				return;
			}
			tptr = get_lun_statep(isp, 0, 0);
			if (tptr == NULL) {
				tptr = get_lun_statep(isp, 0, CAM_LUN_WILDCARD);
				if (tptr == NULL) {
					isp_prt(isp, ISP_LOGWARN, "%s: [RX_ID 0x%x] D_ID %x not found on any channel and no tptr- dropping", __func__, aep->at_rxid, did);
					isp_endcmd(isp, aep, NIL_HANDLE, ISP_NOCHAN, ECMD_TERMINATE, 0);
					return;
				}
			}
			isp_prt(isp, ISP_LOGWARN, "%s: [RX_ID 0x%x] D_ID %x not found on any channel- deferring", __func__, aep->at_rxid, did);
			goto noresrc;
		}
		isp_prt(isp, ISP_LOGTDEBUG0, "%s: [RX_ID 0x%x] D_ID 0x%06x found on Chan %d for S_ID 0x%06x", __func__, aep->at_rxid, did, chan, sid);
	} else {
		chan = 0;
	}

	/*
	 * Find the PDB entry for this initiator
	 */
	if (isp_find_pdb_by_sid(isp, chan, sid, &lp) == 0) {
		/*
		 * If we're not in the port database terminate the exchange.
		 */
		isp_prt(isp, ISP_LOGTINFO, "%s: [RX_ID 0x%x] D_ID 0x%06x found on Chan %d for S_ID 0x%06x wasn't in PDB already",
		    __func__, aep->at_rxid, did, chan, sid);
		isp_endcmd(isp, aep, NIL_HANDLE, chan, ECMD_TERMINATE, 0);
		return;
	}
	nphdl = lp->handle;
	wwn = lp->port_wwn;

	/*
	 * Get the tstate pointer
	 */
	tptr = get_lun_statep(isp, chan, lun);
	if (tptr == NULL) {
		tptr = get_lun_statep(isp, chan, CAM_LUN_WILDCARD);
		if (tptr == NULL) {
			isp_prt(isp, ISP_LOGWARN, "%s: [0x%x] no state pointer for lun %d or wildcard", __func__, aep->at_rxid, lun);
			if (lun == 0) {
				isp_endcmd(isp, aep, nphdl, SCSI_STATUS_BUSY, 0);
			} else {
				isp_endcmd(isp, aep, nphdl, chan, SCSI_STATUS_CHECK_COND | ECMD_SVALID | (0x5 << 12) | (0x25 << 16), 0);
			}
			return;
		}
	}

	/*
	 * Start any commands pending resources first.
	 */
	if (tptr->restart_queue) {
		inot_private_data_t *restart_queue = tptr->restart_queue;
		tptr->restart_queue = NULL;
		while (restart_queue) {
			ntp = restart_queue;
			restart_queue = ntp->rd.nt.nt_hba;
			isp_prt(isp, ISP_LOGTDEBUG0, "%s: restarting resrc deprived %x", __func__, ((at7_entry_t *)ntp->rd.data)->at_rxid);
			isp_handle_platform_atio7(isp, (at7_entry_t *) ntp->rd.data);
			isp_put_ntpd(isp, tptr, ntp);
			/*
			 * If a recursion caused the restart queue to start to fill again,
			 * stop and splice the new list on top of the old list and restore
			 * it and go to noresrc.
			 */
			if (tptr->restart_queue) {
				isp_prt(isp, ISP_LOGTDEBUG0, "%s: restart queue refilling", __func__);
				if (restart_queue) {
					ntp = tptr->restart_queue;
					tptr->restart_queue = restart_queue;
					while (restart_queue->rd.nt.nt_hba) {
						restart_queue = restart_queue->rd.nt.nt_hba;
					}
					restart_queue->rd.nt.nt_hba = ntp;
				}
				goto noresrc;
			}
		}
	}

	/*
	 * If the f/w is out of resources, just send a BUSY status back.
	 */
	if (aep->at_rxid == AT7_NORESRC_RXID) {
		rls_lun_statep(isp, tptr);
		isp_endcmd(isp, aep, nphdl, chan, SCSI_BUSY, 0);
		return;
	}

	/*
	 * If we're out of resources, just send a BUSY status back.
	 */
	atiop = (struct ccb_accept_tio *) SLIST_FIRST(&tptr->atios);
	if (atiop == NULL) {
		isp_prt(isp, ISP_LOGTDEBUG0, "[0x%x] out of atios", aep->at_rxid);
		goto noresrc;
	}

	atp = isp_get_atpd(isp, tptr, 0);
	if (atp == NULL) {
		isp_prt(isp, ISP_LOGTDEBUG0, "[0x%x] out of atps", aep->at_rxid);
		goto noresrc;
	}
	oatp = isp_get_atpd(isp, tptr, aep->at_rxid);
	if (oatp) {
		isp_prt(isp, ISP_LOGTDEBUG0, "[0x%x] tag wraparound in isp_handle_platforms_atio7 (N-Port Handle 0x%04x S_ID 0x%04x OX_ID 0x%04x) oatp state %d",
		    aep->at_rxid, nphdl, sid, aep->at_hdr.ox_id, oatp->state);
		/*
		 * It's not a "no resource" condition- but we can treat it like one
		 */
		goto noresrc;
	}
	atp->word3 = lp->prli_word3;
	atp->tag = aep->at_rxid;
	atp->state = ATPD_STATE_ATIO;
	SLIST_REMOVE_HEAD(&tptr->atios, sim_links.sle);
	tptr->atio_count--;
	ISP_PATH_PRT(isp, ISP_LOGTDEBUG2, atiop->ccb_h.path, "Take FREE ATIO count now %d\n", tptr->atio_count);
	atiop->init_id = nphdl;
	atiop->ccb_h.target_id = FCPARAM(isp, chan)->isp_loopid;
	atiop->ccb_h.target_lun = lun;
	atiop->sense_len = 0;
	cdbxlen = aep->at_cmnd.fcp_cmnd_alen_datadir >> FCP_CMND_ADDTL_CDBLEN_SHIFT;
	if (cdbxlen) {
		isp_prt(isp, ISP_LOGWARN, "additional CDBLEN ignored");
	}
	cdbxlen = sizeof (aep->at_cmnd.cdb_dl.sf.fcp_cmnd_cdb);
	ISP_MEMCPY(atiop->cdb_io.cdb_bytes, aep->at_cmnd.cdb_dl.sf.fcp_cmnd_cdb, cdbxlen);
	atiop->cdb_len = cdbxlen;
	atiop->ccb_h.status = CAM_CDB_RECVD;
	atiop->tag_id = atp->tag;
	switch (aep->at_cmnd.fcp_cmnd_task_attribute & FCP_CMND_TASK_ATTR_MASK) {
	case FCP_CMND_TASK_ATTR_SIMPLE:
		atiop->ccb_h.flags = CAM_TAG_ACTION_VALID;
		atiop->tag_action = MSG_SIMPLE_Q_TAG;
		break;
	case FCP_CMND_TASK_ATTR_HEAD:
		atiop->ccb_h.flags = CAM_TAG_ACTION_VALID;
		atiop->tag_action = MSG_HEAD_OF_Q_TAG;
		break;
	case FCP_CMND_TASK_ATTR_ORDERED:
		atiop->ccb_h.flags = CAM_TAG_ACTION_VALID;
		atiop->tag_action = MSG_ORDERED_Q_TAG;
		break;
	default:
		/* FALLTHROUGH */
	case FCP_CMND_TASK_ATTR_ACA:
	case FCP_CMND_TASK_ATTR_UNTAGGED:
		atiop->tag_action = 0;
		break;
	}
	atp->orig_datalen = aep->at_cmnd.cdb_dl.sf.fcp_cmnd_dl;
	atp->bytes_xfered = 0;
	atp->lun = lun;
	atp->nphdl = nphdl;
	atp->portid = sid;
	atp->oxid = aep->at_hdr.ox_id;
	atp->rxid = aep->at_hdr.rx_id;
	atp->cdb0 = atiop->cdb_io.cdb_bytes[0];
	atp->tattr = aep->at_cmnd.fcp_cmnd_task_attribute & FCP_CMND_TASK_ATTR_MASK;
	atp->state = ATPD_STATE_CAM;
	isp_prt(isp, ISP_LOGTDEBUG0, "ATIO7[0x%x] CDB=0x%x lun %d datalen %u", aep->at_rxid, atp->cdb0, lun, atp->orig_datalen);
	xpt_done((union ccb *)atiop);
	rls_lun_statep(isp, tptr);
	return;
noresrc:
	if (atp) {
		isp_put_atpd(isp, tptr, atp);
	}
	ntp = isp_get_ntpd(isp, tptr);
	if (ntp == NULL) {
		rls_lun_statep(isp, tptr);
		isp_endcmd(isp, aep, nphdl, chan, SCSI_STATUS_BUSY, 0);
		return;
	}
	memcpy(ntp->rd.data, aep, QENTRY_LEN);
	ntp->rd.nt.nt_hba = tptr->restart_queue;
	tptr->restart_queue = ntp;
	rls_lun_statep(isp, tptr);
}


/*
 * Handle starting an SRR (sequence retransmit request)
 * We get here when we've gotten the immediate notify
 * and the return of all outstanding CTIOs for this
 * transaction.
 */
static void
isp_handle_srr_start(ispsoftc_t *isp, tstate_t *tptr, atio_private_data_t *atp)
{
	in_fcentry_24xx_t *inot;
	uint32_t srr_off, ccb_off, ccb_len, ccb_end;
	union ccb *ccb;

	inot = (in_fcentry_24xx_t *)atp->srr;
	srr_off = inot->in_srr_reloff_lo | (inot->in_srr_reloff_hi << 16);
	ccb = atp->srr_ccb;
	atp->srr_ccb = NULL;
	atp->nsrr++;
	if (ccb == NULL) {
		isp_prt(isp, ISP_LOGWARN, "SRR[0x%x] null ccb", atp->tag);
		goto fail;
	}

	ccb_off = ccb->ccb_h.spriv_field0;
	ccb_len = ccb->csio.dxfer_len;
        ccb_end = (ccb_off == ~0)? ~0 : ccb_off + ccb_len;

	switch (inot->in_srr_iu) {
	case R_CTL_INFO_SOLICITED_DATA:
		/*
		 * We have to restart a FCP_DATA data out transaction
		 */
		atp->sendst = 0;
		atp->bytes_xfered = srr_off;
		if (ccb_len == 0) {
			isp_prt(isp, ISP_LOGWARN, "SRR[0x%x] SRR offset 0x%x but current CCB doesn't transfer data", atp->tag, srr_off);
			goto mdp;
		}
 		if (srr_off < ccb_off || ccb_off > srr_off + ccb_len) {
			isp_prt(isp, ISP_LOGWARN, "SRR[0x%x] SRR offset 0x%x not covered by current CCB data range [0x%x..0x%x]", atp->tag, srr_off, ccb_off, ccb_end);
			goto mdp;
		}
		isp_prt(isp, ISP_LOGWARN, "SRR[0x%x] SRR offset 0x%x covered by current CCB data range [0x%x..0x%x]", atp->tag, srr_off, ccb_off, ccb_end);
		break;
	case R_CTL_INFO_COMMAND_STATUS:
		isp_prt(isp, ISP_LOGTINFO, "SRR[0x%x] Got an FCP RSP SRR- resending status", atp->tag);
		atp->sendst = 1;
		/*
		 * We have to restart a FCP_RSP IU transaction
		 */
		break;
	case R_CTL_INFO_DATA_DESCRIPTOR:
		/*
		 * We have to restart an FCP DATA in transaction
		 */
		isp_prt(isp, ISP_LOGWARN, "Got an FCP DATA IN SRR- dropping");
		goto fail;
		
	default:
		isp_prt(isp, ISP_LOGWARN, "Got an unknown information (%x) SRR- dropping", inot->in_srr_iu);
		goto fail;
	}

	/*
	 * We can't do anything until this is acked, so we might as well start it now.
	 * We aren't going to do the usual asynchronous ack issue because we need
	 * to make sure this gets on the wire first.
	 */
	if (isp_notify_ack(isp, inot)) {
		isp_prt(isp, ISP_LOGWARN, "could not push positive ack for SRR- you lose");
		goto fail;
	}
	isp_target_start_ctio(isp, ccb, FROM_SRR);
	return;
fail:
	inot->in_reserved = 1;
	isp_async(isp, ISPASYNC_TARGET_NOTIFY_ACK, inot);
	ccb->ccb_h.status &= ~CAM_STATUS_MASK;
	ccb->ccb_h.status |= CAM_REQ_CMP_ERR;
	isp_complete_ctio(ccb);
	return;
mdp:
	if (isp_notify_ack(isp, inot)) {
		isp_prt(isp, ISP_LOGWARN, "could not push positive ack for SRR- you lose");
		goto fail;
	}
	ccb->ccb_h.status &= ~CAM_STATUS_MASK;
	ccb->ccb_h.status = CAM_MESSAGE_RECV;
	/*
	 * This is not a strict interpretation of MDP, but it's close
	 */
	ccb->csio.msg_ptr = &ccb->csio.sense_data.sense_buf[SSD_FULL_SIZE - 16];
	ccb->csio.msg_len = 7;
	ccb->csio.msg_ptr[0] = MSG_EXTENDED;
	ccb->csio.msg_ptr[1] = 5;
	ccb->csio.msg_ptr[2] = 0;	/* modify data pointer */
	ccb->csio.msg_ptr[3] = srr_off >> 24;
	ccb->csio.msg_ptr[4] = srr_off >> 16;
	ccb->csio.msg_ptr[5] = srr_off >> 8;
	ccb->csio.msg_ptr[6] = srr_off;
	isp_complete_ctio(ccb);
}


static void
isp_handle_srr_notify(ispsoftc_t *isp, void *inot_raw)
{
	tstate_t *tptr;
	in_fcentry_24xx_t *inot = inot_raw;
	atio_private_data_t *atp;
	uint32_t tag = inot->in_rxid;
	uint32_t bus = inot->in_vpidx;

	if (!IS_24XX(isp)) {
		isp_async(isp, ISPASYNC_TARGET_NOTIFY_ACK, inot_raw);
		return;
	}

	tptr = get_lun_statep_from_tag(isp, bus, tag);
	if (tptr == NULL) {
		isp_prt(isp, ISP_LOGERR, "%s: cannot find tptr for tag %x in SRR Notify", __func__, tag);
		isp_async(isp, ISPASYNC_TARGET_NOTIFY_ACK, inot);
		return;
	}
	atp = isp_get_atpd(isp, tptr, tag);
	if (atp == NULL) {
		rls_lun_statep(isp, tptr);
		isp_prt(isp, ISP_LOGERR, "%s: cannot find adjunct for %x in SRR Notify", __func__, tag);
		isp_async(isp, ISPASYNC_TARGET_NOTIFY_ACK, inot);
		return;
	}
	atp->srr_notify_rcvd = 1;
	memcpy(atp->srr, inot, sizeof (atp->srr));
	isp_prt(isp, ISP_LOGTINFO /* ISP_LOGTDEBUG0 */, "SRR[0x%x] inot->in_rxid flags 0x%x srr_iu=%x reloff 0x%x", inot->in_rxid, inot->in_flags, inot->in_srr_iu,
	    inot->in_srr_reloff_lo | (inot->in_srr_reloff_hi << 16));
	if (atp->srr_ccb)
		isp_handle_srr_start(isp, tptr, atp);
	rls_lun_statep(isp, tptr);
}

static void
isp_handle_platform_ctio(ispsoftc_t *isp, void *arg)
{
	union ccb *ccb;
	int sentstatus = 0, ok = 0, notify_cam = 0, resid = 0, failure = 0;
	tstate_t *tptr = NULL;
	atio_private_data_t *atp = NULL;
	int bus;
	uint32_t handle, moved_data = 0, data_requested;

	/*
	 * CTIO handles are 16 bits.
	 * CTIO2 and CTIO7 are 32 bits.
	 */

	if (IS_SCSI(isp)) {
		handle = ((ct_entry_t *)arg)->ct_syshandle;
	} else {
		handle = ((ct2_entry_t *)arg)->ct_syshandle;
	}
	ccb = isp_find_xs_tgt(isp, handle);
	if (ccb == NULL) {
		isp_print_bytes(isp, "null ccb in isp_handle_platform_ctio", QENTRY_LEN, arg);
		return;
	}
	isp_destroy_tgt_handle(isp, handle);
	data_requested = PISP_PCMD(ccb)->datalen;
	isp_free_pcmd(isp, ccb);
	if (isp->isp_nactive) {
		isp->isp_nactive--;
	}

	bus = XS_CHANNEL(ccb);
	tptr = get_lun_statep(isp, bus, XS_LUN(ccb));
	if (tptr == NULL) {
		tptr = get_lun_statep(isp, bus, CAM_LUN_WILDCARD);
	}
	if (tptr == NULL) {
		isp_prt(isp, ISP_LOGERR, "%s: cannot find tptr for tag %x after I/O", __func__, ccb->csio.tag_id);
		return;
	}

	if (IS_24XX(isp)) {
		atp = isp_get_atpd(isp, tptr, ((ct7_entry_t *)arg)->ct_rxid);
	} else if (IS_FC(isp)) {
		atp = isp_get_atpd(isp, tptr, ((ct2_entry_t *)arg)->ct_rxid);
	} else {
		atp = isp_get_atpd(isp, tptr, ((ct_entry_t *)arg)->ct_fwhandle);
	}
	if (atp == NULL) {
		rls_lun_statep(isp, tptr);
		isp_prt(isp, ISP_LOGERR, "%s: cannot find adjunct for %x after I/O", __func__, ccb->csio.tag_id);
		return;
	}
	KASSERT((atp->ctcnt > 0), ("ctio count not greater than zero"));
	atp->bytes_in_transit -= data_requested;
	atp->ctcnt -= 1;
	ccb->ccb_h.status &= ~CAM_STATUS_MASK;

	if (IS_24XX(isp)) {
		ct7_entry_t *ct = arg;

		if (ct->ct_nphdl == CT7_SRR) {
			atp->srr_ccb = ccb;
			if (atp->srr_notify_rcvd)
				isp_handle_srr_start(isp, tptr, atp);
			rls_lun_statep(isp, tptr);
			return;
		}
		if (ct->ct_nphdl == CT_HBA_RESET) {
			failure = CAM_UNREC_HBA_ERROR;
		} else {
			sentstatus = ct->ct_flags & CT7_SENDSTATUS;
			ok = (ct->ct_nphdl == CT7_OK);
			notify_cam = (ct->ct_header.rqs_seqno & ATPD_SEQ_NOTIFY_CAM) != 0;
			if ((ct->ct_flags & CT7_DATAMASK) != CT7_NO_DATA) {
				resid = ct->ct_resid;
				moved_data = data_requested - resid;
			}
		}
		isp_prt(isp, ok? ISP_LOGTDEBUG0 : ISP_LOGWARN, "%s: CTIO7[%x] seq %u nc %d sts 0x%x flg 0x%x sns %d resid %d %s", __func__, ct->ct_rxid, ATPD_GET_SEQNO(ct),
		   notify_cam, ct->ct_nphdl, ct->ct_flags, (ccb->ccb_h.status & CAM_SENT_SENSE) != 0, resid, sentstatus? "FIN" : "MID");
	} else if (IS_FC(isp)) {
		ct2_entry_t *ct = arg;
		if (ct->ct_status == CT_SRR) {
			atp->srr_ccb = ccb;
			if (atp->srr_notify_rcvd)
				isp_handle_srr_start(isp, tptr, atp);
			rls_lun_statep(isp, tptr);
			isp_target_putback_atio(ccb);
			return;
		}
		if (ct->ct_status == CT_HBA_RESET) {
			failure = CAM_UNREC_HBA_ERROR;
		} else {
			sentstatus = ct->ct_flags & CT2_SENDSTATUS;
			ok = (ct->ct_status & ~QLTM_SVALID) == CT_OK;
			notify_cam = (ct->ct_header.rqs_seqno & ATPD_SEQ_NOTIFY_CAM) != 0;
			if ((ct->ct_flags & CT2_DATAMASK) != CT2_NO_DATA) {
				resid = ct->ct_resid;
				moved_data = data_requested - resid;
			}
		}
		isp_prt(isp, ok? ISP_LOGTDEBUG0 : ISP_LOGWARN, "%s: CTIO2[%x] seq %u nc %d sts 0x%x flg 0x%x sns %d resid %d %s", __func__, ct->ct_rxid, ATPD_GET_SEQNO(ct),
		    notify_cam, ct->ct_status, ct->ct_flags, (ccb->ccb_h.status & CAM_SENT_SENSE) != 0, resid, sentstatus? "FIN" : "MID");
	} else {
		ct_entry_t *ct = arg;

		if (ct->ct_status == (CT_HBA_RESET & 0xff)) {
			failure = CAM_UNREC_HBA_ERROR;
		} else {
			sentstatus = ct->ct_flags & CT_SENDSTATUS;
			ok = (ct->ct_status  & ~QLTM_SVALID) == CT_OK;
			notify_cam = (ct->ct_header.rqs_seqno & ATPD_SEQ_NOTIFY_CAM) != 0;
		}
		if ((ct->ct_flags & CT_DATAMASK) != CT_NO_DATA) {
			resid = ct->ct_resid;
			moved_data = data_requested - resid;
		}
		isp_prt(isp, ISP_LOGTDEBUG0, "%s: CTIO[%x] seq %u nc %d tag %x S_ID 0x%x lun %d sts %x flg %x resid %d %s", __func__, ct->ct_fwhandle, ATPD_GET_SEQNO(ct),
		    notify_cam, ct->ct_tag_val, ct->ct_iid, ct->ct_lun, ct->ct_status, ct->ct_flags, resid, sentstatus? "FIN" : "MID");
	}
	if (ok) {
		if (moved_data) {
			atp->bytes_xfered += moved_data;
			ccb->csio.resid = atp->orig_datalen - atp->bytes_xfered - atp->bytes_in_transit;
		}
		if (sentstatus && (ccb->ccb_h.flags & CAM_SEND_SENSE)) {
			ccb->ccb_h.status |= CAM_SENT_SENSE;
		}
		ccb->ccb_h.status |= CAM_REQ_CMP;
	} else {
		notify_cam = 1;
		if (failure == CAM_UNREC_HBA_ERROR)
			ccb->ccb_h.status |= CAM_UNREC_HBA_ERROR;
		else
			ccb->ccb_h.status |= CAM_REQ_CMP_ERR;
	}
	atp->state = ATPD_STATE_PDON;
	rls_lun_statep(isp, tptr);

	/*
	 * We never *not* notify CAM when there has been any error (ok == 0),
	 * so we never need to do an ATIO putback if we're not notifying CAM.
	 */
	isp_prt(isp, ISP_LOGTDEBUG0, "%s CTIO[0x%x] done (ok=%d nc=%d nowsendstatus=%d ccb ss=%d)",
	    (sentstatus)? "  FINAL " : "MIDTERM ", atp->tag, ok, notify_cam, atp->sendst, (ccb->ccb_h.flags & CAM_SEND_STATUS) != 0);
	if (notify_cam == 0) {
		if (atp->sendst) {
			isp_target_start_ctio(isp, ccb, FROM_CTIO_DONE);
		}
		return;
	}

	/*
	 * We're telling CAM we're done with this CTIO transaction.
	 *
	 * 24XX cards never need an ATIO put back.
	 *
	 * Other cards need one put back only on error.
	 * In the latter case, a timeout will re-fire
	 * and try again in case we didn't have
	 * queue resources to do so at first. In any case,
	 * once the putback is done we do the completion
	 * call.
	 */
	if (ok || IS_24XX(isp)) {
		isp_complete_ctio(ccb);
	} else {
		isp_target_putback_atio(ccb);
	}
}

static void
isp_handle_platform_notify_scsi(ispsoftc_t *isp, in_entry_t *inot)
{
	isp_async(isp, ISPASYNC_TARGET_NOTIFY_ACK, inot);
}

static void
isp_handle_platform_notify_fc(ispsoftc_t *isp, in_fcentry_t *inp)
{
	int needack = 1;
	switch (inp->in_status) {
	case IN_PORT_LOGOUT:
		/*
		 * XXX: Need to delete this initiator's WWN from the database
		 * XXX: Need to send this LOGOUT upstream
		 */
		isp_prt(isp, ISP_LOGWARN, "port logout of S_ID 0x%x", inp->in_iid);
		break;
	case IN_PORT_CHANGED:
		isp_prt(isp, ISP_LOGWARN, "port changed for S_ID 0x%x", inp->in_iid);
		break;
	case IN_GLOBAL_LOGO:
		isp_del_all_wwn_entries(isp, 0);
		isp_prt(isp, ISP_LOGINFO, "all ports logged out");
		break;
	case IN_ABORT_TASK:
	{
		tstate_t *tptr;
		uint16_t lun;
		uint32_t loopid;
		uint64_t wwn;
		atio_private_data_t *atp;
		fcportdb_t *lp;
		struct ccb_immediate_notify *inot = NULL;

		if (ISP_CAP_SCCFW(isp)) {
			lun = inp->in_scclun;
		} else {
			lun = inp->in_lun;
		}
		if (ISP_CAP_2KLOGIN(isp)) {
			loopid = ((in_fcentry_e_t *)inp)->in_iid;
		} else {
			loopid = inp->in_iid;
		}
		if (isp_find_pdb_by_loopid(isp, 0, loopid, &lp)) {
			wwn = lp->port_wwn;
		} else {
			wwn = INI_ANY;
		}
		tptr = get_lun_statep(isp, 0, lun);
		if (tptr == NULL) {
			tptr = get_lun_statep(isp, 0, CAM_LUN_WILDCARD);
			if (tptr == NULL) {
				isp_prt(isp, ISP_LOGWARN, "ABORT TASK for lun %u- but no tstate", lun);
				return;
			}
		}
		atp = isp_get_atpd(isp, tptr, inp->in_seqid);

		if (atp) {
			inot = (struct ccb_immediate_notify *) SLIST_FIRST(&tptr->inots);
			isp_prt(isp, ISP_LOGTDEBUG0, "ABORT TASK RX_ID %x WWN 0x%016llx state %d", inp->in_seqid, (unsigned long long) wwn, atp->state);
			if (inot) {
				tptr->inot_count--;
				SLIST_REMOVE_HEAD(&tptr->inots, sim_links.sle);
				ISP_PATH_PRT(isp, ISP_LOGTDEBUG2, inot->ccb_h.path, "%s: Take FREE INOT count now %d\n", __func__, tptr->inot_count);
			} else {
				ISP_PATH_PRT(isp, ISP_LOGWARN, tptr->owner, "out of INOT structures\n");
			}
		} else {
			ISP_PATH_PRT(isp, ISP_LOGWARN, tptr->owner, "abort task RX_ID %x from wwn 0x%016llx, state unknown\n", inp->in_seqid, wwn);
		}
		if (inot) {
			isp_notify_t tmp, *nt = &tmp;
			ISP_MEMZERO(nt, sizeof (isp_notify_t));
    			nt->nt_hba = isp;
			nt->nt_tgt = FCPARAM(isp, 0)->isp_wwpn;
			nt->nt_wwn = wwn;
			nt->nt_nphdl = loopid;
			nt->nt_sid = PORT_ANY;
			nt->nt_did = PORT_ANY;
    			nt->nt_lun = lun;
            		nt->nt_need_ack = 1;
    			nt->nt_channel = 0;
    			nt->nt_ncode = NT_ABORT_TASK;
    			nt->nt_lreserved = inot;
			isp_handle_platform_target_tmf(isp, nt);
			needack = 0;
		}
		rls_lun_statep(isp, tptr);
		break;
	}
	default:
		break;
	}
	if (needack) {
		isp_async(isp, ISPASYNC_TARGET_NOTIFY_ACK, inp);
	}
}

static void
isp_handle_platform_notify_24xx(ispsoftc_t *isp, in_fcentry_24xx_t *inot)
{
	uint16_t nphdl;
	uint16_t prli_options = 0;
	uint32_t portid;
	fcportdb_t *lp;
	uint8_t *ptr = NULL;
	uint64_t wwn;

	nphdl = inot->in_nphdl;
	if (nphdl != NIL_HANDLE) {
		portid = inot->in_portid_hi << 16 | inot->in_portid_lo;
	} else {
		portid = PORT_ANY;
	}

	switch (inot->in_status) {
	case IN24XX_ELS_RCVD:
	{
		char buf[16], *msg;
		int chan = ISP_GET_VPIDX(isp, inot->in_vpidx);

		/*
		 * Note that we're just getting notification that an ELS was received
		 * (possibly with some associated information sent upstream). This is
		 * *not* the same as being given the ELS frame to accept or reject.
		 */
		switch (inot->in_status_subcode) {
		case LOGO:
			msg = "LOGO";
			if (ISP_FW_NEWER_THAN(isp, 4, 0, 25)) {
				ptr = (uint8_t *)inot;  /* point to unswizzled entry! */
				wwn =	(((uint64_t) ptr[IN24XX_LOGO_WWPN_OFF])   << 56) |
					(((uint64_t) ptr[IN24XX_LOGO_WWPN_OFF+1]) << 48) |
					(((uint64_t) ptr[IN24XX_LOGO_WWPN_OFF+2]) << 40) |
					(((uint64_t) ptr[IN24XX_LOGO_WWPN_OFF+3]) << 32) |
					(((uint64_t) ptr[IN24XX_LOGO_WWPN_OFF+4]) << 24) |
					(((uint64_t) ptr[IN24XX_LOGO_WWPN_OFF+5]) << 16) |
					(((uint64_t) ptr[IN24XX_LOGO_WWPN_OFF+6]) <<  8) |
					(((uint64_t) ptr[IN24XX_LOGO_WWPN_OFF+7]));
			} else {
				wwn = INI_ANY;
			}
			isp_del_wwn_entry(isp, chan, wwn, nphdl, portid);
			break;
		case PRLO:
			msg = "PRLO";
			break;
		case PLOGI:
		case PRLI:
			/*
			 * Treat PRLI the same as PLOGI and make a database entry for it.
			 */
			if (inot->in_status_subcode == PLOGI) {
				msg = "PLOGI";
			} else {
				prli_options = inot->in_prli_options;
				msg = "PRLI";
			}
			if (ISP_FW_NEWER_THAN(isp, 4, 0, 25)) {
				ptr = (uint8_t *)inot;  /* point to unswizzled entry! */
				wwn =	(((uint64_t) ptr[IN24XX_PLOGI_WWPN_OFF])   << 56) |
					(((uint64_t) ptr[IN24XX_PLOGI_WWPN_OFF+1]) << 48) |
					(((uint64_t) ptr[IN24XX_PLOGI_WWPN_OFF+2]) << 40) |
					(((uint64_t) ptr[IN24XX_PLOGI_WWPN_OFF+3]) << 32) |
					(((uint64_t) ptr[IN24XX_PLOGI_WWPN_OFF+4]) << 24) |
					(((uint64_t) ptr[IN24XX_PLOGI_WWPN_OFF+5]) << 16) |
					(((uint64_t) ptr[IN24XX_PLOGI_WWPN_OFF+6]) <<  8) |
					(((uint64_t) ptr[IN24XX_PLOGI_WWPN_OFF+7]));
			} else {
				wwn = INI_NONE;
			}
			isp_add_wwn_entry(isp, chan, wwn, nphdl, portid, prli_options);
			break;
		case PDISC:
			msg = "PDISC";
			break;
		case ADISC:
			msg = "ADISC";
			break;
		default:
			ISP_SNPRINTF(buf, sizeof (buf), "ELS 0x%x", inot->in_status_subcode);
			msg = buf;
			break;
		}
		if (inot->in_flags & IN24XX_FLAG_PUREX_IOCB) {
			isp_prt(isp, ISP_LOGERR, "%s Chan %d ELS N-port handle %x PortID 0x%06x marked as needing a PUREX response", msg, chan, nphdl, portid);
			break;
		}
		isp_prt(isp, ISP_LOGTDEBUG0, "%s Chan %d ELS N-port handle %x PortID 0x%06x RX_ID 0x%x OX_ID 0x%x", msg, chan, nphdl, portid,
		    inot->in_rxid, inot->in_oxid);
		isp_async(isp, ISPASYNC_TARGET_NOTIFY_ACK, inot);
		break;
	}

	case IN24XX_PORT_LOGOUT:
		ptr = "PORT LOGOUT";
		if (isp_find_pdb_by_loopid(isp, ISP_GET_VPIDX(isp, inot->in_vpidx), nphdl, &lp)) {
			isp_del_wwn_entry(isp, ISP_GET_VPIDX(isp, inot->in_vpidx), lp->port_wwn, nphdl, lp->portid);
		}
		/* FALLTHROUGH */
	case IN24XX_PORT_CHANGED:
		if (ptr == NULL) {
			ptr = "PORT CHANGED";
		}
		/* FALLTHROUGH */
	case IN24XX_LIP_RESET: 
		if (ptr == NULL) {
			ptr = "LIP RESET";
		}
		isp_prt(isp, ISP_LOGINFO, "Chan %d %s (sub-status 0x%x) for N-port handle 0x%x", ISP_GET_VPIDX(isp, inot->in_vpidx), ptr, inot->in_status_subcode, nphdl);

		/*
		 * All subcodes here are irrelevant. What is relevant
		 * is that we need to terminate all active commands from
		 * this initiator (known by N-port handle).
		 */
		/* XXX IMPLEMENT XXX */
		isp_async(isp, ISPASYNC_TARGET_NOTIFY_ACK, inot);
		break;

	case IN24XX_SRR_RCVD:
#ifdef	ISP_TARGET_MODE
		isp_handle_srr_notify(isp, inot);
		break;
#else
		if (ptr == NULL) {
			ptr = "SRR RCVD";
		}
		/* FALLTHROUGH */
#endif
	case IN24XX_LINK_RESET:
		if (ptr == NULL) {
			ptr = "LINK RESET";
		}
	case IN24XX_LINK_FAILED:
		if (ptr == NULL) {
			ptr = "LINK FAILED";
		}
	default:
		isp_prt(isp, ISP_LOGWARN, "Chan %d %s", ISP_GET_VPIDX(isp, inot->in_vpidx), ptr);
		isp_async(isp, ISPASYNC_TARGET_NOTIFY_ACK, inot);
		break;
	}
}

static int
isp_handle_platform_target_notify_ack(ispsoftc_t *isp, isp_notify_t *mp)
{

	if (isp->isp_state != ISP_RUNSTATE) {
		isp_prt(isp, ISP_LOGTINFO, "Notify Code 0x%x (qevalid=%d) acked- h/w not ready (dropping)", mp->nt_ncode, mp->nt_lreserved != NULL);
		return (0);
	}

	/*
	 * This case is for a Task Management Function, which shows up as an ATIO7 entry.
	 */
	if (IS_24XX(isp) && mp->nt_lreserved && ((isphdr_t *)mp->nt_lreserved)->rqs_entry_type == RQSTYPE_ATIO) {
		ct7_entry_t local, *cto = &local;
		at7_entry_t *aep = (at7_entry_t *)mp->nt_lreserved;
		fcportdb_t *lp;
		uint32_t sid;
		uint16_t nphdl;

		sid = (aep->at_hdr.s_id[0] << 16) | (aep->at_hdr.s_id[1] << 8) | aep->at_hdr.s_id[2];
		if (isp_find_pdb_by_sid(isp, mp->nt_channel, sid, &lp)) {
			nphdl = lp->handle;
		} else {
			nphdl = NIL_HANDLE;
		}
		ISP_MEMZERO(&local, sizeof (local));
		cto->ct_header.rqs_entry_type = RQSTYPE_CTIO7;
		cto->ct_header.rqs_entry_count = 1;
		cto->ct_nphdl = nphdl;
		cto->ct_rxid = aep->at_rxid;
		cto->ct_vpidx = mp->nt_channel;
		cto->ct_iid_lo = sid;
		cto->ct_iid_hi = sid >> 16;
		cto->ct_oxid = aep->at_hdr.ox_id;
		cto->ct_flags = CT7_SENDSTATUS|CT7_NOACK|CT7_NO_DATA|CT7_FLAG_MODE1;
		cto->ct_flags |= (aep->at_ta_len >> 12) << CT7_TASK_ATTR_SHIFT;
		return (isp_target_put_entry(isp, &local));
	}

	/*
	 * This case is for a responding to an ABTS frame
	 */
	if (IS_24XX(isp) && mp->nt_lreserved && ((isphdr_t *)mp->nt_lreserved)->rqs_entry_type == RQSTYPE_ABTS_RCVD) {

		/*
		 * Overload nt_need_ack here to mark whether we've terminated the associated command.
		 */
		if (mp->nt_need_ack) {
			uint8_t storage[QENTRY_LEN];
			ct7_entry_t *cto = (ct7_entry_t *) storage;
			abts_t *abts = (abts_t *)mp->nt_lreserved;

			ISP_MEMZERO(cto, sizeof (ct7_entry_t));
			isp_prt(isp, ISP_LOGTDEBUG0, "%s: [%x] terminating after ABTS received", __func__, abts->abts_rxid_task);
			cto->ct_header.rqs_entry_type = RQSTYPE_CTIO7;
			cto->ct_header.rqs_entry_count = 1;
			cto->ct_nphdl = mp->nt_nphdl;
			cto->ct_rxid = abts->abts_rxid_task;
			cto->ct_iid_lo = mp->nt_sid;
			cto->ct_iid_hi = mp->nt_sid >> 16;
			cto->ct_oxid = abts->abts_ox_id;
			cto->ct_vpidx = mp->nt_channel;
			cto->ct_flags = CT7_NOACK|CT7_TERMINATE;
			if (isp_target_put_entry(isp, cto)) {
				return (ENOMEM);
			}
			mp->nt_need_ack = 0;
		}
		if (isp_acknak_abts(isp, mp->nt_lreserved, 0) == ENOMEM) {
			return (ENOMEM);
		} else {
			return (0);
		}
	}

	/*
	 * Handle logout cases here
	 */
	if (mp->nt_ncode == NT_GLOBAL_LOGOUT) {
		isp_del_all_wwn_entries(isp, mp->nt_channel);
	}

	if (mp->nt_ncode == NT_LOGOUT) {
		if (!IS_2100(isp) && IS_FC(isp)) {
			isp_del_wwn_entries(isp, mp);
		}
	}

	/*
	 * General purpose acknowledgement
	 */
	if (mp->nt_need_ack) {
		isp_prt(isp, ISP_LOGTINFO, "Notify Code 0x%x (qevalid=%d) being acked", mp->nt_ncode, mp->nt_lreserved != NULL);
		/*
		 * Don't need to use the guaranteed send because the caller can retry
		 */
		return (isp_notify_ack(isp, mp->nt_lreserved));
	}
	return (0);
}

/*
 * Handle task management functions.
 *
 * We show up here with a notify structure filled out.
 *
 * The nt_lreserved tag points to the original queue entry
 */
static void
isp_handle_platform_target_tmf(ispsoftc_t *isp, isp_notify_t *notify)
{
	tstate_t *tptr;
	fcportdb_t *lp;
	struct ccb_immediate_notify *inot;
	inot_private_data_t *ntp = NULL;
	lun_id_t lun;

	isp_prt(isp, ISP_LOGTDEBUG0, "%s: code 0x%x sid  0x%x tagval 0x%016llx chan %d lun 0x%x", __func__, notify->nt_ncode,
	    notify->nt_sid, (unsigned long long) notify->nt_tagval, notify->nt_channel, notify->nt_lun);
	/*
	 * NB: This assignment is necessary because of tricky type conversion.
	 * XXX: This is tricky and I need to check this. If the lun isn't known
	 * XXX: for the task management function, it does not of necessity follow
	 * XXX: that it should go up stream to the wildcard listener.
	 */
	if (notify->nt_lun == LUN_ANY) {
		lun = CAM_LUN_WILDCARD;
	} else {
		lun = notify->nt_lun;
	}
	tptr = get_lun_statep(isp, notify->nt_channel, lun);
	if (tptr == NULL) {
		tptr = get_lun_statep(isp, notify->nt_channel, CAM_LUN_WILDCARD);
		if (tptr == NULL) {
			isp_prt(isp, ISP_LOGWARN, "%s: no state pointer found for chan %d lun 0x%x", __func__, notify->nt_channel, lun);
			goto bad;
		}
	}
	inot = (struct ccb_immediate_notify *) SLIST_FIRST(&tptr->inots);
	if (inot == NULL) {
		isp_prt(isp, ISP_LOGWARN, "%s: out of immediate notify structures for chan %d lun 0x%x", __func__, notify->nt_channel, lun);
		goto bad;
	}

	if (isp_find_pdb_by_sid(isp, notify->nt_channel, notify->nt_sid, &lp) == 0) {
		inot->initiator_id = CAM_TARGET_WILDCARD;
	} else {
		inot->initiator_id = lp->handle;
	}
	inot->seq_id = notify->nt_tagval;
	inot->tag_id = notify->nt_tagval >> 32;

	switch (notify->nt_ncode) {
	case NT_ABORT_TASK:
		isp_target_mark_aborted_early(isp, tptr, inot->tag_id);
		inot->arg = MSG_ABORT_TASK;
		break;
	case NT_ABORT_TASK_SET:
		isp_target_mark_aborted_early(isp, tptr, TAG_ANY);
		inot->arg = MSG_ABORT_TASK_SET;
		break;
	case NT_CLEAR_ACA:
		inot->arg = MSG_CLEAR_ACA;
		break;
	case NT_CLEAR_TASK_SET:
		inot->arg = MSG_CLEAR_TASK_SET;
		break;
	case NT_LUN_RESET:
		inot->arg = MSG_LOGICAL_UNIT_RESET;
		break;
	case NT_TARGET_RESET:
		inot->arg = MSG_TARGET_RESET;
		break;
	default:
		isp_prt(isp, ISP_LOGWARN, "%s: unknown TMF code 0x%x for chan %d lun 0x%x", __func__, notify->nt_ncode, notify->nt_channel, lun);
		goto bad;
	}

	ntp = isp_get_ntpd(isp, tptr);
	if (ntp == NULL) {
		isp_prt(isp, ISP_LOGWARN, "%s: out of inotify private structures", __func__);
		goto bad;
	}
	ISP_MEMCPY(&ntp->rd.nt, notify, sizeof (isp_notify_t));
	if (notify->nt_lreserved) {
		ISP_MEMCPY(&ntp->rd.data, notify->nt_lreserved, QENTRY_LEN);
		ntp->rd.nt.nt_lreserved = &ntp->rd.data;
	}
	ntp->rd.seq_id = notify->nt_tagval;
	ntp->rd.tag_id = notify->nt_tagval >> 32;

	tptr->inot_count--;
	SLIST_REMOVE_HEAD(&tptr->inots, sim_links.sle);
	rls_lun_statep(isp, tptr);
	ISP_PATH_PRT(isp, ISP_LOGTDEBUG2, inot->ccb_h.path, "%s: Take FREE INOT count now %d\n", __func__, tptr->inot_count);
	inot->ccb_h.status = CAM_MESSAGE_RECV;
	xpt_done((union ccb *)inot);
	return;
bad:
	if (tptr) {
		rls_lun_statep(isp, tptr);
	}
	if (notify->nt_need_ack && notify->nt_lreserved) {
		if (((isphdr_t *)notify->nt_lreserved)->rqs_entry_type == RQSTYPE_ABTS_RCVD) {
			if (isp_acknak_abts(isp, notify->nt_lreserved, ENOMEM)) {
				isp_prt(isp, ISP_LOGWARN, "you lose- unable to send an ACKNAK");
			}
		} else {
			isp_async(isp, ISPASYNC_TARGET_NOTIFY_ACK, notify->nt_lreserved);
		}
	}
}

/*
 * Find the associated private data and mark it as dead so
 * we don't try to work on it any further.
 */
static void
isp_target_mark_aborted(ispsoftc_t *isp, union ccb *ccb)
{
	tstate_t *tptr;
	atio_private_data_t *atp;
	union ccb *accb = ccb->cab.abort_ccb;

	tptr = get_lun_statep(isp, XS_CHANNEL(accb), XS_LUN(accb));
	if (tptr == NULL) {
		tptr = get_lun_statep(isp, XS_CHANNEL(accb), CAM_LUN_WILDCARD);
		if (tptr == NULL) {
			ccb->ccb_h.status = CAM_REQ_INVALID;
			return;
		}
	}

	atp = isp_get_atpd(isp, tptr, accb->atio.tag_id);
	if (atp == NULL) {
		ccb->ccb_h.status = CAM_REQ_INVALID;
	} else {
		atp->dead = 1;
		ccb->ccb_h.status = CAM_REQ_CMP;
	}
	rls_lun_statep(isp, tptr);
}

static void
isp_target_mark_aborted_early(ispsoftc_t *isp, tstate_t *tptr, uint32_t tag_id)
{
	atio_private_data_t *atp;
	inot_private_data_t *restart_queue = tptr->restart_queue;

	/*
	 * First, clean any commands pending restart
	 */
	tptr->restart_queue = NULL;
	while (restart_queue) {
		uint32_t this_tag_id;
		inot_private_data_t *ntp = restart_queue;

		restart_queue = ntp->rd.nt.nt_hba;

		if (IS_24XX(isp)) {
			this_tag_id = ((at7_entry_t *)ntp->rd.data)->at_rxid;
		} else {
			this_tag_id = ((at2_entry_t *)ntp->rd.data)->at_rxid;
		}
		if ((uint64_t)tag_id == TAG_ANY || tag_id == this_tag_id) {
			isp_put_ntpd(isp, tptr, ntp);
		} else {
			ntp->rd.nt.nt_hba = tptr->restart_queue;
			tptr->restart_queue = ntp;
		}
	}

	/*
	 * Now mark other ones dead as well.
	 */
	for (atp = tptr->atpool; atp < &tptr->atpool[ATPDPSIZE]; atp++) {
		if ((uint64_t)tag_id == TAG_ANY || atp->tag == tag_id) {
			atp->dead = 1;
		}
	}
}


#ifdef	ISP_INTERNAL_TARGET
//#define	ISP_SEPARATE_STATUS	1
#define	ISP_MULTI_CCBS		1
#if defined(ISP_MULTI_CCBS) && !defined(ISP_SEPARATE_STATUS)
#define	ISP_SEPARATE_STATUS 1
#endif

typedef struct periph_private_data_t {
	union ccb *ccb;			/* original ATIO or Immediate Notify */
	unsigned long	offset;		/* current offset */
	int		sequence;	/* current CTIO sequence */
	int		ctio_cnt;	/* current # of ctio's outstanding */
	int
		status_sent	: 1,
		on_queue	: 1;	/* on restart queue */
} ppd_t;
/*
 * Each ATIO we allocate will have periph private data associated with it
 * that maintains per-command state. This private to each ATIO.
 */
#define	ATIO_PPD(ccb)		((ppd_t *)(((struct ccb_hdr *)ccb)->ppriv_ptr0))
/*
 * Each CTIO we send downstream will get a pointer to the ATIO itself
 * so that on completion we can retrieve that pointer.
 */
#define	ccb_atio		ppriv_ptr1
#define	ccb_inot		ppriv_ptr1

/*
 * Each CTIO we send downstream will contain a sequence number
 */
#define	CTIO_SEQ(ccb)		ccb->ccb_h.ppriv_field0

#define	MAX_ISP_TARG_TRANSFER	(2 << 20)
#define	NISP_TARG_CMDS		64
#define	NISP_TARG_NOTIFIES	64
#define	DISK_SHIFT		9
#define	JUNK_SIZE		256
#define	MULTI_CCB_DATA_LIM	8192
//#define	MULTI_CCB_DATA_CNT	64
#define	MULTI_CCB_DATA_CNT	8

extern u_int vm_kmem_size;
static int ca;
static uint32_t disk_size;
static uint8_t *disk_data = NULL;
static uint8_t *junk_data;
static MALLOC_DEFINE(M_ISPTARG, "ISPTARG", "ISP TARGET data");
struct isptarg_softc {
	/* CCBs (CTIOs, ATIOs, INOTs) pending on the controller */
	struct isp_ccbq		work_queue;
	struct isp_ccbq		rework_queue;
	struct isp_ccbq		running_queue;
	struct isp_ccbq		inot_queue;
	struct cam_periph       *periph;
	struct cam_path	 	*path;
	ispsoftc_t		*isp;
};
static periph_ctor_t	isptargctor;
static periph_dtor_t	isptargdtor;
static periph_start_t	isptargstart;
static periph_init_t	isptarginit;
static void		isptarg_done(struct cam_periph *, union ccb *);
static void		isptargasync(void *, u_int32_t, struct cam_path *, void *);


static int isptarg_rwparm(uint8_t *, uint8_t *, uint64_t, uint32_t, uint8_t **, uint32_t *, int *);

static struct periph_driver isptargdriver =
{
	isptarginit, "isptarg", TAILQ_HEAD_INITIALIZER(isptargdriver.units), 0
};

static void
isptarginit(void)
{
}

static void
isptargnotify(ispsoftc_t *isp, union ccb *iccb, struct ccb_immediate_notify *inot)
{
	struct ccb_notify_acknowledge *ack = &iccb->cna2;

	ISP_PATH_PRT(isp, ISP_LOGTDEBUG0, inot->ccb_h.path, "%s: [0x%x] immediate notify for 0x%x from 0x%x status 0x%x arg 0x%x\n", __func__,
	    inot->tag_id, inot->initiator_id, inot->seq_id, inot->ccb_h.status, inot->arg);
	ack->ccb_h.func_code = XPT_NOTIFY_ACKNOWLEDGE;
	ack->ccb_h.flags = 0;
	ack->ccb_h.retry_count = 0;
	ack->ccb_h.cbfcnp = isptarg_done;
	ack->ccb_h.timeout = 0;
	ack->ccb_h.ccb_inot = inot;
	ack->tag_id = inot->tag_id;
	ack->seq_id = inot->seq_id;
	ack->initiator_id = inot->initiator_id;
	xpt_action(iccb);
}

static void
isptargstart(struct cam_periph *periph, union ccb *iccb)
{
	const uint8_t niliqd[SHORT_INQUIRY_LENGTH] = {
		0x7f, 0x0, 0x5, 0x2, 32, 0, 0, 0x32,
		'F', 'R', 'E', 'E', 'B', 'S', 'D', ' ',
		'S', 'C', 'S', 'I', ' ', 'N', 'U', 'L',
		'L', ' ', 'D', 'E', 'V', 'I', 'C', 'E',
		'0', '0', '0', '1'
	};
	const uint8_t iqd[SHORT_INQUIRY_LENGTH] = {
		0, 0x0, 0x5, 0x2, 32, 0, 0, 0x32,
		'F', 'R', 'E', 'E', 'B', 'S', 'D', ' ',
		'S', 'C', 'S', 'I', ' ', 'M', 'E', 'M',
		'O', 'R', 'Y', ' ', 'D', 'I', 'S', 'K',
		'0', '0', '0', '1'
	};
	int r, i, more = 0, last, is_data_cmd = 0, is_write;
	char *queue;
	struct isptarg_softc *softc = periph->softc;
	struct ccb_scsiio *csio;
	lun_id_t return_lun;
	struct ccb_accept_tio *atio;
	uint8_t *cdb, *ptr, status;
	uint8_t *data_ptr;
	uint32_t data_len, flags;
	struct ccb_hdr *ccbh;
	    
	mtx_assert(periph->sim->mtx, MA_OWNED);
	ISP_PATH_PRT(softc->isp, ISP_LOGTDEBUG1, iccb->ccb_h.path, "%s: function code 0x%x INOTQ=%c WORKQ=%c REWORKQ=%c\n", __func__, iccb->ccb_h.func_code,
	    TAILQ_FIRST(&softc->inot_queue)? 'y' : 'n', TAILQ_FIRST(&softc->work_queue)? 'y' : 'n', TAILQ_FIRST(&softc->rework_queue)? 'y' : 'n');
	/*
	 * Check for immediate notifies first
	 */
	ccbh = TAILQ_FIRST(&softc->inot_queue);
	if (ccbh) {
		TAILQ_REMOVE(&softc->inot_queue, ccbh, periph_links.tqe);
		if (TAILQ_FIRST(&softc->inot_queue) || TAILQ_FIRST(&softc->work_queue) || TAILQ_FIRST(&softc->rework_queue)) {
			xpt_schedule(periph, 1);
		}
		isptargnotify(softc->isp, iccb, (struct ccb_immediate_notify *)ccbh);
		return;
	}

	/*
	 * Check the rework (continuation) work queue first.
	 */
	ccbh = TAILQ_FIRST(&softc->rework_queue);
	if (ccbh) {
		atio = (struct ccb_accept_tio *)ccbh;
		TAILQ_REMOVE(&softc->rework_queue, ccbh, periph_links.tqe);
		more = TAILQ_FIRST(&softc->work_queue) || TAILQ_FIRST(&softc->rework_queue);
		queue = "rework";
	} else {
		ccbh = TAILQ_FIRST(&softc->work_queue);
		if (ccbh == NULL) {
			xpt_release_ccb(iccb);
			return;
		}
		atio = (struct ccb_accept_tio *)ccbh;
		TAILQ_REMOVE(&softc->work_queue, ccbh, periph_links.tqe);
		more = TAILQ_FIRST(&softc->work_queue) != NULL;
		queue = "work";
	}
	ATIO_PPD(atio)->on_queue = 0;

	if (atio->tag_id == 0xffffffff || atio->ccb_h.func_code != XPT_ACCEPT_TARGET_IO) {
		panic("BAD ATIO");
	}

	data_len = is_write = 0;
	data_ptr = NULL;
	csio = &iccb->csio;
	status = SCSI_STATUS_OK;
	flags = CAM_SEND_STATUS;
	memset(&atio->sense_data, 0, sizeof (atio->sense_data));
	cdb = atio->cdb_io.cdb_bytes;
	ISP_PATH_PRT(softc->isp, ISP_LOGTDEBUG0, ccbh->path, "%s: [0x%x] processing ATIO from %s queue initiator 0x%x CDB=0x%x data_offset=%u\n", __func__, atio->tag_id,
	    queue, atio->init_id, cdb[0], ATIO_PPD(atio)->offset);

	return_lun = XS_LUN(atio);
	if (return_lun != 0) {
		xpt_print(atio->ccb_h.path, "[0x%x] Non-Zero Lun %d: cdb0=0x%x\n", atio->tag_id, return_lun, cdb[0]);
		if (cdb[0] != INQUIRY && cdb[0] != REPORT_LUNS && cdb[0] != REQUEST_SENSE) {
			status = SCSI_STATUS_CHECK_COND;
			SDFIXED(atio->sense_data)->error_code = SSD_ERRCODE_VALID|SSD_CURRENT_ERROR;
			SDFIXED(atio->sense_data)->flags = SSD_KEY_ILLEGAL_REQUEST;
			SDFIXED(atio->sense_data)->add_sense_code = 0x25;	/* LOGICAL UNIT NOT SUPPORTED */
			atio->sense_len = SSD_MIN_SIZE;
		}
		return_lun = CAM_LUN_WILDCARD;
	}

	switch (cdb[0]) {
	case REQUEST_SENSE:
		flags |= CAM_DIR_IN;
		data_len = sizeof (atio->sense_data);
		junk_data[0] = SSD_ERRCODE_VALID|SSD_CURRENT_ERROR|SSD_KEY_NO_SENSE;
		memset(junk_data+1, 0, data_len-1);
		if (data_len > cdb[4]) {
			data_len = cdb[4];
		}
		if (data_len) {
			data_ptr = junk_data;
		}
		break;
	case WRITE_6:
	case WRITE_10:
	case WRITE_12:
	case WRITE_16:
		is_write = 1;
		/* FALLTHROUGH */
	case READ_6:
	case READ_10:
	case READ_12:
	case READ_16:
		is_data_cmd = 1;
		r = isptarg_rwparm(cdb, disk_data, disk_size, ATIO_PPD(atio)->offset, &data_ptr, &data_len, &last);
		if (r != 0) {
			status = SCSI_STATUS_CHECK_COND;
			SDFIXED(atio->sense_data)->error_code = SSD_ERRCODE_VALID|SSD_CURRENT_ERROR;
			SDFIXED(atio->sense_data)->flags = SSD_KEY_ILLEGAL_REQUEST;
			if (r == -1) {
				SDFIXED(atio->sense_data)->add_sense_code = 0x21;	/* LOGICAL BLOCK ADDRESS OUT OF RANGE */
			} else {
				SDFIXED(atio->sense_data)->add_sense_code = 0x20;	/* INVALID COMMAND OPERATION CODE */
			}
			atio->sense_len = SSD_MIN_SIZE;
		} else {
#ifdef	ISP_SEPARATE_STATUS
			if (last && data_len) {
				last = 0;
			}
#endif
			if (last == 0) {
				flags &= ~CAM_SEND_STATUS;
			}
			if (data_len) {
				ATIO_PPD(atio)->offset += data_len;
				if (is_write)
					flags |= CAM_DIR_OUT;
				else
					flags |= CAM_DIR_IN;
			} else {
				flags |= CAM_DIR_NONE;
			}
		}
		break;
	case INQUIRY:
		flags |= CAM_DIR_IN;
		if (cdb[1] || cdb[2] || cdb[3]) {
			status = SCSI_STATUS_CHECK_COND;
			SDFIXED(atio->sense_data)->error_code = SSD_ERRCODE_VALID|SSD_CURRENT_ERROR;
			SDFIXED(atio->sense_data)->flags = SSD_KEY_UNIT_ATTENTION;
			SDFIXED(atio->sense_data)->add_sense_code = 0x24;	/* INVALID FIELD IN CDB */
			atio->sense_len = SSD_MIN_SIZE;
			break;
		}
		data_len = sizeof (iqd);
		if (data_len > cdb[4]) {
			data_len = cdb[4];
		}
		if (data_len) {
			if (XS_LUN(iccb) != 0) {
				memcpy(junk_data, niliqd, sizeof (iqd));
			} else {
				memcpy(junk_data, iqd, sizeof (iqd));
			}
			data_ptr = junk_data;
		}
		break;
	case TEST_UNIT_READY:
		flags |= CAM_DIR_NONE;
		if (ca) {
			ca = 0;
			status = SCSI_STATUS_CHECK_COND;
			SDFIXED(atio->sense_data)->error_code = SSD_ERRCODE_VALID|SSD_CURRENT_ERROR;
			SDFIXED(atio->sense_data)->flags = SSD_KEY_UNIT_ATTENTION;
			SDFIXED(atio->sense_data)->add_sense_code = 0x29;	/* POWER ON, RESET, OR BUS DEVICE RESET OCCURRED */
			atio->sense_len = SSD_MIN_SIZE;
		}
		break;
	case SYNCHRONIZE_CACHE:
	case START_STOP:
	case RESERVE:
	case RELEASE:
	case VERIFY_10:
		flags |= CAM_DIR_NONE;
		break;

	case READ_CAPACITY:
		flags |= CAM_DIR_IN;
		if (cdb[2] || cdb[3] || cdb[4] || cdb[5]) {
			status = SCSI_STATUS_CHECK_COND;
			SDFIXED(atio->sense_data)->error_code = SSD_ERRCODE_VALID|SSD_CURRENT_ERROR;
			SDFIXED(atio->sense_data)->flags = SSD_KEY_ILLEGAL_REQUEST;
			SDFIXED(atio->sense_data)->add_sense_code =  0x24;	/* INVALID FIELD IN CDB */
			atio->sense_len = SSD_MIN_SIZE;
			break;
		}
		if (cdb[8] & 0x1) { /* PMI */
			junk_data[0] = 0xff;
			junk_data[1] = 0xff;
			junk_data[2] = 0xff;
			junk_data[3] = 0xff;
		} else {
			uint64_t last_blk = (disk_size >> DISK_SHIFT) - 1;
			if (last_blk < 0xffffffffULL) {
			    junk_data[0] = (last_blk >> 24) & 0xff;
			    junk_data[1] = (last_blk >> 16) & 0xff;
			    junk_data[2] = (last_blk >>  8) & 0xff;
			    junk_data[3] = (last_blk) & 0xff;
			} else {
			    junk_data[0] = 0xff;
			    junk_data[1] = 0xff;
			    junk_data[2] = 0xff;
			    junk_data[3] = 0xff;
			}
		}
		junk_data[4] = ((1 << DISK_SHIFT) >> 24) & 0xff;
		junk_data[5] = ((1 << DISK_SHIFT) >> 16) & 0xff;
		junk_data[6] = ((1 << DISK_SHIFT) >>  8) & 0xff;
		junk_data[7] = ((1 << DISK_SHIFT)) & 0xff;
		data_ptr = junk_data;
		data_len = 8;
		break;
	case REPORT_LUNS:
		flags |= CAM_DIR_IN;
		memset(junk_data, 0, JUNK_SIZE);
		junk_data[0] = (1 << 3) >> 24;
		junk_data[1] = (1 << 3) >> 16;
		junk_data[2] = (1 << 3) >> 8;
		junk_data[3] = (1 << 3);
		ptr = NULL;
		for (i = 0; i < 1; i++) {
			ptr = &junk_data[8 + (i << 3)];
			if (i >= 256) {
				ptr[0] = 0x40 | ((i >> 8) & 0x3f);
			}
			ptr[1] = i;
		}
		data_ptr = junk_data;
		data_len = (ptr + 8) - junk_data;
		break;

	default:
		flags |= CAM_DIR_NONE;
		status = SCSI_STATUS_CHECK_COND;
		SDFIXED(atio->sense_data)->error_code = SSD_ERRCODE_VALID|SSD_CURRENT_ERROR;
		SDFIXED(atio->sense_data)->flags = SSD_KEY_ILLEGAL_REQUEST;
		SDFIXED(atio->sense_data)->add_sense_code = 0x20;	/* INVALID COMMAND OPERATION CODE */
		atio->sense_len = SSD_MIN_SIZE;
		break;
	}

	/*
	 * If we are done with the transaction, tell the
	 * controller to send status and perform a CMD_CMPLT.
	 * If we have associated sense data, see if we can
	 * send that too.
	 */
	if (status == SCSI_STATUS_CHECK_COND) {
		flags |= CAM_SEND_SENSE;
		csio->sense_len = atio->sense_len;
		csio->sense_data = atio->sense_data;
		flags &= ~CAM_DIR_MASK;
		data_len = 0;
		data_ptr = NULL;
	}
	cam_fill_ctio(csio, 0, isptarg_done, flags, MSG_SIMPLE_Q_TAG, atio->tag_id, atio->init_id, status, data_ptr, data_len, 30 * hz);
	iccb->ccb_h.target_id = atio->ccb_h.target_id;
	iccb->ccb_h.target_lun = return_lun;
	iccb->ccb_h.ccb_atio = atio;
	CTIO_SEQ(iccb) = ATIO_PPD(atio)->sequence++;
	ATIO_PPD(atio)->ctio_cnt++;
	if (flags & CAM_SEND_STATUS) {
		KASSERT((ATIO_PPD(atio)->status_sent == 0), ("we have already sent status for 0x%x in %s", atio->tag_id, __func__));
		ATIO_PPD(atio)->status_sent = 1;
	}
	ISP_PATH_PRT(softc->isp, ISP_LOGTDEBUG0, atio->ccb_h.path, "%s: sending downstream for  0x%x sequence %u len %u flags %x\n", __func__, atio->tag_id, CTIO_SEQ(iccb), data_len, flags);
	xpt_action(iccb);

	if ((atio->ccb_h.status & CAM_DEV_QFRZN) != 0) {
		cam_release_devq(periph->path, 0, 0, 0, 0); 
		atio->ccb_h.status &= ~CAM_DEV_QFRZN;
	}
#ifdef	ISP_MULTI_CCBS
	if (is_data_cmd && ATIO_PPD(atio)->status_sent == 0 && ATIO_PPD(atio)->ctio_cnt < MULTI_CCB_DATA_CNT && ATIO_PPD(atio)->on_queue == 0) {
		ISP_PATH_PRT(softc->isp, ISP_LOGTDEBUG0, atio->ccb_h.path, "%s: more still to do for 0x%x\n", __func__, atio->tag_id);
		TAILQ_INSERT_TAIL(&softc->rework_queue, &atio->ccb_h, periph_links.tqe); 
		ATIO_PPD(atio)->on_queue = 1;
		more = 1;
	}
#endif
	if (more) {
		xpt_schedule(periph, 1);
	}
}

static cam_status
isptargctor(struct cam_periph *periph, void *arg)
{
	struct isptarg_softc *softc;

	softc = (struct isptarg_softc *)arg;
	periph->softc = softc;
	softc->periph = periph;
	softc->path = periph->path;
	ISP_PATH_PRT(softc->isp, ISP_LOGTDEBUG1, periph->path, "%s called\n", __func__);
	return (CAM_REQ_CMP);
}

static void
isptargdtor(struct cam_periph *periph)
{
	struct isptarg_softc *softc;
	softc = (struct isptarg_softc *)periph->softc;
	ISP_PATH_PRT(softc->isp, ISP_LOGTDEBUG1, periph->path, "%s called\n", __func__);
	softc->periph = NULL;
	softc->path = NULL;
	periph->softc = NULL;
}

static void
isptarg_done(struct cam_periph *periph, union ccb *ccb)
{
	struct isptarg_softc *softc;
	ispsoftc_t *isp;
	uint32_t newoff;
	struct ccb_accept_tio *atio;
	struct ccb_immediate_notify *inot;
	cam_status status;

	softc = (struct isptarg_softc *)periph->softc;
	isp = softc->isp;
	status = ccb->ccb_h.status & CAM_STATUS_MASK;

	switch (ccb->ccb_h.func_code) {
	case XPT_ACCEPT_TARGET_IO:
		atio = (struct ccb_accept_tio *) ccb;
		ISP_PATH_PRT(isp, ISP_LOGTDEBUG0, ccb->ccb_h.path, "[0x%x] ATIO seen in %s\n", atio->tag_id, __func__);
		memset(ATIO_PPD(atio), 0, sizeof (ppd_t));
		TAILQ_INSERT_TAIL(&softc->work_queue, &ccb->ccb_h, periph_links.tqe); 
		ATIO_PPD(atio)->on_queue = 1;
		xpt_schedule(periph, 1);
		break;
	case XPT_IMMEDIATE_NOTIFY:
		inot = (struct ccb_immediate_notify *) ccb;
		ISP_PATH_PRT(isp, ISP_LOGTDEBUG0, ccb->ccb_h.path, "[0x%x] INOT for 0x%x seen in %s\n", inot->tag_id, inot->seq_id, __func__);
		TAILQ_INSERT_TAIL(&softc->inot_queue, &ccb->ccb_h, periph_links.tqe); 
		xpt_schedule(periph, 1);
		break;
	case XPT_CONT_TARGET_IO:
		atio = ccb->ccb_h.ccb_atio;
		KASSERT((ATIO_PPD(atio)->ctio_cnt != 0), ("ctio zero when finishing a CTIO"));
		ATIO_PPD(atio)->ctio_cnt--;
		if ((ccb->ccb_h.status & CAM_STATUS_MASK) != CAM_REQ_CMP) {
			switch (ccb->ccb_h.status & CAM_STATUS_MASK) {
			case CAM_MESSAGE_RECV:
				newoff = (ccb->csio.msg_ptr[3] << 24) | (ccb->csio.msg_ptr[4] << 16) | (ccb->csio.msg_ptr[5] << 8) | (ccb->csio.msg_ptr[6]);
				ISP_PATH_PRT(isp, ISP_LOGWARN, ccb->ccb_h.path, "[0x%x] got message to return to reset offset to 0x%x at sequence %u\n", atio->tag_id, newoff, CTIO_SEQ(ccb));
				ATIO_PPD(atio)->offset = newoff;
				ATIO_PPD(atio)->status_sent = 0;
				if (ATIO_PPD(atio)->on_queue == 0) {
					TAILQ_INSERT_TAIL(&softc->rework_queue, &atio->ccb_h, periph_links.tqe); 
					ATIO_PPD(atio)->on_queue = 1;
				}
				xpt_schedule(periph, 1);
				break;
			default:
				cam_error_print(ccb, CAM_ESF_ALL, CAM_EPF_ALL);
				xpt_action((union ccb *)atio);
				break;
			}
		} else if ((ccb->ccb_h.flags & CAM_SEND_STATUS) == 0) {
			ISP_PATH_PRT(isp, ISP_LOGTDEBUG0, ccb->ccb_h.path, "[0x%x] MID CTIO sequence %u seen in %s\n", atio->tag_id, CTIO_SEQ(ccb), __func__);
			if (ATIO_PPD(atio)->status_sent == 0 && ATIO_PPD(atio)->on_queue == 0) {
				TAILQ_INSERT_TAIL(&softc->rework_queue, &atio->ccb_h, periph_links.tqe); 
				ATIO_PPD(atio)->on_queue = 1;
			}
			xpt_schedule(periph, 1);
		} else {
			KASSERT((ATIO_PPD(atio)->ctio_cnt == 0), ("ctio count still %d when we think we've sent the STATUS ctio", ATIO_PPD(atio)->ctio_cnt));
			ISP_PATH_PRT(isp, ISP_LOGTDEBUG0, ccb->ccb_h.path, "[0x%x] FINAL CTIO sequence %u seen in %s\n", atio->tag_id, CTIO_SEQ(ccb), __func__);
			xpt_action((union ccb *)atio);
		}
		if ((ccb->ccb_h.status & CAM_DEV_QFRZN) != 0) {
			cam_release_devq(ccb->ccb_h.path, 0, 0, 0, 0); 
			ccb->ccb_h.status &= ~CAM_DEV_QFRZN;
		}
		xpt_release_ccb(ccb);
		break;
	case XPT_NOTIFY_ACKNOWLEDGE:
		if ((ccb->ccb_h.status & CAM_DEV_QFRZN) != 0) {
			cam_release_devq(ccb->ccb_h.path, 0, 0, 0, 0); 
			ccb->ccb_h.status &= ~CAM_DEV_QFRZN;
		}
		inot = ccb->ccb_h.ccb_inot;
		ISP_PATH_PRT(isp, ISP_LOGTDEBUG1, inot->ccb_h.path, "[0x%x] recycle notify for tag 0x%x\n", inot->tag_id, inot->seq_id);
		xpt_release_ccb(ccb);
		xpt_action((union ccb *)inot);
		break;
	default:
		xpt_print(ccb->ccb_h.path, "unexpected code 0x%x\n", ccb->ccb_h.func_code);
		break;
	}
}

static void
isptargasync(void *callback_arg, u_int32_t code, struct cam_path *path, void *arg)
{
	struct ac_contract *acp = arg;
	struct ac_device_changed *fc = (struct ac_device_changed *) acp->contract_data;

	if (code != AC_CONTRACT) {
		return;
	}
	xpt_print(path, "0x%016llx Port ID 0x%06x %s\n", (unsigned long long) fc->wwpn, fc->port, fc->arrived? "arrived" : "departed");
}

static void
isp_target_thread(ispsoftc_t *isp, int chan)
{
	union ccb *ccb = NULL;
	int i;
	void *wchan;
	cam_status status;
	struct isptarg_softc *softc = NULL;
	struct cam_periph *periph = NULL, *wperiph = NULL;
	struct cam_path *path, *wpath;
	struct cam_sim *sim;

	if (disk_data == NULL) {
		disk_size = roundup2(vm_kmem_size >> 1, (1ULL << 20));
		if (disk_size < (50 << 20)) {
			disk_size = 50 << 20;
		}
		disk_data = malloc(disk_size, M_ISPTARG, M_WAITOK | M_ZERO);
		if (disk_data == NULL) {
			isp_prt(isp, ISP_LOGERR, "%s: could not allocate disk data", __func__);
			goto out;
		}
		isp_prt(isp, ISP_LOGINFO, "allocated a %ju MiB disk", (uintmax_t) (disk_size >> 20));
	}
	junk_data = malloc(JUNK_SIZE, M_ISPTARG, M_WAITOK | M_ZERO);
	if (junk_data == NULL) {
		isp_prt(isp, ISP_LOGERR, "%s: could not allocate junk", __func__);
		goto out;
	}


	softc = malloc(sizeof (*softc), M_ISPTARG, M_WAITOK | M_ZERO);
	if (softc == NULL) {
		isp_prt(isp, ISP_LOGERR, "%s: could not allocate softc", __func__);
		goto out;
	}
	TAILQ_INIT(&softc->work_queue);
	TAILQ_INIT(&softc->rework_queue);
	TAILQ_INIT(&softc->running_queue);
	TAILQ_INIT(&softc->inot_queue);
	softc->isp = isp;

	periphdriver_register(&isptargdriver);
	ISP_GET_PC(isp, chan, sim, sim);
	ISP_GET_PC(isp, chan, path,  path);
	status = xpt_create_path_unlocked(&wpath, NULL, cam_sim_path(sim), CAM_TARGET_WILDCARD, CAM_LUN_WILDCARD);
	if (status != CAM_REQ_CMP) {
		isp_prt(isp, ISP_LOGERR, "%s: could not allocate wildcard path", __func__);
		return;
	}
	status = xpt_create_path_unlocked(&path, NULL, cam_sim_path(sim), 0, 0);
	if (status != CAM_REQ_CMP) {
		xpt_free_path(wpath);
		isp_prt(isp, ISP_LOGERR, "%s: could not allocate path", __func__);
		return;
	}

	ccb = xpt_alloc_ccb();

	ISP_LOCK(isp);
	status = cam_periph_alloc(isptargctor, NULL, isptargdtor, isptargstart, "isptarg", CAM_PERIPH_BIO, wpath, NULL, 0, softc);
	if (status != CAM_REQ_CMP) {
		ISP_UNLOCK(isp);
		isp_prt(isp, ISP_LOGERR, "%s: cam_periph_alloc for wildcard failed", __func__);
		goto out;
	}
	wperiph = cam_periph_find(wpath, "isptarg");
	if (wperiph == NULL) {
		ISP_UNLOCK(isp);
		isp_prt(isp, ISP_LOGERR, "%s: wildcard periph already allocated but doesn't exist", __func__);
		goto out;
	}

	status = cam_periph_alloc(isptargctor, NULL, isptargdtor, isptargstart, "isptarg", CAM_PERIPH_BIO, path, NULL, 0, softc);
	if (status != CAM_REQ_CMP) {
		ISP_UNLOCK(isp);
		isp_prt(isp, ISP_LOGERR, "%s: cam_periph_alloc failed", __func__);
		goto out;
	}

	periph = cam_periph_find(path, "isptarg");
	if (periph == NULL) {
		ISP_UNLOCK(isp);
		isp_prt(isp, ISP_LOGERR, "%s: periph already allocated but doesn't exist", __func__);
		goto out;
	}

	status = xpt_register_async(AC_CONTRACT, isptargasync, isp, wpath);
	if (status != CAM_REQ_CMP) {
		ISP_UNLOCK(isp);
		isp_prt(isp, ISP_LOGERR, "%s: xpt_register_async failed", __func__);
		goto out;
	}

	ISP_UNLOCK(isp);

	ccb = xpt_alloc_ccb();

	/*
	 * Make sure role is none.
	 */
	xpt_setup_ccb(&ccb->ccb_h, periph->path, 10);
	ccb->ccb_h.func_code = XPT_SET_SIM_KNOB;
	ccb->knob.xport_specific.fc.role = KNOB_ROLE_NONE;
	ccb->knob.xport_specific.fc.valid = KNOB_VALID_ROLE;

	ISP_LOCK(isp);
	xpt_action(ccb);
	ISP_UNLOCK(isp);

	/*
	 * Now enable luns
	 */
	xpt_setup_ccb(&ccb->ccb_h, periph->path, 10);
	ccb->ccb_h.func_code = XPT_EN_LUN;
	ccb->cel.enable = 1;
	ISP_LOCK(isp);
	xpt_action(ccb);
	ISP_UNLOCK(isp);
	if (ccb->ccb_h.status != CAM_REQ_CMP) {
		xpt_free_ccb(ccb);
		xpt_print(periph->path, "failed to enable lun (0x%x)\n", ccb->ccb_h.status);
		goto out;
	}

	xpt_setup_ccb(&ccb->ccb_h, wperiph->path, 10);
	ccb->ccb_h.func_code = XPT_EN_LUN;
	ccb->cel.enable = 1;
	ISP_LOCK(isp);
	xpt_action(ccb);
	ISP_UNLOCK(isp);
	if (ccb->ccb_h.status != CAM_REQ_CMP) {
		xpt_free_ccb(ccb);
		xpt_print(wperiph->path, "failed to enable lun (0x%x)\n", ccb->ccb_h.status);
		goto out;
	}
	xpt_free_ccb(ccb);

	/*
	 * Add resources
	 */
	ISP_GET_PC_ADDR(isp, chan, target_proc, wchan);
	for (i = 0; i < 4; i++) {
		ccb = malloc(sizeof (*ccb), M_ISPTARG, M_WAITOK | M_ZERO);
		xpt_setup_ccb(&ccb->ccb_h, wperiph->path, 1);
		ccb->ccb_h.func_code = XPT_ACCEPT_TARGET_IO;
		ccb->ccb_h.cbfcnp = isptarg_done;
		ccb->ccb_h.ppriv_ptr0 = malloc(sizeof (ppd_t), M_ISPTARG, M_WAITOK | M_ZERO);
		ISP_LOCK(isp);
		xpt_action(ccb);
		ISP_UNLOCK(isp);
	}
	for (i = 0; i < NISP_TARG_CMDS; i++) {
		ccb = malloc(sizeof (*ccb), M_ISPTARG, M_WAITOK | M_ZERO);
		xpt_setup_ccb(&ccb->ccb_h, periph->path, 1);
		ccb->ccb_h.func_code = XPT_ACCEPT_TARGET_IO;
		ccb->ccb_h.cbfcnp = isptarg_done;
		ccb->ccb_h.ppriv_ptr0 = malloc(sizeof (ppd_t), M_ISPTARG, M_WAITOK | M_ZERO);
		ISP_LOCK(isp);
		xpt_action(ccb);
		ISP_UNLOCK(isp);
	}
	for (i = 0; i < 4; i++) {
		ccb = malloc(sizeof (*ccb), M_ISPTARG, M_WAITOK | M_ZERO);
		xpt_setup_ccb(&ccb->ccb_h, wperiph->path, 1);
		ccb->ccb_h.func_code = XPT_IMMEDIATE_NOTIFY;
		ccb->ccb_h.cbfcnp = isptarg_done;
		ISP_LOCK(isp);
		xpt_action(ccb);
		ISP_UNLOCK(isp);
	}
	for (i = 0; i < NISP_TARG_NOTIFIES; i++) {
		ccb = malloc(sizeof (*ccb), M_ISPTARG, M_WAITOK | M_ZERO);
		xpt_setup_ccb(&ccb->ccb_h, periph->path, 1);
		ccb->ccb_h.func_code = XPT_IMMEDIATE_NOTIFY;
		ccb->ccb_h.cbfcnp = isptarg_done;
		ISP_LOCK(isp);
		xpt_action(ccb);
		ISP_UNLOCK(isp);
	}

	/*
	 * Now turn it all back on
	 */
	xpt_setup_ccb(&ccb->ccb_h, periph->path, 10);
	ccb->ccb_h.func_code = XPT_SET_SIM_KNOB;
	ccb->knob.xport_specific.fc.valid = KNOB_VALID_ROLE;
	ccb->knob.xport_specific.fc.role = KNOB_ROLE_TARGET;
	ISP_LOCK(isp);
	xpt_action(ccb);
	ISP_UNLOCK(isp);

	/*
	 * Okay, while things are still active, sleep...
	 */
	ISP_LOCK(isp);
	for (;;) {
		ISP_GET_PC(isp, chan, proc_active, i);
		if (i == 0) {
			break;
		}
		msleep(wchan, &isp->isp_lock, PUSER, "tsnooze", 0);
	}
	ISP_UNLOCK(isp);

out:
	if (wperiph) {
		cam_periph_invalidate(wperiph);
	}
	if (periph) {
		cam_periph_invalidate(periph);
	}
	if (junk_data) {
		free(junk_data, M_ISPTARG);
	}
	if (disk_data) {
		free(disk_data, M_ISPTARG);
	}
	if (softc) {
		free(softc, M_ISPTARG);
	}
	xpt_free_path(path);
	xpt_free_path(wpath);
}

static void
isp_target_thread_pi(void *arg)
{
	struct isp_spi *pi = arg;
	isp_target_thread(cam_sim_softc(pi->sim), cam_sim_bus(pi->sim));
}

static void
isp_target_thread_fc(void *arg)
{
	struct isp_fc *fc = arg;
	isp_target_thread(cam_sim_softc(fc->sim), cam_sim_bus(fc->sim));
}

static int
isptarg_rwparm(uint8_t *cdb, uint8_t *dp, uint64_t dl, uint32_t offset, uint8_t **kp, uint32_t *tl, int *lp)
{
	uint32_t cnt, curcnt;
	uint64_t lba;

	switch (cdb[0]) {
	case WRITE_16:
	case READ_16:
		cnt =	(((uint32_t)cdb[10]) <<  24) |
			(((uint32_t)cdb[11]) <<  16) |
			(((uint32_t)cdb[12]) <<   8) |
			((uint32_t)cdb[13]);

		lba =	(((uint64_t)cdb[2]) << 56) |
			(((uint64_t)cdb[3]) << 48) |
			(((uint64_t)cdb[4]) << 40) |
			(((uint64_t)cdb[5]) << 32) |
			(((uint64_t)cdb[6]) << 24) |
			(((uint64_t)cdb[7]) << 16) |
			(((uint64_t)cdb[8]) <<  8) |
			((uint64_t)cdb[9]);
		break;
	case WRITE_12:
	case READ_12:
		cnt =	(((uint32_t)cdb[6]) <<  16) |
			(((uint32_t)cdb[7]) <<   8) |
			((u_int32_t)cdb[8]);

		lba =	(((uint32_t)cdb[2]) << 24) |
			(((uint32_t)cdb[3]) << 16) |
			(((uint32_t)cdb[4]) <<  8) |
			((uint32_t)cdb[5]);
		break;
	case WRITE_10:
	case READ_10:
		cnt =	(((uint32_t)cdb[7]) <<  8) |
			((u_int32_t)cdb[8]);

		lba =	(((uint32_t)cdb[2]) << 24) |
			(((uint32_t)cdb[3]) << 16) |
			(((uint32_t)cdb[4]) <<  8) |
			((uint32_t)cdb[5]);
		break;
	case WRITE_6:
	case READ_6:
		cnt = cdb[4];
		if (cnt == 0) {
			cnt = 256;
		}
		lba =	(((uint32_t)cdb[1] & 0x1f) << 16) |
			(((uint32_t)cdb[2]) << 8) |
			((uint32_t)cdb[3]);
		break;
	default:
		return (-1);
	}

	cnt <<= DISK_SHIFT;
	lba <<= DISK_SHIFT;

	if (offset == cnt) {
		*lp = 1;
		return (0);
	}

	if (lba + cnt > dl) {
		return (-2);
	}

	curcnt = MAX_ISP_TARG_TRANSFER;
	if (offset + curcnt >= cnt) {
		curcnt = cnt - offset;
		*lp = 1;
	} else {
		*lp = 0;
	}
#ifdef	ISP_MULTI_CCBS
	if (curcnt > MULTI_CCB_DATA_LIM)
		curcnt = MULTI_CCB_DATA_LIM;
#endif
	*tl = curcnt;
	*kp = &dp[lba + offset];
	return (0);
}

#endif
#endif

static void
isp_cam_async(void *cbarg, uint32_t code, struct cam_path *path, void *arg)
{
	struct cam_sim *sim;
	int bus, tgt;
	ispsoftc_t *isp;

	sim = (struct cam_sim *)cbarg;
	isp = (ispsoftc_t *) cam_sim_softc(sim);
	bus = cam_sim_bus(sim);
	tgt = xpt_path_target_id(path);

	switch (code) {
	case AC_LOST_DEVICE:
		if (IS_SCSI(isp)) {
			uint16_t oflags, nflags;
			sdparam *sdp = SDPARAM(isp, bus);

			if (tgt >= 0) {
				nflags = sdp->isp_devparam[tgt].nvrm_flags;
#ifndef	ISP_TARGET_MODE
				nflags &= DPARM_SAFE_DFLT;
				if (isp->isp_loaded_fw) {
					nflags |= DPARM_NARROW | DPARM_ASYNC;
				}
#else
				nflags = DPARM_DEFAULT;
#endif
				oflags = sdp->isp_devparam[tgt].goal_flags;
				sdp->isp_devparam[tgt].goal_flags = nflags;
				sdp->isp_devparam[tgt].dev_update = 1;
				sdp->update = 1;
				(void) isp_control(isp, ISPCTL_UPDATE_PARAMS, bus);
				sdp->isp_devparam[tgt].goal_flags = oflags;
			}
		}
		break;
	default:
		isp_prt(isp, ISP_LOGWARN, "isp_cam_async: Code 0x%x", code);
		break;
	}
}

static void
isp_poll(struct cam_sim *sim)
{
	ispsoftc_t *isp = cam_sim_softc(sim);
	uint32_t isr;
	uint16_t sema, mbox;

	if (ISP_READ_ISR(isp, &isr, &sema, &mbox)) {
		isp_intr(isp, isr, sema, mbox);
	}
}


static void
isp_watchdog(void *arg)
{
	struct ccb_scsiio *xs = arg;
	ispsoftc_t *isp;
	uint32_t ohandle = ISP_HANDLE_FREE, handle;

	isp = XS_ISP(xs);

	handle = isp_find_handle(isp, xs);

	/*
	 * Hand crank the interrupt code just to be sure the command isn't stuck somewhere.
	 */
	if (handle != ISP_HANDLE_FREE) {
		uint32_t isr;
		uint16_t sema, mbox;
		if (ISP_READ_ISR(isp, &isr, &sema, &mbox) != 0) {
			isp_intr(isp, isr, sema, mbox);
		}
		ohandle = handle;
		handle = isp_find_handle(isp, xs);
	}
	if (handle != ISP_HANDLE_FREE) {
		/*
		 * Try and make sure the command is really dead before
		 * we release the handle (and DMA resources) for reuse.
		 *
		 * If we are successful in aborting the command then
		 * we're done here because we'll get the command returned
		 * back separately.
		 */
		if (isp_control(isp, ISPCTL_ABORT_CMD, xs) == 0) {
			return;
		}

		/*
		 * Note that after calling the above, the command may in
		 * fact have been completed.
		 */
		xs = isp_find_xs(isp, handle);

		/*
		 * If the command no longer exists, then we won't
		 * be able to find the xs again with this handle.
		 */
		if (xs == NULL) {
			return;
		}

		/*
		 * After this point, the command is really dead.
		 */
		if (XS_XFRLEN(xs)) {
			ISP_DMAFREE(isp, xs, handle);
		} 
		isp_destroy_handle(isp, handle);
		isp_prt(isp, ISP_LOGERR, "%s: timeout for handle 0x%x", __func__, handle);
		xs->ccb_h.status &= ~CAM_STATUS_MASK;
		xs->ccb_h.status |= CAM_CMD_TIMEOUT;
		isp_prt_endcmd(isp, xs);
		isp_done(xs);
	} else {
		if (ohandle != ISP_HANDLE_FREE) {
			isp_prt(isp, ISP_LOGWARN, "%s: timeout for handle 0x%x, recovered during interrupt", __func__, ohandle);
		} else {
			isp_prt(isp, ISP_LOGWARN, "%s: timeout for handle already free", __func__);
		}
	}
}

static void
isp_make_here(ispsoftc_t *isp, int chan, int tgt)
{
	union ccb *ccb;
	struct isp_fc *fc = ISP_FC_PC(isp, chan);

	if (isp_autoconfig == 0) {
		return;
	}

	/*
	 * Allocate a CCB, create a wildcard path for this target and schedule a rescan.
	 */
	ccb = xpt_alloc_ccb_nowait();
	if (ccb == NULL) {
		isp_prt(isp, ISP_LOGWARN, "Chan %d unable to alloc CCB for rescan", chan);
		return;
	}
	if (xpt_create_path(&ccb->ccb_h.path, xpt_periph, cam_sim_path(fc->sim), tgt, CAM_LUN_WILDCARD) != CAM_REQ_CMP) {
		isp_prt(isp, ISP_LOGWARN, "unable to create path for rescan");
		xpt_free_ccb(ccb);
		return;
	}
	xpt_rescan(ccb);
}

static void
isp_make_gone(ispsoftc_t *isp, int chan, int tgt)
{
	struct cam_path *tp;
	struct isp_fc *fc = ISP_FC_PC(isp, chan);

	if (isp_autoconfig == 0) {
		return;
	}
	if (xpt_create_path(&tp, NULL, cam_sim_path(fc->sim), tgt, CAM_LUN_WILDCARD) == CAM_REQ_CMP) {
		xpt_async(AC_LOST_DEVICE, tp, NULL);
		xpt_free_path(tp);
	}
}

/*
 * Gone Device Timer Function- when we have decided that a device has gone
 * away, we wait a specific period of time prior to telling the OS it has
 * gone away.
 *
 * This timer function fires once a second and then scans the port database
 * for devices that are marked dead but still have a virtual target assigned.
 * We decrement a counter for that port database entry, and when it hits zero,
 * we tell the OS the device has gone away.
 */
static void
isp_gdt(void *arg)
{
	struct isp_fc *fc = arg;
	taskqueue_enqueue(taskqueue_thread, &fc->gtask);
}

static void
isp_gdt_task(void *arg, int pending)
{
	struct isp_fc *fc = arg;
	ispsoftc_t *isp = fc->isp;
	int chan = fc - isp->isp_osinfo.pc.fc;
	fcportdb_t *lp;
	int dbidx, tgt, more_to_do = 0;

	ISP_LOCK(isp);
	isp_prt(isp, ISP_LOGDEBUG0, "Chan %d GDT timer expired", chan);
	for (dbidx = 0; dbidx < MAX_FC_TARG; dbidx++) {
		lp = &FCPARAM(isp, chan)->portdb[dbidx];

		if (lp->state != FC_PORTDB_STATE_ZOMBIE) {
			continue;
		}
		if (lp->dev_map_idx == 0 || lp->target_mode) {
			continue;
		}
		if (lp->gone_timer != 0) {
			isp_prt(isp, ISP_LOG_SANCFG, "%s: Chan %d more to do for target %u (timer=%u)", __func__, chan, lp->dev_map_idx - 1, lp->gone_timer);
			lp->gone_timer -= 1;
			more_to_do++;
			continue;
		}
		tgt = lp->dev_map_idx - 1;
		FCPARAM(isp, chan)->isp_dev_map[tgt] = 0;
		lp->dev_map_idx = 0;
		lp->state = FC_PORTDB_STATE_NIL;
		isp_prt(isp, ISP_LOGCONFIG, prom3, chan, lp->portid, tgt, "Gone Device Timeout");
		isp_make_gone(isp, chan, tgt);
	}
	if (fc->ready) {
		if (more_to_do) {
			callout_reset(&fc->gdt, hz, isp_gdt, fc);
		} else {
			callout_deactivate(&fc->gdt);
			isp_prt(isp, ISP_LOG_SANCFG, "Chan %d Stopping Gone Device Timer @ %lu", chan, (unsigned long) time_uptime);
		}
	}
	ISP_UNLOCK(isp);
}

/*
 * Loop Down Timer Function- when loop goes down, a timer is started and
 * and after it expires we come here and take all probational devices that
 * the OS knows about and the tell the OS that they've gone away.
 * 
 * We don't clear the devices out of our port database because, when loop
 * come back up, we have to do some actual cleanup with the chip at that
 * point (implicit PLOGO, e.g., to get the chip's port database state right).
 */
static void
isp_ldt(void *arg)
{
	struct isp_fc *fc = arg;
	taskqueue_enqueue(taskqueue_thread, &fc->ltask);
}

static void
isp_ldt_task(void *arg, int pending)
{
	struct isp_fc *fc = arg;
	ispsoftc_t *isp = fc->isp;
	int chan = fc - isp->isp_osinfo.pc.fc;
	fcportdb_t *lp;
	int dbidx, tgt, i;

	ISP_LOCK(isp);
	isp_prt(isp, ISP_LOG_SANCFG|ISP_LOGDEBUG0, "Chan %d Loop Down Timer expired @ %lu", chan, (unsigned long) time_uptime);
	callout_deactivate(&fc->ldt);

	/*
	 * Notify to the OS all targets who we now consider have departed.
	 */
	for (dbidx = 0; dbidx < MAX_FC_TARG; dbidx++) {
		lp = &FCPARAM(isp, chan)->portdb[dbidx];

		if (lp->state != FC_PORTDB_STATE_PROBATIONAL) {
			continue;
		}
		if (lp->dev_map_idx == 0 || lp->target_mode) {
			continue;
		}

		/*
		 * XXX: CLEAN UP AND COMPLETE ANY PENDING COMMANDS FIRST!
		 */


		for (i = 0; i < isp->isp_maxcmds; i++) {
			struct ccb_scsiio *xs;

			if (!ISP_VALID_HANDLE(isp, isp->isp_xflist[i].handle)) {
				continue;
			}
			if ((xs = isp->isp_xflist[i].cmd) == NULL) {
				continue;
                        }
			if (dbidx != (FCPARAM(isp, chan)->isp_dev_map[XS_TGT(xs)] - 1)) {
				continue;
			}
			isp_prt(isp, ISP_LOGWARN, "command handle 0x%x for %d.%d.%d orphaned by loop down timeout",
			    isp->isp_xflist[i].handle, chan, XS_TGT(xs), XS_LUN(xs));
		}

		/*
		 * Mark that we've announced that this device is gone....
		 */
		lp->announced = 1;

		/*
		 * but *don't* change the state of the entry. Just clear
		 * any target id stuff and announce to CAM that the
		 * device is gone. This way any necessary PLOGO stuff
		 * will happen when loop comes back up.
		 */

		tgt = lp->dev_map_idx - 1;
		FCPARAM(isp, chan)->isp_dev_map[tgt] = 0;
		lp->dev_map_idx = 0;
		lp->state = FC_PORTDB_STATE_NIL;
		isp_prt(isp, ISP_LOGCONFIG, prom3, chan, lp->portid, tgt, "Loop Down Timeout");
		isp_make_gone(isp, chan, tgt);
	}

	if (FCPARAM(isp, chan)->role & ISP_ROLE_INITIATOR) {
		isp_unfreeze_loopdown(isp, chan);
	}
	/*
	 * The loop down timer has expired. Wake up the kthread
	 * to notice that fact (or make it false).
	 */
	fc->loop_dead = 1;
	fc->loop_down_time = fc->loop_down_limit+1;
	wakeup(fc);
	ISP_UNLOCK(isp);
}

static void
isp_kthread(void *arg)
{
	struct isp_fc *fc = arg;
	ispsoftc_t *isp = fc->isp;
	int chan = fc - isp->isp_osinfo.pc.fc;
	int slp = 0;

	mtx_lock(&isp->isp_osinfo.lock);

	for (;;) {
		int lb, lim;

		isp_prt(isp, ISP_LOG_SANCFG|ISP_LOGDEBUG0, "%s: Chan %d checking FC state", __func__, chan);
		lb = isp_fc_runstate(isp, chan, 250000);

		/*
		 * Our action is different based upon whether we're supporting
		 * Initiator mode or not. If we are, we might freeze the simq
		 * when loop is down and set all sorts of different delays to
		 * check again.
		 *
		 * If not, we simply just wait for loop to come up.
		 */
		if (lb && (FCPARAM(isp, chan)->role & ISP_ROLE_INITIATOR)) {
			/*
			 * Increment loop down time by the last sleep interval
			 */
			fc->loop_down_time += slp;

			if (lb < 0) {
				isp_prt(isp, ISP_LOG_SANCFG|ISP_LOGDEBUG0, "%s: Chan %d FC loop not up (down count %d)", __func__, chan, fc->loop_down_time);
			} else {
				isp_prt(isp, ISP_LOG_SANCFG|ISP_LOGDEBUG0, "%s: Chan %d FC got to %d (down count %d)", __func__, chan, lb, fc->loop_down_time);
			}

			/*
			 * If we've never seen loop up and we've waited longer
			 * than quickboot time, or we've seen loop up but we've
			 * waited longer than loop_down_limit, give up and go
			 * to sleep until loop comes up.
			 */
			if (FCPARAM(isp, chan)->loop_seen_once == 0) {
				lim = isp_quickboot_time;
			} else {
				lim = fc->loop_down_limit;
			}
			if (fc->loop_down_time >= lim) {
				isp_freeze_loopdown(isp, chan, "loop limit hit");
				slp = 0;
			} else if (fc->loop_down_time < 10) {
				slp = 1;
			} else if (fc->loop_down_time < 30) {
				slp = 5;
			} else if (fc->loop_down_time < 60) {
				slp = 10;
			} else if (fc->loop_down_time < 120) {
				slp = 20;
			} else {
				slp = 30;
			}

		} else if (lb) {
			isp_prt(isp, ISP_LOG_SANCFG|ISP_LOGDEBUG0, "%s: Chan %d FC Loop Down", __func__, chan);
			fc->loop_down_time += slp;
			if (fc->loop_down_time > 300)
				slp = 0;
			else
				slp = 60;
		} else {
			isp_prt(isp, ISP_LOG_SANCFG|ISP_LOGDEBUG0, "%s: Chan %d FC state OK", __func__, chan);
			fc->loop_down_time = 0;
			slp = 0;
		}


		/*
		 * If this is past the first loop up or the loop is dead and if we'd frozen the simq, unfreeze it
		 * now so that CAM can start sending us commands.
		 *
		 * If the FC state isn't okay yet, they'll hit that in isp_start which will freeze the queue again
		 * or kill the commands, as appropriate.
		 */

		if (FCPARAM(isp, chan)->loop_seen_once || fc->loop_dead) {
			isp_unfreeze_loopdown(isp, chan);
		}

		isp_prt(isp, ISP_LOG_SANCFG|ISP_LOGDEBUG0, "%s: Chan %d sleep time %d", __func__, chan, slp);

		msleep(fc, &isp->isp_osinfo.lock, PRIBIO, "ispf", slp * hz);

		/*
		 * If slp is zero, we're waking up for the first time after
		 * things have been okay. In this case, we set a deferral state
		 * for all commands and delay hysteresis seconds before starting
		 * the FC state evaluation. This gives the loop/fabric a chance
		 * to settle.
		 */
		if (slp == 0 && fc->hysteresis) {
			isp_prt(isp, ISP_LOG_SANCFG|ISP_LOGDEBUG0, "%s: Chan %d sleep hysteresis ticks %d", __func__, chan, fc->hysteresis * hz);
			mtx_unlock(&isp->isp_osinfo.lock);
			pause("ispt", fc->hysteresis * hz);
			mtx_lock(&isp->isp_osinfo.lock);
		}
	}
	mtx_unlock(&isp->isp_osinfo.lock);
}

static void
isp_action(struct cam_sim *sim, union ccb *ccb)
{
	int bus, tgt, ts, error, lim;
	ispsoftc_t *isp;
	struct ccb_trans_settings *cts;

	CAM_DEBUG(ccb->ccb_h.path, CAM_DEBUG_TRACE, ("isp_action\n"));

	isp = (ispsoftc_t *)cam_sim_softc(sim);
	mtx_assert(&isp->isp_lock, MA_OWNED);

	if (isp->isp_state != ISP_RUNSTATE && ccb->ccb_h.func_code == XPT_SCSI_IO) {
		isp_init(isp);
		if (isp->isp_state != ISP_INITSTATE) {
			/*
			 * Lie. Say it was a selection timeout.
			 */
			ccb->ccb_h.status = CAM_SEL_TIMEOUT | CAM_DEV_QFRZN;
			xpt_freeze_devq(ccb->ccb_h.path, 1);
			xpt_done(ccb);
			return;
		}
		isp->isp_state = ISP_RUNSTATE;
	}
	isp_prt(isp, ISP_LOGDEBUG2, "isp_action code %x", ccb->ccb_h.func_code);
	ISP_PCMD(ccb) = NULL;

	switch (ccb->ccb_h.func_code) {
	case XPT_SCSI_IO:	/* Execute the requested I/O operation */
		bus = XS_CHANNEL(ccb);
		/*
		 * Do a couple of preliminary checks...
		 */
		if ((ccb->ccb_h.flags & CAM_CDB_POINTER) != 0) {
			if ((ccb->ccb_h.flags & CAM_CDB_PHYS) != 0) {
				ccb->ccb_h.status = CAM_REQ_INVALID;
				xpt_done(ccb);
				break;
			}
		}
		ccb->csio.req_map = NULL;
#ifdef	DIAGNOSTIC
		if (ccb->ccb_h.target_id > (ISP_MAX_TARGETS(isp) - 1)) {
			xpt_print(ccb->ccb_h.path, "invalid target\n");
			ccb->ccb_h.status = CAM_PATH_INVALID;
		} else if (ccb->ccb_h.target_lun > (ISP_MAX_LUNS(isp) - 1)) {
			xpt_print(ccb->ccb_h.path, "invalid lun\n");
			ccb->ccb_h.status = CAM_PATH_INVALID;
		}
		if (ccb->ccb_h.status == CAM_PATH_INVALID) {
			xpt_done(ccb);
			break;
		}
#endif
		ccb->csio.scsi_status = SCSI_STATUS_OK;
		if (isp_get_pcmd(isp, ccb)) {
			isp_prt(isp, ISP_LOGWARN, "out of PCMDs");
			cam_freeze_devq(ccb->ccb_h.path);
			cam_release_devq(ccb->ccb_h.path, RELSIM_RELEASE_AFTER_TIMEOUT, 0, 250, 0);
			xpt_done(ccb);
			break;
		}
		error = isp_start((XS_T *) ccb);
		switch (error) {
		case CMD_QUEUED:
			ccb->ccb_h.status |= CAM_SIM_QUEUED;
			if (ccb->ccb_h.timeout == CAM_TIME_INFINITY) {
				break;
			}
			ts = ccb->ccb_h.timeout;
			if (ts == CAM_TIME_DEFAULT) {
				ts = 60*1000;
			}
			ts = isp_mstohz(ts);
			callout_reset(&PISP_PCMD(ccb)->wdog, ts, isp_watchdog, ccb);
			break;
		case CMD_RQLATER:
			/*
			 * We get this result for FC devices if the loop state isn't ready yet
			 * or if the device in question has gone zombie on us.
			 *
			 * If we've never seen Loop UP at all, we requeue this request and wait
			 * for the initial loop up delay to expire.
			 */
			lim = ISP_FC_PC(isp, bus)->loop_down_limit;
			if (FCPARAM(isp, bus)->loop_seen_once == 0 || ISP_FC_PC(isp, bus)->loop_down_time >= lim) {
				if (FCPARAM(isp, bus)->loop_seen_once == 0) {
					isp_prt(isp, ISP_LOGDEBUG0, "%d.%d loop not seen yet @ %lu", XS_TGT(ccb), XS_LUN(ccb), (unsigned long) time_uptime);
				} else {
					isp_prt(isp, ISP_LOGDEBUG0, "%d.%d downtime (%d) > lim (%d)", XS_TGT(ccb), XS_LUN(ccb), ISP_FC_PC(isp, bus)->loop_down_time, lim);
				}
				ccb->ccb_h.status = CAM_SEL_TIMEOUT|CAM_DEV_QFRZN;
				xpt_freeze_devq(ccb->ccb_h.path, 1);
				isp_free_pcmd(isp, ccb);
				xpt_done(ccb);
				break;
			}
			isp_prt(isp, ISP_LOGDEBUG0, "%d.%d retry later", XS_TGT(ccb), XS_LUN(ccb));
			cam_freeze_devq(ccb->ccb_h.path);
			cam_release_devq(ccb->ccb_h.path, RELSIM_RELEASE_AFTER_TIMEOUT, 0, 1000, 0);
			ccb->ccb_h.status = CAM_REQUEUE_REQ;
			isp_free_pcmd(isp, ccb);
			xpt_done(ccb);
			break;
		case CMD_EAGAIN:
			isp_free_pcmd(isp, ccb);
			cam_freeze_devq(ccb->ccb_h.path);
			cam_release_devq(ccb->ccb_h.path, RELSIM_RELEASE_AFTER_TIMEOUT, 0, 100, 0);
			ccb->ccb_h.status = CAM_REQUEUE_REQ;
			xpt_done(ccb);
			break;
		case CMD_COMPLETE:
			isp_done((struct ccb_scsiio *) ccb);
			break;
		default:
			isp_prt(isp, ISP_LOGERR, "What's this? 0x%x at %d in file %s", error, __LINE__, __FILE__);
			ccb->ccb_h.status = CAM_REQUEUE_REQ;
			isp_free_pcmd(isp, ccb);
			xpt_done(ccb);
		}
		break;

#ifdef	ISP_TARGET_MODE
	case XPT_EN_LUN:		/* Enable/Disable LUN as a target */
		if (ccb->cel.enable) {
			isp_enable_lun(isp, ccb);
		} else {
			isp_disable_lun(isp, ccb);
		}
		break;
	case XPT_IMMED_NOTIFY:
	case XPT_IMMEDIATE_NOTIFY:	/* Add Immediate Notify Resource */
	case XPT_ACCEPT_TARGET_IO:	/* Add Accept Target IO Resource */
	{
		tstate_t *tptr = get_lun_statep(isp, XS_CHANNEL(ccb), ccb->ccb_h.target_lun);
		if (tptr == NULL) {
			tptr = get_lun_statep(isp, XS_CHANNEL(ccb), CAM_LUN_WILDCARD);
		}
		if (tptr == NULL) {
			const char *str;
			uint32_t tag;

			if (ccb->ccb_h.func_code == XPT_IMMEDIATE_NOTIFY) {
				str = "XPT_IMMEDIATE_NOTIFY";
				tag = ccb->cin1.seq_id;
			} else {
				tag = ccb->atio.tag_id;
				str = "XPT_ACCEPT_TARGET_IO";
			}
			ISP_PATH_PRT(isp, ISP_LOGWARN, ccb->ccb_h.path, "%s: [0x%x] no state pointer found for %s\n", __func__, tag, str);
			dump_tstates(isp, XS_CHANNEL(ccb));
			ccb->ccb_h.status = CAM_DEV_NOT_THERE;
			break;
		}
		ccb->ccb_h.spriv_field0 = 0;
		ccb->ccb_h.spriv_ptr1 = isp;
		ccb->ccb_h.flags = 0;

		if (ccb->ccb_h.func_code == XPT_ACCEPT_TARGET_IO) {
			if (ccb->atio.tag_id) {
				atio_private_data_t *atp = isp_get_atpd(isp, tptr, ccb->atio.tag_id);
				if (atp) {
					isp_put_atpd(isp, tptr, atp);
				}
			}
			tptr->atio_count++;
			SLIST_INSERT_HEAD(&tptr->atios, &ccb->ccb_h, sim_links.sle);
<<<<<<< HEAD
			ISP_PATH_PRT(isp, ISP_LOGTDEBUG0, ccb->ccb_h.path, "Put FREE ATIO (tag id 0x%x), count now %d\n",
			    ccb->atio.tag_id, tptr->atio_count);
=======
			ISP_PATH_PRT(isp, ISP_LOGTDEBUG2, ccb->ccb_h.path, "Put FREE ATIO (tag id 0x%x), count now %d\n",
			    ccb->atio.tag_id, tptr->atio_count);
			ccb->atio.tag_id = 0;
>>>>>>> d20c256d
		} else if (ccb->ccb_h.func_code == XPT_IMMEDIATE_NOTIFY) {
			if (ccb->cin1.tag_id) {
				inot_private_data_t *ntp = isp_find_ntpd(isp, tptr, ccb->cin1.tag_id, ccb->cin1.seq_id);
				if (ntp) {
					isp_put_ntpd(isp, tptr, ntp);
				}
			}
			tptr->inot_count++;
			SLIST_INSERT_HEAD(&tptr->inots, &ccb->ccb_h, sim_links.sle);
<<<<<<< HEAD
			ISP_PATH_PRT(isp, ISP_LOGTDEBUG0, ccb->ccb_h.path, "Put FREE INOT, (seq id 0x%x) count now %d\n",
			    ccb->cin1.seq_id, tptr->inot_count);
		} else if (ccb->ccb_h.func_code == XPT_IMMED_NOTIFY) {
			tptr->inot_count++;
			SLIST_INSERT_HEAD(&tptr->inots, &ccb->ccb_h, sim_links.sle);
			ISP_PATH_PRT(isp, ISP_LOGTDEBUG0, ccb->ccb_h.path, "Put FREE INOT, (seq id 0x%x) count now %d\n",
			    ccb->cin1.seq_id, tptr->inot_count);
=======
			ISP_PATH_PRT(isp, ISP_LOGTDEBUG2, ccb->ccb_h.path, "Put FREE INOT, (seq id 0x%x) count now %d\n",
			    ccb->cin1.seq_id, tptr->inot_count);
			ccb->cin1.seq_id = 0;
		} else if (ccb->ccb_h.func_code == XPT_IMMED_NOTIFY) {
			tptr->inot_count++;
			SLIST_INSERT_HEAD(&tptr->inots, &ccb->ccb_h, sim_links.sle);
			ISP_PATH_PRT(isp, ISP_LOGTDEBUG2, ccb->ccb_h.path, "Put FREE INOT, (seq id 0x%x) count now %d\n",
			    ccb->cin1.seq_id, tptr->inot_count);
			ccb->cin1.seq_id = 0;
>>>>>>> d20c256d
		}
		rls_lun_statep(isp, tptr);
		ccb->ccb_h.status = CAM_REQ_INPROG;
		break;
	}
	case XPT_NOTIFY_ACK:
		ccb->ccb_h.status = CAM_REQ_CMP_ERR;
		break;
	case XPT_NOTIFY_ACKNOWLEDGE:		/* notify ack */
	{
		tstate_t *tptr;
		inot_private_data_t *ntp;

		/*
		 * XXX: Because we cannot guarantee that the path information in the notify acknowledge ccb
		 * XXX: matches that for the immediate notify, we have to *search* for the notify structure
		 */
		/*
		 * All the relevant path information is in the associated immediate notify
		 */
		ISP_PATH_PRT(isp, ISP_LOGTDEBUG0, ccb->ccb_h.path, "%s: [0x%x] NOTIFY ACKNOWLEDGE for 0x%x seen\n", __func__, ccb->cna2.tag_id, ccb->cna2.seq_id);
		ntp = get_ntp_from_tagdata(isp, ccb->cna2.tag_id, ccb->cna2.seq_id, &tptr);
		if (ntp == NULL) {
			ISP_PATH_PRT(isp, ISP_LOGWARN, ccb->ccb_h.path, "%s: [0x%x] XPT_NOTIFY_ACKNOWLEDGE of 0x%x cannot find ntp private data\n", __func__,
			     ccb->cna2.tag_id, ccb->cna2.seq_id);
			ccb->ccb_h.status = CAM_DEV_NOT_THERE;
			xpt_done(ccb);
			break;
		}
		if (isp_handle_platform_target_notify_ack(isp, &ntp->rd.nt)) {
			rls_lun_statep(isp, tptr);
			cam_freeze_devq(ccb->ccb_h.path);
			cam_release_devq(ccb->ccb_h.path, RELSIM_RELEASE_AFTER_TIMEOUT, 0, 1000, 0);
			ccb->ccb_h.status &= ~CAM_STATUS_MASK;
			ccb->ccb_h.status |= CAM_REQUEUE_REQ;
			break;
		}
		isp_put_ntpd(isp, tptr, ntp);
		rls_lun_statep(isp, tptr);
		ccb->ccb_h.status = CAM_REQ_CMP;
		ISP_PATH_PRT(isp, ISP_LOGTDEBUG0, ccb->ccb_h.path, "%s: [0x%x] calling xpt_done for tag 0x%x\n", __func__, ccb->cna2.tag_id, ccb->cna2.seq_id);
		xpt_done(ccb);
		break;
	}
	case XPT_CONT_TARGET_IO:
		isp_target_start_ctio(isp, ccb, FROM_CAM);
		break;
#endif
	case XPT_RESET_DEV:		/* BDR the specified SCSI device */

		bus = cam_sim_bus(xpt_path_sim(ccb->ccb_h.path));
		tgt = ccb->ccb_h.target_id;
		tgt |= (bus << 16);

		error = isp_control(isp, ISPCTL_RESET_DEV, bus, tgt);
		if (error) {
			ccb->ccb_h.status = CAM_REQ_CMP_ERR;
		} else {
			ccb->ccb_h.status = CAM_REQ_CMP;
		}
		xpt_done(ccb);
		break;
	case XPT_ABORT:			/* Abort the specified CCB */
	{
		union ccb *accb = ccb->cab.abort_ccb;
		switch (accb->ccb_h.func_code) {
#ifdef	ISP_TARGET_MODE
		case XPT_ACCEPT_TARGET_IO:
			isp_target_mark_aborted(isp, ccb);
			break;
#endif
		case XPT_SCSI_IO:
			error = isp_control(isp, ISPCTL_ABORT_CMD, ccb);
			if (error) {
				ccb->ccb_h.status = CAM_UA_ABORT;
			} else {
				ccb->ccb_h.status = CAM_REQ_CMP;
			}
			break;
		default:
			ccb->ccb_h.status = CAM_REQ_INVALID;
			break;
		}
		/*
		 * This is not a queued CCB, so the caller expects it to be
		 * complete when control is returned.
		 */
		break;
	}
#define	IS_CURRENT_SETTINGS(c)	(c->type == CTS_TYPE_CURRENT_SETTINGS)
	case XPT_SET_TRAN_SETTINGS:	/* Nexus Settings */
		cts = &ccb->cts;
		if (!IS_CURRENT_SETTINGS(cts)) {
			ccb->ccb_h.status = CAM_REQ_INVALID;
			xpt_done(ccb);
			break;
		}
		tgt = cts->ccb_h.target_id;
		bus = cam_sim_bus(xpt_path_sim(cts->ccb_h.path));
		if (IS_SCSI(isp)) {
			struct ccb_trans_settings_scsi *scsi = &cts->proto_specific.scsi;
			struct ccb_trans_settings_spi *spi = &cts->xport_specific.spi;
			sdparam *sdp = SDPARAM(isp, bus);
			uint16_t *dptr;

			if (spi->valid == 0 && scsi->valid == 0) {
				ccb->ccb_h.status = CAM_REQ_CMP;
				xpt_done(ccb);
				break;
			}

			/*
			 * We always update (internally) from goal_flags
			 * so any request to change settings just gets
			 * vectored to that location.
			 */
			dptr = &sdp->isp_devparam[tgt].goal_flags;

			if ((spi->valid & CTS_SPI_VALID_DISC) != 0) {
				if ((spi->flags & CTS_SPI_FLAGS_DISC_ENB) != 0)
					*dptr |= DPARM_DISC;
				else
					*dptr &= ~DPARM_DISC;
			}

			if ((scsi->valid & CTS_SCSI_VALID_TQ) != 0) {
				if ((scsi->flags & CTS_SCSI_FLAGS_TAG_ENB) != 0)
					*dptr |= DPARM_TQING;
				else
					*dptr &= ~DPARM_TQING;
			}

			if ((spi->valid & CTS_SPI_VALID_BUS_WIDTH) != 0) {
				if (spi->bus_width == MSG_EXT_WDTR_BUS_16_BIT)
					*dptr |= DPARM_WIDE;
				else
					*dptr &= ~DPARM_WIDE;
			}

			/*
			 * XXX: FIX ME
			 */
			if ((spi->valid & CTS_SPI_VALID_SYNC_OFFSET) && (spi->valid & CTS_SPI_VALID_SYNC_RATE) && (spi->sync_period && spi->sync_offset)) {
				*dptr |= DPARM_SYNC;
				/*
				 * XXX: CHECK FOR LEGALITY
				 */
				sdp->isp_devparam[tgt].goal_period = spi->sync_period;
				sdp->isp_devparam[tgt].goal_offset = spi->sync_offset;
			} else {
				*dptr &= ~DPARM_SYNC;
			}
			isp_prt(isp, ISP_LOGDEBUG0, "SET (%d.%d.%d) to flags %x off %x per %x", bus, tgt, cts->ccb_h.target_lun, sdp->isp_devparam[tgt].goal_flags,
			    sdp->isp_devparam[tgt].goal_offset, sdp->isp_devparam[tgt].goal_period);
			sdp->isp_devparam[tgt].dev_update = 1;
			sdp->update = 1;
		}
		ccb->ccb_h.status = CAM_REQ_CMP;
		xpt_done(ccb);
		break;
	case XPT_GET_TRAN_SETTINGS:
		cts = &ccb->cts;
		tgt = cts->ccb_h.target_id;
		bus = cam_sim_bus(xpt_path_sim(cts->ccb_h.path));
		if (IS_FC(isp)) {
			fcparam *fcp = FCPARAM(isp, bus);
			struct ccb_trans_settings_scsi *scsi = &cts->proto_specific.scsi;
			struct ccb_trans_settings_fc *fc = &cts->xport_specific.fc;
			unsigned int hdlidx;

			cts->protocol = PROTO_SCSI;
			cts->protocol_version = SCSI_REV_2;
			cts->transport = XPORT_FC;
			cts->transport_version = 0;

			scsi->valid = CTS_SCSI_VALID_TQ;
			scsi->flags = CTS_SCSI_FLAGS_TAG_ENB;
			fc->valid = CTS_FC_VALID_SPEED;
			fc->bitrate = 100000;
			fc->bitrate *= fcp->isp_gbspeed;
			hdlidx = fcp->isp_dev_map[tgt] - 1;
			if (hdlidx < MAX_FC_TARG) {
				fcportdb_t *lp = &fcp->portdb[hdlidx];
				fc->wwnn = lp->node_wwn;
				fc->wwpn = lp->port_wwn;
				fc->port = lp->portid;
				fc->valid |= CTS_FC_VALID_WWNN | CTS_FC_VALID_WWPN | CTS_FC_VALID_PORT;
			}
		} else {
			struct ccb_trans_settings_scsi *scsi = &cts->proto_specific.scsi;
			struct ccb_trans_settings_spi *spi = &cts->xport_specific.spi;
			sdparam *sdp = SDPARAM(isp, bus);
			uint16_t dval, pval, oval;

			if (IS_CURRENT_SETTINGS(cts)) {
				sdp->isp_devparam[tgt].dev_refresh = 1;
				sdp->update = 1;
				(void) isp_control(isp, ISPCTL_UPDATE_PARAMS, bus);
				dval = sdp->isp_devparam[tgt].actv_flags;
				oval = sdp->isp_devparam[tgt].actv_offset;
				pval = sdp->isp_devparam[tgt].actv_period;
			} else {
				dval = sdp->isp_devparam[tgt].nvrm_flags;
				oval = sdp->isp_devparam[tgt].nvrm_offset;
				pval = sdp->isp_devparam[tgt].nvrm_period;
			}

			cts->protocol = PROTO_SCSI;
			cts->protocol_version = SCSI_REV_2;
			cts->transport = XPORT_SPI;
			cts->transport_version = 2;

			spi->valid = 0;
			scsi->valid = 0;
			spi->flags = 0;
			scsi->flags = 0;
			if (dval & DPARM_DISC) {
				spi->flags |= CTS_SPI_FLAGS_DISC_ENB;
			}
			if ((dval & DPARM_SYNC) && oval && pval) {
				spi->sync_offset = oval;
				spi->sync_period = pval;
			} else {
				spi->sync_offset = 0;
				spi->sync_period = 0;
			}
			spi->valid |= CTS_SPI_VALID_SYNC_OFFSET;
			spi->valid |= CTS_SPI_VALID_SYNC_RATE;
			spi->valid |= CTS_SPI_VALID_BUS_WIDTH;
			if (dval & DPARM_WIDE) {
				spi->bus_width = MSG_EXT_WDTR_BUS_16_BIT;
			} else {
				spi->bus_width = MSG_EXT_WDTR_BUS_8_BIT;
			}
			if (cts->ccb_h.target_lun != CAM_LUN_WILDCARD) {
				scsi->valid = CTS_SCSI_VALID_TQ;
				if (dval & DPARM_TQING) {
					scsi->flags |= CTS_SCSI_FLAGS_TAG_ENB;
				}
				spi->valid |= CTS_SPI_VALID_DISC;
			}
			isp_prt(isp, ISP_LOGDEBUG0, "GET %s (%d.%d.%d) to flags %x off %x per %x", IS_CURRENT_SETTINGS(cts)? "ACTIVE" : "NVRAM",
			    bus, tgt, cts->ccb_h.target_lun, dval, oval, pval);
		}
		ccb->ccb_h.status = CAM_REQ_CMP;
		xpt_done(ccb);
		break;

	case XPT_CALC_GEOMETRY:
		cam_calc_geometry(&ccb->ccg, 1);
		xpt_done(ccb);
		break;

	case XPT_RESET_BUS:		/* Reset the specified bus */
		bus = cam_sim_bus(sim);
		error = isp_control(isp, ISPCTL_RESET_BUS, bus);
		if (error) {
			ccb->ccb_h.status = CAM_REQ_CMP_ERR;
			xpt_done(ccb);
			break;
		}
		if (bootverbose) {
			xpt_print(ccb->ccb_h.path, "reset bus on channel %d\n", bus);
		}
		if (IS_FC(isp)) {
			xpt_async(AC_BUS_RESET, ISP_FC_PC(isp, bus)->path, 0);
		} else {
			xpt_async(AC_BUS_RESET, ISP_SPI_PC(isp, bus)->path, 0);
		}
		ccb->ccb_h.status = CAM_REQ_CMP;
		xpt_done(ccb);
		break;

	case XPT_TERM_IO:		/* Terminate the I/O process */
		ccb->ccb_h.status = CAM_REQ_INVALID;
		xpt_done(ccb);
		break;

	case XPT_SET_SIM_KNOB:		/* Set SIM knobs */
	{
		struct ccb_sim_knob *kp = &ccb->knob;
		fcparam *fcp;

		if (!IS_FC(isp)) {
			ccb->ccb_h.status = CAM_REQ_INVALID;
			xpt_done(ccb);
			break;
		}

		bus = cam_sim_bus(xpt_path_sim(kp->ccb_h.path));
		fcp = FCPARAM(isp, bus);

		if (kp->xport_specific.fc.valid & KNOB_VALID_ADDRESS) {
			fcp->isp_wwnn = ISP_FC_PC(isp, bus)->def_wwnn = kp->xport_specific.fc.wwnn;
			fcp->isp_wwpn = ISP_FC_PC(isp, bus)->def_wwpn = kp->xport_specific.fc.wwpn;
			isp_prt(isp, ISP_LOGALL, "Setting Channel %d wwns to 0x%jx 0x%jx", bus, fcp->isp_wwnn, fcp->isp_wwpn);
		}
		ccb->ccb_h.status = CAM_REQ_CMP;
		if (kp->xport_specific.fc.valid & KNOB_VALID_ROLE) {
			int rchange = 0;
			int newrole = 0;

			switch (kp->xport_specific.fc.role) {
			case KNOB_ROLE_NONE:
				if (fcp->role != ISP_ROLE_NONE) {
					rchange = 1;
					newrole = ISP_ROLE_NONE;
				}
				break;
			case KNOB_ROLE_TARGET:
				if (fcp->role != ISP_ROLE_TARGET) {
					rchange = 1;
					newrole = ISP_ROLE_TARGET;
				}
				break;
			case KNOB_ROLE_INITIATOR:
				if (fcp->role != ISP_ROLE_INITIATOR) {
					rchange = 1;
					newrole = ISP_ROLE_INITIATOR;
				}
				break;
			case KNOB_ROLE_BOTH:
#if 0
				if (fcp->role != ISP_ROLE_BOTH) {
					rchange = 1;
					newrole = ISP_ROLE_BOTH;
				}
#else
				/*
				 * We don't really support dual role at present on FC cards.
				 *
				 * We should, but a bunch of things are currently broken,
				 * so don't allow it.
				 */
				isp_prt(isp, ISP_LOGERR, "cannot support dual role at present");
				ccb->ccb_h.status = CAM_REQ_INVALID;
#endif
				break;
			}
			if (rchange) {
				ISP_PATH_PRT(isp, ISP_LOGCONFIG, ccb->ccb_h.path, "changing role on from %d to %d\n", fcp->role, newrole);
<<<<<<< HEAD
=======
#ifdef	ISP_TARGET_MODE
				ISP_SET_PC(isp, bus, tm_enabled, 0);
				ISP_SET_PC(isp, bus, tm_luns_enabled, 0);
#endif
>>>>>>> d20c256d
				if (isp_fc_change_role(isp, bus, newrole) != 0) {
					ccb->ccb_h.status = CAM_REQ_CMP_ERR;
					xpt_done(ccb);
					break;
				}
#ifdef	ISP_TARGET_MODE
<<<<<<< HEAD
				} else if (newrole == ISP_ROLE_TARGET || newrole == ISP_ROLE_BOTH) {
					ccb->ccb_h.status = isp_enable_deferred_luns(isp, bus);
#endif
=======
				if (newrole == ISP_ROLE_TARGET || newrole == ISP_ROLE_BOTH) {
					/*
					 * Give the new role a chance to complain and settle
					 */
					msleep(isp, &isp->isp_lock, PRIBIO, "taking a breather", 2);
					ccb->ccb_h.status = isp_enable_deferred_luns(isp, bus);
>>>>>>> d20c256d
				}
#endif
			}
		}
		xpt_done(ccb);
		break;
	}
	case XPT_GET_SIM_KNOB:		/* Get SIM knobs */
	{
		struct ccb_sim_knob *kp = &ccb->knob;

		if (IS_FC(isp)) {
			fcparam *fcp;

			bus = cam_sim_bus(xpt_path_sim(kp->ccb_h.path));
			fcp = FCPARAM(isp, bus);

			kp->xport_specific.fc.wwnn = fcp->isp_wwnn;
			kp->xport_specific.fc.wwpn = fcp->isp_wwpn;
			switch (fcp->role) {
			case ISP_ROLE_NONE:
				kp->xport_specific.fc.role = KNOB_ROLE_NONE;
				break;
			case ISP_ROLE_TARGET:
				kp->xport_specific.fc.role = KNOB_ROLE_TARGET;
				break;
			case ISP_ROLE_INITIATOR:
				kp->xport_specific.fc.role = KNOB_ROLE_INITIATOR;
				break;
			case ISP_ROLE_BOTH:
				kp->xport_specific.fc.role = KNOB_ROLE_BOTH;
				break;
			}
			kp->xport_specific.fc.valid = KNOB_VALID_ADDRESS | KNOB_VALID_ROLE;
			ccb->ccb_h.status = CAM_REQ_CMP;
		} else {
			ccb->ccb_h.status = CAM_REQ_INVALID;
		}
		xpt_done(ccb);
		break;
	}
	case XPT_PATH_INQ:		/* Path routing inquiry */
	{
		struct ccb_pathinq *cpi = &ccb->cpi;

		cpi->version_num = 1;
#ifdef	ISP_TARGET_MODE
		cpi->target_sprt = PIT_PROCESSOR | PIT_DISCONNECT | PIT_TERM_IO;
#else
		cpi->target_sprt = 0;
#endif
		cpi->hba_eng_cnt = 0;
		cpi->max_target = ISP_MAX_TARGETS(isp) - 1;
		cpi->max_lun = ISP_MAX_LUNS(isp) - 1;
		cpi->bus_id = cam_sim_bus(sim);
		bus = cam_sim_bus(xpt_path_sim(cpi->ccb_h.path));
		if (IS_FC(isp)) {
			fcparam *fcp = FCPARAM(isp, bus);

			cpi->hba_misc = PIM_NOBUSRESET;

			/*
			 * Because our loop ID can shift from time to time,
			 * make our initiator ID out of range of our bus.
			 */
			cpi->initiator_id = cpi->max_target + 1;

			/*
			 * Set base transfer capabilities for Fibre Channel, for this HBA.
			 */
			if (IS_25XX(isp)) {
				cpi->base_transfer_speed = 8000000;
			} else if (IS_24XX(isp)) {
				cpi->base_transfer_speed = 4000000;
			} else if (IS_23XX(isp)) {
				cpi->base_transfer_speed = 2000000;
			} else {
				cpi->base_transfer_speed = 1000000;
			}
			cpi->hba_inquiry = PI_TAG_ABLE;
			cpi->transport = XPORT_FC;
			cpi->transport_version = 0;
			cpi->xport_specific.fc.wwnn = fcp->isp_wwnn;
			cpi->xport_specific.fc.wwpn = fcp->isp_wwpn;
			cpi->xport_specific.fc.port = fcp->isp_portid;
			cpi->xport_specific.fc.bitrate = fcp->isp_gbspeed * 1000;
		} else {
			sdparam *sdp = SDPARAM(isp, bus);
			cpi->hba_inquiry = PI_SDTR_ABLE|PI_TAG_ABLE|PI_WIDE_16;
			cpi->hba_misc = 0;
			cpi->initiator_id = sdp->isp_initiator_id;
			cpi->base_transfer_speed = 3300;
			cpi->transport = XPORT_SPI;
			cpi->transport_version = 2;
		}
		cpi->protocol = PROTO_SCSI;
		cpi->protocol_version = SCSI_REV_2;
		strncpy(cpi->sim_vid, "FreeBSD", SIM_IDLEN);
		strncpy(cpi->hba_vid, "Qlogic", HBA_IDLEN);
		strncpy(cpi->dev_name, cam_sim_name(sim), DEV_IDLEN);
		cpi->unit_number = cam_sim_unit(sim);
		cpi->ccb_h.status = CAM_REQ_CMP;
		xpt_done(ccb);
		break;
	}
	default:
		ccb->ccb_h.status = CAM_REQ_INVALID;
		xpt_done(ccb);
		break;
	}
}

#define	ISPDDB	(CAM_DEBUG_INFO|CAM_DEBUG_TRACE|CAM_DEBUG_CDB)

void
isp_done(XS_T *sccb)
{
	ispsoftc_t *isp = XS_ISP(sccb);
	uint32_t status;

	if (XS_NOERR(sccb))
		XS_SETERR(sccb, CAM_REQ_CMP);

	if ((sccb->ccb_h.status & CAM_STATUS_MASK) == CAM_REQ_CMP && (sccb->scsi_status != SCSI_STATUS_OK)) {
		sccb->ccb_h.status &= ~CAM_STATUS_MASK;
		if ((sccb->scsi_status == SCSI_STATUS_CHECK_COND) && (sccb->ccb_h.status & CAM_AUTOSNS_VALID) == 0) {
			sccb->ccb_h.status |= CAM_AUTOSENSE_FAIL;
		} else {
			sccb->ccb_h.status |= CAM_SCSI_STATUS_ERROR;
		}
	}

	sccb->ccb_h.status &= ~CAM_SIM_QUEUED;
	status = sccb->ccb_h.status & CAM_STATUS_MASK;
	if (status != CAM_REQ_CMP) {
		if (status != CAM_SEL_TIMEOUT)
			isp_prt(isp, ISP_LOGDEBUG0, "target %d lun %d CAM status 0x%x SCSI status 0x%x", XS_TGT(sccb), XS_LUN(sccb), sccb->ccb_h.status, sccb->scsi_status);
		if ((sccb->ccb_h.status & CAM_DEV_QFRZN) == 0) {
			sccb->ccb_h.status |= CAM_DEV_QFRZN;
			xpt_freeze_devq(sccb->ccb_h.path, 1);
		}
	}

	if ((CAM_DEBUGGED(sccb->ccb_h.path, ISPDDB)) && (sccb->ccb_h.status & CAM_STATUS_MASK) != CAM_REQ_CMP) {
		xpt_print(sccb->ccb_h.path, "cam completion status 0x%x\n", sccb->ccb_h.status);
	}

	if (callout_active(&PISP_PCMD(sccb)->wdog))
		callout_stop(&PISP_PCMD(sccb)->wdog);
	isp_free_pcmd(isp, (union ccb *) sccb);
	xpt_done((union ccb *) sccb);
}

void
isp_async(ispsoftc_t *isp, ispasync_t cmd, ...)
{
	int bus;
	static const char prom0[] = "Chan %d PortID 0x%06x handle 0x%x %s %s WWPN 0x%08x%08x";
	static const char prom2[] = "Chan %d PortID 0x%06x handle 0x%x %s %s tgt %u WWPN 0x%08x%08x";
	char buf[64];
	char *msg = NULL;
	target_id_t tgt;
	fcportdb_t *lp;
	struct isp_fc *fc;
	struct cam_path *tmppath;
	va_list ap;

	switch (cmd) {
	case ISPASYNC_NEW_TGT_PARAMS:
	{
		struct ccb_trans_settings_scsi *scsi;
		struct ccb_trans_settings_spi *spi;
		int flags, tgt;
		sdparam *sdp;
		struct ccb_trans_settings cts;

		memset(&cts, 0, sizeof (struct ccb_trans_settings));

		va_start(ap, cmd);
		bus = va_arg(ap, int);
		tgt = va_arg(ap, int);
		va_end(ap);
		sdp = SDPARAM(isp, bus);

		if (xpt_create_path(&tmppath, NULL, cam_sim_path(ISP_SPI_PC(isp, bus)->sim), tgt, CAM_LUN_WILDCARD) != CAM_REQ_CMP) {
			isp_prt(isp, ISP_LOGWARN, "isp_async cannot make temp path for %d.%d", tgt, bus);
			break;
		}
		flags = sdp->isp_devparam[tgt].actv_flags;
		cts.type = CTS_TYPE_CURRENT_SETTINGS;
		cts.protocol = PROTO_SCSI;
		cts.transport = XPORT_SPI;

		scsi = &cts.proto_specific.scsi;
		spi = &cts.xport_specific.spi;

		if (flags & DPARM_TQING) {
			scsi->valid |= CTS_SCSI_VALID_TQ;
			scsi->flags |= CTS_SCSI_FLAGS_TAG_ENB;
		}

		if (flags & DPARM_DISC) {
			spi->valid |= CTS_SPI_VALID_DISC;
			spi->flags |= CTS_SPI_FLAGS_DISC_ENB;
		}
		spi->flags |= CTS_SPI_VALID_BUS_WIDTH;
		if (flags & DPARM_WIDE) {
			spi->bus_width = MSG_EXT_WDTR_BUS_16_BIT;
		} else {
			spi->bus_width = MSG_EXT_WDTR_BUS_8_BIT;
		}
		if (flags & DPARM_SYNC) {
			spi->valid |= CTS_SPI_VALID_SYNC_RATE;
			spi->valid |= CTS_SPI_VALID_SYNC_OFFSET;
			spi->sync_period = sdp->isp_devparam[tgt].actv_period;
			spi->sync_offset = sdp->isp_devparam[tgt].actv_offset;
		}
		isp_prt(isp, ISP_LOGDEBUG2, "NEW_TGT_PARAMS bus %d tgt %d period %x offset %x flags %x", bus, tgt, sdp->isp_devparam[tgt].actv_period, sdp->isp_devparam[tgt].actv_offset, flags);
		xpt_setup_ccb(&cts.ccb_h, tmppath, 1);
		xpt_async(AC_TRANSFER_NEG, tmppath, &cts);
		xpt_free_path(tmppath);
		break;
	}
	case ISPASYNC_BUS_RESET:
	{
		va_start(ap, cmd);
		bus = va_arg(ap, int);
		va_end(ap);
		isp_prt(isp, ISP_LOGINFO, "SCSI bus reset on bus %d detected", bus);
		if (IS_FC(isp)) {
			xpt_async(AC_BUS_RESET, ISP_FC_PC(isp, bus)->path, NULL);
		} else {
			xpt_async(AC_BUS_RESET, ISP_SPI_PC(isp, bus)->path, NULL);
		}
		break;
	}
	case ISPASYNC_LIP:
		if (msg == NULL) {
			msg = "LIP Received";
		}
		/* FALLTHROUGH */
	case ISPASYNC_LOOP_RESET:
		if (msg == NULL) {
			msg = "LOOP Reset";
		}
		/* FALLTHROUGH */
	case ISPASYNC_LOOP_DOWN:
	{
		if (msg == NULL) {
			msg = "LOOP Down";
		}
		va_start(ap, cmd);
		bus = va_arg(ap, int);
		va_end(ap);

		FCPARAM(isp, bus)->link_active = 0;

		fc = ISP_FC_PC(isp, bus);
		if (cmd == ISPASYNC_LOOP_DOWN && fc->ready) {
			/*
			 * We don't do any simq freezing if we are only in target mode
			 */
			if (FCPARAM(isp, bus)->role & ISP_ROLE_INITIATOR) {
				if (fc->path) {
					isp_freeze_loopdown(isp, bus, msg);
				}
				if (!callout_active(&fc->ldt)) {
					callout_reset(&fc->ldt, fc->loop_down_limit * hz, isp_ldt, fc);
					isp_prt(isp, ISP_LOG_SANCFG|ISP_LOGDEBUG0, "Starting Loop Down Timer @ %lu", (unsigned long) time_uptime);
				}
			}
		}
		isp_prt(isp, ISP_LOGINFO, "Chan %d: %s", bus, msg);
		break;
	}
	case ISPASYNC_LOOP_UP:
		va_start(ap, cmd);
		bus = va_arg(ap, int);
		va_end(ap);
		fc = ISP_FC_PC(isp, bus);
		/*
		 * Now we just note that Loop has come up. We don't
		 * actually do anything because we're waiting for a
		 * Change Notify before activating the FC cleanup
		 * thread to look at the state of the loop again.
		 */
		FCPARAM(isp, bus)->link_active = 1;
		fc->loop_dead = 0;
		fc->loop_down_time = 0;
		isp_prt(isp, ISP_LOGINFO, "Chan %d Loop UP", bus);
		break;
	case ISPASYNC_DEV_ARRIVED:
		va_start(ap, cmd);
		bus = va_arg(ap, int);
		lp = va_arg(ap, fcportdb_t *);
		va_end(ap);
		fc = ISP_FC_PC(isp, bus);
		lp->announced = 0;
		lp->gone_timer = 0;
		if ((FCPARAM(isp, bus)->role & ISP_ROLE_INITIATOR) && (lp->prli_word3 & PRLI_WD3_TARGET_FUNCTION)) {
			int dbidx = lp - FCPARAM(isp, bus)->portdb;
			int i;

			for (i = 0; i < MAX_FC_TARG; i++) {
				if (i >= FL_ID && i <= SNS_ID) {
					continue;
				}
				if (FCPARAM(isp, bus)->isp_dev_map[i] == 0) {
					break;
				}
			}
			if (i < MAX_FC_TARG) {
				FCPARAM(isp, bus)->isp_dev_map[i] = dbidx + 1;
				lp->dev_map_idx = i + 1;
			} else {
				isp_prt(isp, ISP_LOGWARN, "out of target ids");
				isp_dump_portdb(isp, bus);
			}
		}
		isp_gen_role_str(buf, sizeof (buf), lp->prli_word3);
		if (lp->dev_map_idx) {
			tgt = lp->dev_map_idx - 1;
			isp_prt(isp, ISP_LOGCONFIG, prom2, bus, lp->portid, lp->handle, buf, "arrived at", tgt, (uint32_t) (lp->port_wwn >> 32), (uint32_t) lp->port_wwn);
			isp_make_here(isp, bus, tgt);
		} else {
			isp_prt(isp, ISP_LOGCONFIG, prom0, bus, lp->portid, lp->handle, buf, "arrived", (uint32_t) (lp->port_wwn >> 32), (uint32_t) lp->port_wwn);
		}
		break;
	case ISPASYNC_DEV_CHANGED:
		va_start(ap, cmd);
		bus = va_arg(ap, int);
		lp = va_arg(ap, fcportdb_t *);
		va_end(ap);
		fc = ISP_FC_PC(isp, bus);
		lp->announced = 0;
		lp->gone_timer = 0;
		if (isp_change_is_bad) {
			lp->state = FC_PORTDB_STATE_NIL;
			if (lp->dev_map_idx) {
				tgt = lp->dev_map_idx - 1;
				FCPARAM(isp, bus)->isp_dev_map[tgt] = 0;
				lp->dev_map_idx = 0;
				isp_prt(isp, ISP_LOGCONFIG, prom3, bus, lp->portid, tgt, "change is bad");
				isp_make_gone(isp, bus, tgt);
			} else {
				isp_gen_role_str(buf, sizeof (buf), lp->prli_word3);
				isp_prt(isp, ISP_LOGCONFIG, prom0, bus, lp->portid, lp->handle, buf, "changed and departed",
				    (uint32_t) (lp->port_wwn >> 32), (uint32_t) lp->port_wwn);
			}
		} else {
			lp->portid = lp->new_portid;
			lp->prli_word3 = lp->new_prli_word3;
			isp_gen_role_str(buf, sizeof (buf), lp->prli_word3);
			if (lp->dev_map_idx) {
				int t = lp->dev_map_idx - 1;
				FCPARAM(isp, bus)->isp_dev_map[t] = (lp - FCPARAM(isp, bus)->portdb) + 1;
				tgt = lp->dev_map_idx - 1;
				isp_prt(isp, ISP_LOGCONFIG, prom2, bus, lp->portid, lp->handle, buf, "changed at", tgt,
				    (uint32_t) (lp->port_wwn >> 32), (uint32_t) lp->port_wwn);
			} else {
				isp_prt(isp, ISP_LOGCONFIG, prom0, bus, lp->portid, lp->handle, buf, "changed", (uint32_t) (lp->port_wwn >> 32), (uint32_t) lp->port_wwn);
			}
		}
		break;
	case ISPASYNC_DEV_STAYED:
		va_start(ap, cmd);
		bus = va_arg(ap, int);
		lp = va_arg(ap, fcportdb_t *);
		va_end(ap);
		isp_gen_role_str(buf, sizeof (buf), lp->prli_word3);
		if (lp->dev_map_idx) {
			tgt = lp->dev_map_idx - 1;
			isp_prt(isp, ISP_LOGCONFIG, prom2, bus, lp->portid, lp->handle, buf, "stayed at", tgt,
		    	    (uint32_t) (lp->port_wwn >> 32), (uint32_t) lp->port_wwn);
		} else {
			isp_prt(isp, ISP_LOGCONFIG, prom0, bus, lp->portid, lp->handle, buf, "stayed",
		    	    (uint32_t) (lp->port_wwn >> 32), (uint32_t) lp->port_wwn);
		}
		break;
	case ISPASYNC_DEV_GONE:
		va_start(ap, cmd);
		bus = va_arg(ap, int);
		lp = va_arg(ap, fcportdb_t *);
		va_end(ap);
		fc = ISP_FC_PC(isp, bus);
		/*
		 * If this has a virtual target and we haven't marked it
		 * that we're going to have isp_gdt tell the OS it's gone,
		 * set the isp_gdt timer running on it.
		 *
		 * If it isn't marked that isp_gdt is going to get rid of it,
		 * announce that it's gone.
		 *
		 */
		isp_gen_role_str(buf, sizeof (buf), lp->prli_word3);
		if (lp->dev_map_idx && lp->announced == 0) {
			lp->announced = 1;
			lp->state = FC_PORTDB_STATE_ZOMBIE;
			lp->gone_timer = ISP_FC_PC(isp, bus)->gone_device_time;
			if (fc->ready && !callout_active(&fc->gdt)) {
				isp_prt(isp, ISP_LOG_SANCFG|ISP_LOGDEBUG0, "Chan %d Starting Gone Device Timer with %u seconds time now %lu", bus, lp->gone_timer, (unsigned long)time_uptime);
				callout_reset(&fc->gdt, hz, isp_gdt, fc);
			}
			tgt = lp->dev_map_idx - 1;
			isp_prt(isp, ISP_LOGCONFIG, prom2, bus, lp->portid, lp->handle, buf, "gone zombie at", tgt, (uint32_t) (lp->port_wwn >> 32), (uint32_t) lp->port_wwn);
		} else if (lp->announced == 0) {
			isp_prt(isp, ISP_LOGCONFIG, prom0, bus, lp->portid, lp->handle, buf, "departed", (uint32_t) (lp->port_wwn >> 32), (uint32_t) lp->port_wwn);
		}
		break;
	case ISPASYNC_CHANGE_NOTIFY:
	{
		char *msg;
		int evt, nphdl, nlstate, reason;

		va_start(ap, cmd);
		bus = va_arg(ap, int);
		evt = va_arg(ap, int);
		if (IS_24XX(isp) && evt == ISPASYNC_CHANGE_PDB) {
			nphdl = va_arg(ap, int);
			nlstate = va_arg(ap, int);
			reason = va_arg(ap, int);
		} else {
			nphdl = NIL_HANDLE;
			nlstate = reason = 0;
		}
		va_end(ap);
		fc = ISP_FC_PC(isp, bus);

		if (evt == ISPASYNC_CHANGE_PDB) {
			msg = "Chan %d Port Database Changed";
		} else if (evt == ISPASYNC_CHANGE_SNS) {
			msg = "Chan %d Name Server Database Changed";
		} else {
			msg = "Chan %d Other Change Notify";
		}

		/*
		 * If the loop down timer is running, cancel it.
		 */
		if (fc->ready && callout_active(&fc->ldt)) {
			isp_prt(isp, ISP_LOG_SANCFG|ISP_LOGDEBUG0, "Stopping Loop Down Timer @ %lu", (unsigned long) time_uptime);
			callout_stop(&fc->ldt);
		}
		isp_prt(isp, ISP_LOGINFO, msg, bus);
		if (FCPARAM(isp, bus)->role & ISP_ROLE_INITIATOR) {
			isp_freeze_loopdown(isp, bus, msg);
		}
		wakeup(fc);
		break;
	}
#ifdef	ISP_TARGET_MODE
	case ISPASYNC_TARGET_NOTIFY:
	{
		isp_notify_t *notify;
		va_start(ap, cmd);
		notify = va_arg(ap, isp_notify_t *);
		va_end(ap);
		switch (notify->nt_ncode) {
		case NT_ABORT_TASK:
		case NT_ABORT_TASK_SET:
		case NT_CLEAR_ACA:
		case NT_CLEAR_TASK_SET:
		case NT_LUN_RESET:
		case NT_TARGET_RESET:
			/*
			 * These are task management functions.
			 */
			isp_handle_platform_target_tmf(isp, notify);
			break;
		case NT_BUS_RESET:
		case NT_LIP_RESET:
		case NT_LINK_UP:
		case NT_LINK_DOWN:
			/*
			 * No action need be taken here.
			 */
			break;
		case NT_HBA_RESET:
			isp_del_all_wwn_entries(isp, ISP_NOCHAN);
			break;
		case NT_GLOBAL_LOGOUT:
		case NT_LOGOUT:
			/*
			 * This is device arrival/departure notification
			 */
			isp_handle_platform_target_notify_ack(isp, notify);
			break;
		case NT_ARRIVED:
		{
			struct ac_contract ac;
			struct ac_device_changed *fc;

			ac.contract_number = AC_CONTRACT_DEV_CHG;
			fc = (struct ac_device_changed *) ac.contract_data;
			fc->wwpn = notify->nt_wwn;
			fc->port = notify->nt_sid;
			fc->target = notify->nt_nphdl;
			fc->arrived = 1;
			xpt_async(AC_CONTRACT, ISP_FC_PC(isp, notify->nt_channel)->path, &ac);
			break;
		}
		case NT_DEPARTED:
		{
			struct ac_contract ac;
			struct ac_device_changed *fc;

			ac.contract_number = AC_CONTRACT_DEV_CHG;
			fc = (struct ac_device_changed *) ac.contract_data;
			fc->wwpn = notify->nt_wwn;
			fc->port = notify->nt_sid;
			fc->target = notify->nt_nphdl;
			fc->arrived = 0;
			xpt_async(AC_CONTRACT, ISP_FC_PC(isp, notify->nt_channel)->path, &ac);
			break;
		}
		default:
			isp_prt(isp, ISP_LOGALL, "target notify code 0x%x", notify->nt_ncode);
			isp_handle_platform_target_notify_ack(isp, notify);
			break;
		}
		break;
	}
	case ISPASYNC_TARGET_NOTIFY_ACK:
	{
		void *inot;
		va_start(ap, cmd);
		inot = va_arg(ap, void *);
		va_end(ap);
		if (isp_notify_ack(isp, inot)) {
			isp_tna_t *tp = malloc(sizeof (*tp), M_DEVBUF, M_NOWAIT);
			if (tp) {
				tp->isp = isp;
				if (inot) {
					memcpy(tp->data, inot, sizeof (tp->data));
					tp->not = tp->data;
				} else {
					tp->not = NULL;
				}
				(void) timeout(isp_refire_notify_ack, tp, 5);
			} else {
				isp_prt(isp, ISP_LOGERR, "you lose- cannot allocate a notify refire");
			}
		}
		break;
	}
	case ISPASYNC_TARGET_ACTION:
	{
		isphdr_t *hp;

		va_start(ap, cmd);
		hp = va_arg(ap, isphdr_t *);
		va_end(ap);
		switch (hp->rqs_entry_type) {
		default:
			isp_prt(isp, ISP_LOGWARN, "%s: unhandled target action 0x%x", __func__, hp->rqs_entry_type);
			break;
		case RQSTYPE_NOTIFY:
			if (IS_SCSI(isp)) {
				isp_handle_platform_notify_scsi(isp, (in_entry_t *) hp);
			} else if (IS_24XX(isp)) {
				isp_handle_platform_notify_24xx(isp, (in_fcentry_24xx_t *) hp);
			} else {
				isp_handle_platform_notify_fc(isp, (in_fcentry_t *) hp);
			}
			break;
		case RQSTYPE_ATIO:
			if (IS_24XX(isp)) {
				isp_handle_platform_atio7(isp, (at7_entry_t *) hp);
			} else {
				isp_handle_platform_atio(isp, (at_entry_t *) hp);
			}
			break;
		case RQSTYPE_ATIO2:
			isp_handle_platform_atio2(isp, (at2_entry_t *) hp);
			break;
		case RQSTYPE_CTIO7:
		case RQSTYPE_CTIO3:
		case RQSTYPE_CTIO2:
		case RQSTYPE_CTIO:
			isp_handle_platform_ctio(isp, hp);
			break;
		case RQSTYPE_ABTS_RCVD:
		{
			abts_t *abts = (abts_t *)hp;
			isp_notify_t notify, *nt = &notify;
			tstate_t *tptr;
			fcportdb_t *lp;
			uint16_t chan;
			uint32_t sid, did;

			did = (abts->abts_did_hi << 16) | abts->abts_did_lo;
			sid = (abts->abts_sid_hi << 16) | abts->abts_sid_lo;
			ISP_MEMZERO(nt, sizeof (isp_notify_t));

			nt->nt_hba = isp;
			nt->nt_did = did;
			nt->nt_nphdl = abts->abts_nphdl;
			nt->nt_sid = sid;
			isp_find_chan_by_did(isp, did, &chan);
			if (chan == ISP_NOCHAN) {
				nt->nt_tgt = TGT_ANY;
			} else {
				nt->nt_tgt = FCPARAM(isp, chan)->isp_wwpn;
				if (isp_find_pdb_by_loopid(isp, chan, abts->abts_nphdl, &lp)) {
					nt->nt_wwn = lp->port_wwn;
				} else {
					nt->nt_wwn = INI_ANY;
				}
			}
			/*
			 * Try hard to find the lun for this command.
			 */
			tptr = get_lun_statep_from_tag(isp, chan, abts->abts_rxid_task);
			if (tptr) {
				nt->nt_lun = xpt_path_lun_id(tptr->owner);
				rls_lun_statep(isp, tptr);
			} else {
				nt->nt_lun = LUN_ANY;
			}
			nt->nt_need_ack = 1;
			nt->nt_tagval = abts->abts_rxid_task;
			nt->nt_tagval |= (((uint64_t) abts->abts_rxid_abts) << 32);
			if (abts->abts_rxid_task == ISP24XX_NO_TASK) {
				isp_prt(isp, ISP_LOGTINFO, "[0x%x] ABTS from N-Port handle 0x%x Port 0x%06x has no task id (rx_id 0x%04x ox_id 0x%04x)",
				    abts->abts_rxid_abts, abts->abts_nphdl, sid, abts->abts_rx_id, abts->abts_ox_id);
			} else {
				isp_prt(isp, ISP_LOGTINFO, "[0x%x] ABTS from N-Port handle 0x%x Port 0x%06x for task 0x%x (rx_id 0x%04x ox_id 0x%04x)",
				    abts->abts_rxid_abts, abts->abts_nphdl, sid, abts->abts_rxid_task, abts->abts_rx_id, abts->abts_ox_id);
			}
			nt->nt_channel = chan;
			nt->nt_ncode = NT_ABORT_TASK;
			nt->nt_lreserved = hp;
			isp_handle_platform_target_tmf(isp, nt);
			break;
		}
		case RQSTYPE_ENABLE_LUN:
		case RQSTYPE_MODIFY_LUN:
			isp_ledone(isp, (lun_entry_t *) hp);
			break;
		}
		break;
	}
#endif
	case ISPASYNC_FW_CRASH:
	{
		uint16_t mbox1, mbox6;
		mbox1 = ISP_READ(isp, OUTMAILBOX1);
		if (IS_DUALBUS(isp)) { 
			mbox6 = ISP_READ(isp, OUTMAILBOX6);
		} else {
			mbox6 = 0;
		}
		isp_prt(isp, ISP_LOGERR, "Internal Firmware Error on bus %d @ RISC Address 0x%x", mbox6, mbox1);
		mbox1 = isp->isp_osinfo.mbox_sleep_ok;
		isp->isp_osinfo.mbox_sleep_ok = 0;
		isp_reinit(isp, 1);
		isp->isp_osinfo.mbox_sleep_ok = mbox1;
		isp_async(isp, ISPASYNC_FW_RESTARTED, NULL);
		break;
	}
	default:
		isp_prt(isp, ISP_LOGERR, "unknown isp_async event %d", cmd);
		break;
	}
}


/*
 * Locks are held before coming here.
 */
void
isp_uninit(ispsoftc_t *isp)
{
	if (IS_24XX(isp)) {
		ISP_WRITE(isp, BIU2400_HCCR, HCCR_2400_CMD_RESET);
	} else {
		ISP_WRITE(isp, HCCR, HCCR_CMD_RESET);
	}
	ISP_DISABLE_INTS(isp);
}

/*
 * When we want to get the 'default' WWNs (when lacking NVRAM), we pick them
 * up from our platform default (defww{p|n}n) and morph them based upon
 * channel.
 * 
 * When we want to get the 'active' WWNs, we get NVRAM WWNs and then morph them
 * based upon channel.
 */

uint64_t
isp_default_wwn(ispsoftc_t * isp, int chan, int isactive, int iswwnn)
{
	uint64_t seed;
	struct isp_fc *fc = ISP_FC_PC(isp, chan);

	/*
	 * If we're asking for a active WWN, the default overrides get
	 * returned, otherwise the NVRAM value is picked.
	 * 
	 * If we're asking for a default WWN, we just pick the default override.
	 */
	if (isactive) {
		seed = iswwnn ? fc->def_wwnn : fc->def_wwpn;
		if (seed) {
			return (seed);
		}
		seed = iswwnn ? FCPARAM(isp, chan)->isp_wwnn_nvram : FCPARAM(isp, chan)->isp_wwpn_nvram;
		if (seed) {
			return (seed);
		}
		return (0x400000007F000009ull);
	} else {
		seed = iswwnn ? fc->def_wwnn : fc->def_wwpn;
	}


	/*
	 * For channel zero just return what we have. For either ACTIVE or
	 * DEFAULT cases, we depend on default override of NVRAM values for
	 * channel zero.
	 */
	if (chan == 0) {
		return (seed);
	}

	/*
	 * For other channels, we are doing one of three things:
	 * 
	 * 1. If what we have now is non-zero, return it. Otherwise we morph
	 * values from channel 0. 2. If we're here for a WWPN we synthesize
	 * it if Channel 0's wwpn has a type 2 NAA. 3. If we're here for a
	 * WWNN we synthesize it if Channel 0's wwnn has a type 2 NAA.
	 */

	if (seed) {
		return (seed);
	}
	if (isactive) {
		seed = iswwnn ? FCPARAM(isp, 0)->isp_wwnn_nvram : FCPARAM(isp, 0)->isp_wwpn_nvram;
	} else {
		seed = iswwnn ? ISP_FC_PC(isp, 0)->def_wwnn : ISP_FC_PC(isp, 0)->def_wwpn;
	}

	if (((seed >> 60) & 0xf) == 2) {
		/*
		 * The type 2 NAA fields for QLogic cards appear be laid out
		 * thusly:
		 * 
		 * bits 63..60 NAA == 2 bits 59..57 unused/zero bit 56
		 * port (1) or node (0) WWN distinguishor bit 48
		 * physical port on dual-port chips (23XX/24XX)
		 * 
		 * This is somewhat nutty, particularly since bit 48 is
		 * irrelevant as they assign separate serial numbers to
		 * different physical ports anyway.
		 * 
		 * We'll stick our channel number plus one first into bits
		 * 57..59 and thence into bits 52..55 which allows for 8 bits
		 * of channel which is comfortably more than our maximum
		 * (126) now.
		 */
		seed &= ~0x0FF0000000000000ULL;
		if (iswwnn == 0) {
			seed |= ((uint64_t) (chan + 1) & 0xf) << 56;
			seed |= ((uint64_t) ((chan + 1) >> 4) & 0xf) << 52;
		}
	} else {
		seed = 0;
	}
	return (seed);
}

void
isp_prt(ispsoftc_t *isp, int level, const char *fmt, ...)
{
	int loc;
	char lbuf[200];
	va_list ap;

	if (level != ISP_LOGALL && (level & isp->isp_dblev) == 0) {
		return;
	}
	snprintf(lbuf, sizeof (lbuf), "%s: ", device_get_nameunit(isp->isp_dev));
	loc = strlen(lbuf);
	va_start(ap, fmt);
	vsnprintf(&lbuf[loc], sizeof (lbuf) - loc - 1, fmt, ap); 
	va_end(ap);
	printf("%s\n", lbuf);
}

void
isp_xs_prt(ispsoftc_t *isp, XS_T *xs, int level, const char *fmt, ...)
{
	va_list ap;
	if (level != ISP_LOGALL && (level & isp->isp_dblev) == 0) {
		return;
	}
	xpt_print_path(xs->ccb_h.path);
	va_start(ap, fmt);
	vprintf(fmt, ap);
	va_end(ap);
	printf("\n");
}

uint64_t
isp_nanotime_sub(struct timespec *b, struct timespec *a)
{
	uint64_t elapsed;
	struct timespec x = *b;
	timespecsub(&x, a);
	elapsed = GET_NANOSEC(&x);
	if (elapsed == 0)
		elapsed++;
	return (elapsed);
}

int
isp_mbox_acquire(ispsoftc_t *isp)
{
	if (isp->isp_osinfo.mboxbsy) {
		return (1);
	} else {
		isp->isp_osinfo.mboxcmd_done = 0;
		isp->isp_osinfo.mboxbsy = 1;
		return (0);
	}
}

void
isp_mbox_wait_complete(ispsoftc_t *isp, mbreg_t *mbp)
{
	unsigned int usecs = mbp->timeout;
	unsigned int max, olim, ilim;

	if (usecs == 0) {
		usecs = MBCMD_DEFAULT_TIMEOUT;
	}
	max = isp->isp_mbxwrk0 + 1;

	if (isp->isp_osinfo.mbox_sleep_ok) {
		unsigned int ms = (usecs + 999) / 1000;

		isp->isp_osinfo.mbox_sleep_ok = 0;
		isp->isp_osinfo.mbox_sleeping = 1;
		for (olim = 0; olim < max; olim++) {
			msleep(&isp->isp_mbxworkp, &isp->isp_osinfo.lock, PRIBIO, "ispmbx_sleep", isp_mstohz(ms));
			if (isp->isp_osinfo.mboxcmd_done) {
				break;
			}
		}
		isp->isp_osinfo.mbox_sleep_ok = 1;
		isp->isp_osinfo.mbox_sleeping = 0;
	} else {
		for (olim = 0; olim < max; olim++) {
			for (ilim = 0; ilim < usecs; ilim += 100) {
				uint32_t isr;
				uint16_t sema, mbox;
				if (isp->isp_osinfo.mboxcmd_done) {
					break;
				}
				if (ISP_READ_ISR(isp, &isr, &sema, &mbox)) {
					isp_intr(isp, isr, sema, mbox);
					if (isp->isp_osinfo.mboxcmd_done) {
						break;
					}
				}
				ISP_DELAY(100);
			}
			if (isp->isp_osinfo.mboxcmd_done) {
				break;
			}
		}
	}
	if (isp->isp_osinfo.mboxcmd_done == 0) {
		isp_prt(isp, ISP_LOGWARN, "%s Mailbox Command (0x%x) Timeout (%uus) (started @ %s:%d)",
		    isp->isp_osinfo.mbox_sleep_ok? "Interrupting" : "Polled", isp->isp_lastmbxcmd, usecs, mbp->func, mbp->lineno);
		mbp->param[0] = MBOX_TIMEOUT;
		isp->isp_osinfo.mboxcmd_done = 1;
	}
}

void
isp_mbox_notify_done(ispsoftc_t *isp)
{
	if (isp->isp_osinfo.mbox_sleeping) {
		wakeup(&isp->isp_mbxworkp);
	}
	isp->isp_osinfo.mboxcmd_done = 1;
}

void
isp_mbox_release(ispsoftc_t *isp)
{
	isp->isp_osinfo.mboxbsy = 0;
}

int
isp_fc_scratch_acquire(ispsoftc_t *isp, int chan)
{
	int ret = 0;
	if (isp->isp_osinfo.pc.fc[chan].fcbsy) {
		ret = -1;
	} else {
		isp->isp_osinfo.pc.fc[chan].fcbsy = 1;
	}
	return (ret);
}

int
isp_mstohz(int ms)
{
	int hz;
	struct timeval t;
	t.tv_sec = ms / 1000;
	t.tv_usec = (ms % 1000) * 1000;
	hz = tvtohz(&t);
	if (hz < 0) {
		hz = 0x7fffffff;
	}
	if (hz == 0) {
		hz = 1;
	}
	return (hz);
}

void
isp_platform_intr(void *arg)
{
	ispsoftc_t *isp = arg;
	uint32_t isr;
	uint16_t sema, mbox;

	ISP_LOCK(isp);
	isp->isp_intcnt++;
	if (ISP_READ_ISR(isp, &isr, &sema, &mbox) == 0) {
		isp->isp_intbogus++;
	} else {
		isp_intr(isp, isr, sema, mbox);
	}
	ISP_UNLOCK(isp);
}

void
isp_common_dmateardown(ispsoftc_t *isp, struct ccb_scsiio *csio, uint32_t hdl)
{
	if ((csio->ccb_h.flags & CAM_DIR_MASK) == CAM_DIR_IN) {
		bus_dmamap_sync(isp->isp_osinfo.dmat, PISP_PCMD(csio)->dmap, BUS_DMASYNC_POSTREAD);
	} else {
		bus_dmamap_sync(isp->isp_osinfo.dmat, PISP_PCMD(csio)->dmap, BUS_DMASYNC_POSTWRITE);
	}
	bus_dmamap_unload(isp->isp_osinfo.dmat, PISP_PCMD(csio)->dmap);
}

int
isp_fcp_next_crn(ispsoftc_t *isp, uint8_t *crnp, XS_T *cmd)
{
	uint32_t chan, tgt, lun;
	struct isp_fc *fc;
	struct isp_nexus *nxp;
	int idx;

	if (isp->isp_type < ISP_HA_FC_2300)
		return (0);

	chan = XS_CHANNEL(cmd);
	tgt = XS_TGT(cmd);
	lun = XS_LUN(cmd);
	fc = &isp->isp_osinfo.pc.fc[chan];
	idx = NEXUS_HASH(tgt, lun);
	nxp = fc->nexus_hash[idx];

	while (nxp) {
		if (nxp->tgt == tgt && nxp->lun == lun)
			break;
		nxp = nxp->next;
	}
	if (nxp == NULL) {
		nxp = fc->nexus_free_list;
		if (nxp == NULL) {
			nxp = malloc(sizeof (struct isp_nexus), M_DEVBUF, M_ZERO|M_NOWAIT);
			if (nxp == NULL) {
				return (-1);
			}
		} else {
			fc->nexus_free_list = nxp->next;
		}
		nxp->tgt = tgt;
		nxp->lun = lun;
		nxp->next = fc->nexus_hash[idx];
		fc->nexus_hash[idx] = nxp;
	}
	if (nxp) {
		if (nxp->crnseed == 0)
			nxp->crnseed = 1;
		if (cmd)
			PISP_PCMD(cmd)->crn = nxp->crnseed;
		*crnp = nxp->crnseed++;
		return (0);
	}
	return (-1);
}

/*
 * We enter with the lock held
 */
void
isp_timer(void *arg)
{
	ispsoftc_t *isp = arg;
#ifdef	ISP_TARGET_MODE
	isp_tmcmd_restart(isp);
#endif
	callout_reset(&isp->isp_osinfo.tmo, isp_timer_count, isp_timer, isp);
}

isp_ecmd_t *
isp_get_ecmd(ispsoftc_t *isp)
{
	isp_ecmd_t *ecmd = isp->isp_osinfo.ecmd_free;
	if (ecmd) {
		isp->isp_osinfo.ecmd_free = ecmd->next;
	}
	return (ecmd);
}

void
isp_put_ecmd(ispsoftc_t *isp, isp_ecmd_t *ecmd)
{
	ecmd->next = isp->isp_osinfo.ecmd_free;
	isp->isp_osinfo.ecmd_free = ecmd;
}<|MERGE_RESOLUTION|>--- conflicted
+++ resolved
@@ -1294,11 +1294,7 @@
 		ISP_SET_PC(isp, bus, tm_enable_defer, 1);
 		ccb->ccb_h.status = CAM_REQ_CMP;
 		xpt_print(ccb->ccb_h.path, "Target Mode not enabled yet- lun enable deferred\n");
-<<<<<<< HEAD
-		goto done;
-=======
 		goto done1;
->>>>>>> d20c256d
 	}
 
 	/*
@@ -1334,10 +1330,7 @@
 	struct tslist *lhp;
 	int i, n;
 
-<<<<<<< HEAD
-=======
-
->>>>>>> d20c256d
+
 	ISP_GET_PC(isp, bus, tm_enabled, i);
 	if (i == 1) {
 		return (CAM_REQ_CMP);
@@ -1358,11 +1351,7 @@
 		SLIST_FOREACH(tptr, lhp, next) {
 			tptr->hold++;
 			if (tptr->enabled == 0) {
-<<<<<<< HEAD
-				if (isp_enable_deferred(isp, bus, xpt_path_lun_id(tptr->owner)) == 0) {
-=======
 				if (isp_enable_deferred(isp, bus, xpt_path_lun_id(tptr->owner)) == CAM_REQ_CMP) {
->>>>>>> d20c256d
 					tptr->enabled = 1;
 					n++;
 				}
@@ -1384,16 +1373,10 @@
 isp_enable_deferred(ispsoftc_t *isp, int bus, lun_id_t lun)
 {
 	cam_status status;
-<<<<<<< HEAD
-	int luns_already_enabled = ISP_FC_PC(isp, bus)->tm_luns_enabled;
-
-	isp_prt(isp, ISP_LOGTINFO, "%s: bus %d lun %u", __func__, bus, lun);
-=======
 	int luns_already_enabled;
 
 	ISP_GET_PC(isp, bus, tm_luns_enabled, luns_already_enabled);
 	isp_prt(isp, ISP_LOGTINFO, "%s: bus %d lun %u luns_enabled %d", __func__, bus, lun, luns_already_enabled);
->>>>>>> d20c256d
 	if (IS_24XX(isp) || (IS_FC(isp) && luns_already_enabled)) {
 		status = CAM_REQ_CMP;
 	} else {
@@ -1493,12 +1476,8 @@
 	if (status == CAM_REQ_CMP) {
 		tptr->enabled = 0;
 		/*
-<<<<<<< HEAD
-		 * If we have no more luns enabled for this bus, delete all tracked wwns for it (if we are FC)
-=======
 		 * If we have no more luns enabled for this bus,
 		 * delete all tracked wwns for it (if we are FC), 
->>>>>>> d20c256d
 		 * and disable target mode.
 		 */
 		if (is_any_lun_enabled(isp, bus) == 0) {
@@ -1510,13 +1489,8 @@
 	}
 	ccb->ccb_h.status = status;
 	if (status == CAM_REQ_CMP) {
-<<<<<<< HEAD
-		xpt_print(ccb->ccb_h.path, "lun now disabled for target mode\n");
-		destroy_lun_state(isp, tptr);
-=======
 		destroy_lun_state(isp, tptr);
 		xpt_print(ccb->ccb_h.path, "lun now disabled for target mode\n");
->>>>>>> d20c256d
 	} else {
 		if (tptr)
 			rls_lun_statep(isp, tptr);
@@ -1569,11 +1543,7 @@
 		}
 	}
 	ISP_SET_PC(isp, bus, tm_enabled, 0);
-<<<<<<< HEAD
-	isp_prt(isp, ISP_LOGINFO, "Target Role disabled onon  Bus %d", bus);
-=======
 	isp_prt(isp, ISP_LOGINFO, "Target Role disabled on Bus %d", bus);
->>>>>>> d20c256d
 	return (0);
 }
 
@@ -5043,14 +5013,9 @@
 			}
 			tptr->atio_count++;
 			SLIST_INSERT_HEAD(&tptr->atios, &ccb->ccb_h, sim_links.sle);
-<<<<<<< HEAD
-			ISP_PATH_PRT(isp, ISP_LOGTDEBUG0, ccb->ccb_h.path, "Put FREE ATIO (tag id 0x%x), count now %d\n",
-			    ccb->atio.tag_id, tptr->atio_count);
-=======
 			ISP_PATH_PRT(isp, ISP_LOGTDEBUG2, ccb->ccb_h.path, "Put FREE ATIO (tag id 0x%x), count now %d\n",
 			    ccb->atio.tag_id, tptr->atio_count);
 			ccb->atio.tag_id = 0;
->>>>>>> d20c256d
 		} else if (ccb->ccb_h.func_code == XPT_IMMEDIATE_NOTIFY) {
 			if (ccb->cin1.tag_id) {
 				inot_private_data_t *ntp = isp_find_ntpd(isp, tptr, ccb->cin1.tag_id, ccb->cin1.seq_id);
@@ -5060,15 +5025,6 @@
 			}
 			tptr->inot_count++;
 			SLIST_INSERT_HEAD(&tptr->inots, &ccb->ccb_h, sim_links.sle);
-<<<<<<< HEAD
-			ISP_PATH_PRT(isp, ISP_LOGTDEBUG0, ccb->ccb_h.path, "Put FREE INOT, (seq id 0x%x) count now %d\n",
-			    ccb->cin1.seq_id, tptr->inot_count);
-		} else if (ccb->ccb_h.func_code == XPT_IMMED_NOTIFY) {
-			tptr->inot_count++;
-			SLIST_INSERT_HEAD(&tptr->inots, &ccb->ccb_h, sim_links.sle);
-			ISP_PATH_PRT(isp, ISP_LOGTDEBUG0, ccb->ccb_h.path, "Put FREE INOT, (seq id 0x%x) count now %d\n",
-			    ccb->cin1.seq_id, tptr->inot_count);
-=======
 			ISP_PATH_PRT(isp, ISP_LOGTDEBUG2, ccb->ccb_h.path, "Put FREE INOT, (seq id 0x%x) count now %d\n",
 			    ccb->cin1.seq_id, tptr->inot_count);
 			ccb->cin1.seq_id = 0;
@@ -5078,7 +5034,6 @@
 			ISP_PATH_PRT(isp, ISP_LOGTDEBUG2, ccb->ccb_h.path, "Put FREE INOT, (seq id 0x%x) count now %d\n",
 			    ccb->cin1.seq_id, tptr->inot_count);
 			ccb->cin1.seq_id = 0;
->>>>>>> d20c256d
 		}
 		rls_lun_statep(isp, tptr);
 		ccb->ccb_h.status = CAM_REQ_INPROG;
@@ -5420,31 +5375,22 @@
 			}
 			if (rchange) {
 				ISP_PATH_PRT(isp, ISP_LOGCONFIG, ccb->ccb_h.path, "changing role on from %d to %d\n", fcp->role, newrole);
-<<<<<<< HEAD
-=======
 #ifdef	ISP_TARGET_MODE
 				ISP_SET_PC(isp, bus, tm_enabled, 0);
 				ISP_SET_PC(isp, bus, tm_luns_enabled, 0);
 #endif
->>>>>>> d20c256d
 				if (isp_fc_change_role(isp, bus, newrole) != 0) {
 					ccb->ccb_h.status = CAM_REQ_CMP_ERR;
 					xpt_done(ccb);
 					break;
 				}
 #ifdef	ISP_TARGET_MODE
-<<<<<<< HEAD
-				} else if (newrole == ISP_ROLE_TARGET || newrole == ISP_ROLE_BOTH) {
-					ccb->ccb_h.status = isp_enable_deferred_luns(isp, bus);
-#endif
-=======
 				if (newrole == ISP_ROLE_TARGET || newrole == ISP_ROLE_BOTH) {
 					/*
 					 * Give the new role a chance to complain and settle
 					 */
 					msleep(isp, &isp->isp_lock, PRIBIO, "taking a breather", 2);
 					ccb->ccb_h.status = isp_enable_deferred_luns(isp, bus);
->>>>>>> d20c256d
 				}
 #endif
 			}
