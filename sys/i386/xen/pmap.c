/*-
 * Copyright (c) 1991 Regents of the University of California.
 * All rights reserved.
 * Copyright (c) 1994 John S. Dyson
 * All rights reserved.
 * Copyright (c) 1994 David Greenman
 * All rights reserved.
 * Copyright (c) 2005 Alan L. Cox <alc@cs.rice.edu>
 * All rights reserved.
 *
 * This code is derived from software contributed to Berkeley by
 * the Systems Programming Group of the University of Utah Computer
 * Science Department and William Jolitz of UUNET Technologies Inc.
 *
 * Redistribution and use in source and binary forms, with or without
 * modification, are permitted provided that the following conditions
 * are met:
 * 1. Redistributions of source code must retain the above copyright
 *    notice, this list of conditions and the following disclaimer.
 * 2. Redistributions in binary form must reproduce the above copyright
 *    notice, this list of conditions and the following disclaimer in the
 *    documentation and/or other materials provided with the distribution.
 * 3. All advertising materials mentioning features or use of this software
 *    must display the following acknowledgement:
 *	This product includes software developed by the University of
 *	California, Berkeley and its contributors.
 * 4. Neither the name of the University nor the names of its contributors
 *    may be used to endorse or promote products derived from this software
 *    without specific prior written permission.
 *
 * THIS SOFTWARE IS PROVIDED BY THE REGENTS AND CONTRIBUTORS ``AS IS'' AND
 * ANY EXPRESS OR IMPLIED WARRANTIES, INCLUDING, BUT NOT LIMITED TO, THE
 * IMPLIED WARRANTIES OF MERCHANTABILITY AND FITNESS FOR A PARTICULAR PURPOSE
 * ARE DISCLAIMED.  IN NO EVENT SHALL THE REGENTS OR CONTRIBUTORS BE LIABLE
 * FOR ANY DIRECT, INDIRECT, INCIDENTAL, SPECIAL, EXEMPLARY, OR CONSEQUENTIAL
 * DAMAGES (INCLUDING, BUT NOT LIMITED TO, PROCUREMENT OF SUBSTITUTE GOODS
 * OR SERVICES; LOSS OF USE, DATA, OR PROFITS; OR BUSINESS INTERRUPTION)
 * HOWEVER CAUSED AND ON ANY THEORY OF LIABILITY, WHETHER IN CONTRACT, STRICT
 * LIABILITY, OR TORT (INCLUDING NEGLIGENCE OR OTHERWISE) ARISING IN ANY WAY
 * OUT OF THE USE OF THIS SOFTWARE, EVEN IF ADVISED OF THE POSSIBILITY OF
 * SUCH DAMAGE.
 *
 *	from:	@(#)pmap.c	7.7 (Berkeley)	5/12/91
 */
/*-
 * Copyright (c) 2003 Networks Associates Technology, Inc.
 * All rights reserved.
 *
 * This software was developed for the FreeBSD Project by Jake Burkholder,
 * Safeport Network Services, and Network Associates Laboratories, the
 * Security Research Division of Network Associates, Inc. under
 * DARPA/SPAWAR contract N66001-01-C-8035 ("CBOSS"), as part of the DARPA
 * CHATS research program.
 *
 * Redistribution and use in source and binary forms, with or without
 * modification, are permitted provided that the following conditions
 * are met:
 * 1. Redistributions of source code must retain the above copyright
 *    notice, this list of conditions and the following disclaimer.
 * 2. Redistributions in binary form must reproduce the above copyright
 *    notice, this list of conditions and the following disclaimer in the
 *    documentation and/or other materials provided with the distribution.
 *
 * THIS SOFTWARE IS PROVIDED BY THE AUTHOR AND CONTRIBUTORS ``AS IS'' AND
 * ANY EXPRESS OR IMPLIED WARRANTIES, INCLUDING, BUT NOT LIMITED TO, THE
 * IMPLIED WARRANTIES OF MERCHANTABILITY AND FITNESS FOR A PARTICULAR PURPOSE
 * ARE DISCLAIMED.  IN NO EVENT SHALL THE AUTHOR OR CONTRIBUTORS BE LIABLE
 * FOR ANY DIRECT, INDIRECT, INCIDENTAL, SPECIAL, EXEMPLARY, OR CONSEQUENTIAL
 * DAMAGES (INCLUDING, BUT NOT LIMITED TO, PROCUREMENT OF SUBSTITUTE GOODS
 * OR SERVICES; LOSS OF USE, DATA, OR PROFITS; OR BUSINESS INTERRUPTION)
 * HOWEVER CAUSED AND ON ANY THEORY OF LIABILITY, WHETHER IN CONTRACT, STRICT
 * LIABILITY, OR TORT (INCLUDING NEGLIGENCE OR OTHERWISE) ARISING IN ANY WAY
 * OUT OF THE USE OF THIS SOFTWARE, EVEN IF ADVISED OF THE POSSIBILITY OF
 * SUCH DAMAGE.
 */

#include <sys/cdefs.h>
__FBSDID("$FreeBSD$");

/*
 *	Manages physical address maps.
 *
 *	In addition to hardware address maps, this
 *	module is called upon to provide software-use-only
 *	maps which may or may not be stored in the same
 *	form as hardware maps.  These pseudo-maps are
 *	used to store intermediate results from copy
 *	operations to and from address spaces.
 *
 *	Since the information managed by this module is
 *	also stored by the logical address mapping module,
 *	this module may throw away valid virtual-to-physical
 *	mappings at almost any time.  However, invalidations
 *	of virtual-to-physical mappings must be done as
 *	requested.
 *
 *	In order to cope with hardware architectures which
 *	make virtual-to-physical map invalidates expensive,
 *	this module may delay invalidate or reduced protection
 *	operations until such time as they are actually
 *	necessary.  This module is given full information as
 *	to which processors are currently using which maps,
 *	and to when physical maps must be made correct.
 */

#include "opt_cpu.h"
#include "opt_pmap.h"
#include "opt_smp.h"
#include "opt_xbox.h"

#include <sys/param.h>
#include <sys/systm.h>
#include <sys/kernel.h>
#include <sys/ktr.h>
#include <sys/lock.h>
#include <sys/malloc.h>
#include <sys/mman.h>
#include <sys/msgbuf.h>
#include <sys/mutex.h>
#include <sys/proc.h>
#include <sys/sf_buf.h>
#include <sys/sx.h>
#include <sys/vmmeter.h>
#include <sys/sched.h>
#include <sys/sysctl.h>
#ifdef SMP
#include <sys/smp.h>
#else
#include <sys/cpuset.h>
#endif

#include <vm/vm.h>
#include <vm/vm_param.h>
#include <vm/vm_kern.h>
#include <vm/vm_page.h>
#include <vm/vm_map.h>
#include <vm/vm_object.h>
#include <vm/vm_extern.h>
#include <vm/vm_pageout.h>
#include <vm/vm_pager.h>
#include <vm/uma.h>

#include <machine/cpu.h>
#include <machine/cputypes.h>
#include <machine/md_var.h>
#include <machine/pcb.h>
#include <machine/specialreg.h>
#ifdef SMP
#include <machine/smp.h>
#endif

#ifdef XBOX
#include <machine/xbox.h>
#endif

#include <xen/interface/xen.h>
#include <xen/hypervisor.h>
#include <machine/xen/hypercall.h>
#include <machine/xen/xenvar.h>
#include <machine/xen/xenfunc.h>

#if !defined(CPU_DISABLE_SSE) && defined(I686_CPU)
#define CPU_ENABLE_SSE
#endif

#ifndef PMAP_SHPGPERPROC
#define PMAP_SHPGPERPROC 200
#endif

#define DIAGNOSTIC

#if !defined(DIAGNOSTIC)
#ifdef __GNUC_GNU_INLINE__
#define PMAP_INLINE	__attribute__((__gnu_inline__)) inline
#else
#define PMAP_INLINE	extern inline
#endif
#else
#define PMAP_INLINE
#endif

#ifdef PV_STATS
#define PV_STAT(x)	do { x ; } while (0)
#else
#define PV_STAT(x)	do { } while (0)
#endif

/*
 * Get PDEs and PTEs for user/kernel address space
 */
#define	pmap_pde(m, v)	(&((m)->pm_pdir[(vm_offset_t)(v) >> PDRSHIFT]))
#define pdir_pde(m, v) (m[(vm_offset_t)(v) >> PDRSHIFT])

#define pmap_pde_v(pte)		((*(int *)pte & PG_V) != 0)
#define pmap_pte_w(pte)		((*(int *)pte & PG_W) != 0)
#define pmap_pte_m(pte)		((*(int *)pte & PG_M) != 0)
#define pmap_pte_u(pte)		((*(int *)pte & PG_A) != 0)
#define pmap_pte_v(pte)		((*(int *)pte & PG_V) != 0)

#define pmap_pte_set_prot(pte, v) ((*(int *)pte &= ~PG_PROT), (*(int *)pte |= (v)))

#define HAMFISTED_LOCKING
#ifdef HAMFISTED_LOCKING
static struct mtx createdelete_lock;
#endif

struct pmap kernel_pmap_store;
LIST_HEAD(pmaplist, pmap);
static struct pmaplist allpmaps;
static struct mtx allpmaps_lock;

vm_offset_t virtual_avail;	/* VA of first avail page (after kernel bss) */
vm_offset_t virtual_end;	/* VA of last avail page (end of kernel AS) */
int pgeflag = 0;		/* PG_G or-in */
int pseflag = 0;		/* PG_PS or-in */

int nkpt;
vm_offset_t kernel_vm_end;
extern u_int32_t KERNend;

#ifdef PAE
pt_entry_t pg_nx;
#endif

static SYSCTL_NODE(_vm, OID_AUTO, pmap, CTLFLAG_RD, 0, "VM/pmap parameters");

static int pat_works;			/* Is page attribute table sane? */

/*
 * Data for the pv entry allocation mechanism
 */
static TAILQ_HEAD(pch, pv_chunk) pv_chunks = TAILQ_HEAD_INITIALIZER(pv_chunks);
static int pv_entry_count = 0, pv_entry_max = 0, pv_entry_high_water = 0;
static int shpgperproc = PMAP_SHPGPERPROC;

struct pv_chunk *pv_chunkbase;		/* KVA block for pv_chunks */
int pv_maxchunks;			/* How many chunks we have KVA for */
vm_offset_t pv_vafree;			/* freelist stored in the PTE */

/*
 * All those kernel PT submaps that BSD is so fond of
 */
struct sysmaps {
	struct	mtx lock;
	pt_entry_t *CMAP1;
	pt_entry_t *CMAP2;
	caddr_t	CADDR1;
	caddr_t	CADDR2;
};
static struct sysmaps sysmaps_pcpu[MAXCPU];
static pt_entry_t *CMAP3;
caddr_t ptvmmap = 0;
static caddr_t CADDR3;
struct msgbuf *msgbufp = 0;

/*
 * Crashdump maps.
 */
static caddr_t crashdumpmap;

static pt_entry_t *PMAP1 = 0, *PMAP2;
static pt_entry_t *PADDR1 = 0, *PADDR2;
#ifdef SMP
static int PMAP1cpu;
static int PMAP1changedcpu;
SYSCTL_INT(_debug, OID_AUTO, PMAP1changedcpu, CTLFLAG_RD, 
	   &PMAP1changedcpu, 0,
	   "Number of times pmap_pte_quick changed CPU with same PMAP1");
#endif
static int PMAP1changed;
SYSCTL_INT(_debug, OID_AUTO, PMAP1changed, CTLFLAG_RD, 
	   &PMAP1changed, 0,
	   "Number of times pmap_pte_quick changed PMAP1");
static int PMAP1unchanged;
SYSCTL_INT(_debug, OID_AUTO, PMAP1unchanged, CTLFLAG_RD, 
	   &PMAP1unchanged, 0,
	   "Number of times pmap_pte_quick didn't change PMAP1");
static struct mtx PMAP2mutex;

static void	free_pv_chunk(struct pv_chunk *pc);
static void	free_pv_entry(pmap_t pmap, pv_entry_t pv);
static pv_entry_t get_pv_entry(pmap_t pmap, boolean_t try);
static void	pmap_pvh_free(struct md_page *pvh, pmap_t pmap, vm_offset_t va);
static pv_entry_t pmap_pvh_remove(struct md_page *pvh, pmap_t pmap,
		    vm_offset_t va);

static vm_page_t pmap_enter_quick_locked(multicall_entry_t **mcl, int *count, pmap_t pmap, vm_offset_t va,
    vm_page_t m, vm_prot_t prot, vm_page_t mpte);
static void pmap_flush_page(vm_page_t m);
static void pmap_kenter_attr(vm_offset_t va, vm_paddr_t pa, int mode);
static int pmap_remove_pte(pmap_t pmap, pt_entry_t *ptq, vm_offset_t sva,
    vm_page_t *free);
static void pmap_remove_page(struct pmap *pmap, vm_offset_t va,
    vm_page_t *free);
static void pmap_remove_entry(struct pmap *pmap, vm_page_t m,
					vm_offset_t va);
static boolean_t pmap_try_insert_pv_entry(pmap_t pmap, vm_offset_t va,
    vm_page_t m);

static vm_page_t pmap_allocpte(pmap_t pmap, vm_offset_t va, int flags);

static vm_page_t _pmap_allocpte(pmap_t pmap, u_int ptepindex, int flags);
static int _pmap_unwire_pte_hold(pmap_t pmap, vm_page_t m, vm_page_t *free);
static pt_entry_t *pmap_pte_quick(pmap_t pmap, vm_offset_t va);
static void pmap_pte_release(pt_entry_t *pte);
static int pmap_unuse_pt(pmap_t, vm_offset_t, vm_page_t *);
static boolean_t pmap_is_prefaultable_locked(pmap_t pmap, vm_offset_t addr);

static __inline void pagezero(void *page);

CTASSERT(1 << PDESHIFT == sizeof(pd_entry_t));
CTASSERT(1 << PTESHIFT == sizeof(pt_entry_t));

/*
 * If you get an error here, then you set KVA_PAGES wrong! See the
 * description of KVA_PAGES in sys/i386/include/pmap.h. It must be
 * multiple of 4 for a normal kernel, or a multiple of 8 for a PAE.
 */
CTASSERT(KERNBASE % (1 << 24) == 0);

void 
pd_set(struct pmap *pmap, int ptepindex, vm_paddr_t val, int type)
{
	vm_paddr_t pdir_ma = vtomach(&pmap->pm_pdir[ptepindex]);
	
	switch (type) {
	case SH_PD_SET_VA:
#if 0		
		xen_queue_pt_update(shadow_pdir_ma,
				    xpmap_ptom(val & ~(PG_RW)));
#endif		
		xen_queue_pt_update(pdir_ma,
				    xpmap_ptom(val)); 	
		break;
	case SH_PD_SET_VA_MA:
#if 0		
		xen_queue_pt_update(shadow_pdir_ma,
				    val & ~(PG_RW));
#endif		
		xen_queue_pt_update(pdir_ma, val); 	
		break;
	case SH_PD_SET_VA_CLEAR:
#if 0
		xen_queue_pt_update(shadow_pdir_ma, 0);
#endif		
		xen_queue_pt_update(pdir_ma, 0); 	
		break;
	}
}

/*
 *	Bootstrap the system enough to run with virtual memory.
 *
 *	On the i386 this is called after mapping has already been enabled
 *	and just syncs the pmap module with what has already been done.
 *	[We can't call it easily with mapping off since the kernel is not
 *	mapped with PA == VA, hence we would have to relocate every address
 *	from the linked base (virtual) address "KERNBASE" to the actual
 *	(physical) address starting relative to 0]
 */
void
pmap_bootstrap(vm_paddr_t firstaddr)
{
	vm_offset_t va;
	pt_entry_t *pte, *unused;
	struct sysmaps *sysmaps;
	int i;

	/*
	 * Initialize the first available kernel virtual address.  However,
	 * using "firstaddr" may waste a few pages of the kernel virtual
	 * address space, because locore may not have mapped every physical
	 * page that it allocated.  Preferably, locore would provide a first
	 * unused virtual address in addition to "firstaddr".
	 */
	virtual_avail = (vm_offset_t) KERNBASE + firstaddr;

	virtual_end = VM_MAX_KERNEL_ADDRESS;

	/*
	 * Initialize the kernel pmap (which is statically allocated).
	 */
	PMAP_LOCK_INIT(kernel_pmap);
	kernel_pmap->pm_pdir = (pd_entry_t *) (KERNBASE + (u_int)IdlePTD);
#ifdef PAE
	kernel_pmap->pm_pdpt = (pdpt_entry_t *) (KERNBASE + (u_int)IdlePDPT);
#endif
	CPU_FILL(&kernel_pmap->pm_active);	/* don't allow deactivation */
	TAILQ_INIT(&kernel_pmap->pm_pvchunk);
	LIST_INIT(&allpmaps);
	mtx_init(&allpmaps_lock, "allpmaps", NULL, MTX_SPIN);
	mtx_lock_spin(&allpmaps_lock);
	LIST_INSERT_HEAD(&allpmaps, kernel_pmap, pm_list);
	mtx_unlock_spin(&allpmaps_lock);
	if (nkpt == 0)
		nkpt = NKPT;

	/*
	 * Reserve some special page table entries/VA space for temporary
	 * mapping of pages.
	 */
#define	SYSMAP(c, p, v, n)	\
	v = (c)va; va += ((n)*PAGE_SIZE); p = pte; pte += (n);

	va = virtual_avail;
	pte = vtopte(va);

	/*
	 * CMAP1/CMAP2 are used for zeroing and copying pages.
	 * CMAP3 is used for the idle process page zeroing.
	 */
	for (i = 0; i < MAXCPU; i++) {
		sysmaps = &sysmaps_pcpu[i];
		mtx_init(&sysmaps->lock, "SYSMAPS", NULL, MTX_DEF);
		SYSMAP(caddr_t, sysmaps->CMAP1, sysmaps->CADDR1, 1)
		SYSMAP(caddr_t, sysmaps->CMAP2, sysmaps->CADDR2, 1)
		PT_SET_MA(sysmaps->CADDR1, 0);
		PT_SET_MA(sysmaps->CADDR2, 0);
	}
	SYSMAP(caddr_t, CMAP3, CADDR3, 1)
	PT_SET_MA(CADDR3, 0);

	/*
	 * Crashdump maps.
	 */
	SYSMAP(caddr_t, unused, crashdumpmap, MAXDUMPPGS)

	/*
	 * ptvmmap is used for reading arbitrary physical pages via /dev/mem.
	 */
	SYSMAP(caddr_t, unused, ptvmmap, 1)

	/*
	 * msgbufp is used to map the system message buffer.
	 */
	SYSMAP(struct msgbuf *, unused, msgbufp, atop(round_page(msgbufsize)))

	/*
	 * ptemap is used for pmap_pte_quick
	 */
	SYSMAP(pt_entry_t *, PMAP1, PADDR1, 1)
	SYSMAP(pt_entry_t *, PMAP2, PADDR2, 1)

	mtx_init(&PMAP2mutex, "PMAP2", NULL, MTX_DEF);

	virtual_avail = va;

	/*
	 * Leave in place an identity mapping (virt == phys) for the low 1 MB
	 * physical memory region that is used by the ACPI wakeup code.  This
	 * mapping must not have PG_G set. 
	 */
#ifndef XEN
	/*
	 * leave here deliberately to show that this is not supported
	 */
#ifdef XBOX
	/* FIXME: This is gross, but needed for the XBOX. Since we are in such
	 * an early stadium, we cannot yet neatly map video memory ... :-(
	 * Better fixes are very welcome! */
	if (!arch_i386_is_xbox)
#endif
	for (i = 1; i < NKPT; i++)
		PTD[i] = 0;

	/* Initialize the PAT MSR if present. */
	pmap_init_pat();

	/* Turn on PG_G on kernel page(s) */
	pmap_set_pg();
#endif

#ifdef HAMFISTED_LOCKING
	mtx_init(&createdelete_lock, "pmap create/delete", NULL, MTX_DEF);
#endif
}

/*
 * Setup the PAT MSR.
 */
void
pmap_init_pat(void)
{
	uint64_t pat_msr;

	/* Bail if this CPU doesn't implement PAT. */
	if (!(cpu_feature & CPUID_PAT))
		return;

	if (cpu_vendor_id != CPU_VENDOR_INTEL ||
	    (CPUID_TO_FAMILY(cpu_id) == 6 && CPUID_TO_MODEL(cpu_id) >= 0xe)) {
		/*
		 * Leave the indices 0-3 at the default of WB, WT, UC, and UC-.
		 * Program 4 and 5 as WP and WC.
		 * Leave 6 and 7 as UC and UC-.
		 */
		pat_msr = rdmsr(MSR_PAT);
		pat_msr &= ~(PAT_MASK(4) | PAT_MASK(5));
		pat_msr |= PAT_VALUE(4, PAT_WRITE_PROTECTED) |
		    PAT_VALUE(5, PAT_WRITE_COMBINING);
		pat_works = 1;
	} else {
		/*
		 * Due to some Intel errata, we can only safely use the lower 4
		 * PAT entries.  Thus, just replace PAT Index 2 with WC instead
		 * of UC-.
		 *
		 *   Intel Pentium III Processor Specification Update
		 * Errata E.27 (Upper Four PAT Entries Not Usable With Mode B
		 * or Mode C Paging)
		 *
		 *   Intel Pentium IV  Processor Specification Update
		 * Errata N46 (PAT Index MSB May Be Calculated Incorrectly)
		 */
		pat_msr = rdmsr(MSR_PAT);
		pat_msr &= ~PAT_MASK(2);
		pat_msr |= PAT_VALUE(2, PAT_WRITE_COMBINING);
		pat_works = 0;
	}
	wrmsr(MSR_PAT, pat_msr);
}

/*
 * Initialize a vm_page's machine-dependent fields.
 */
void
pmap_page_init(vm_page_t m)
{

	TAILQ_INIT(&m->md.pv_list);
	m->md.pat_mode = PAT_WRITE_BACK;
}

/*
 * ABuse the pte nodes for unmapped kva to thread a kva freelist through.
 * Requirements:
 *  - Must deal with pages in order to ensure that none of the PG_* bits
 *    are ever set, PG_V in particular.
 *  - Assumes we can write to ptes without pte_store() atomic ops, even
 *    on PAE systems.  This should be ok.
 *  - Assumes nothing will ever test these addresses for 0 to indicate
 *    no mapping instead of correctly checking PG_V.
 *  - Assumes a vm_offset_t will fit in a pte (true for i386).
 * Because PG_V is never set, there can be no mappings to invalidate.
 */
static int ptelist_count = 0;
static vm_offset_t
pmap_ptelist_alloc(vm_offset_t *head)
{
	vm_offset_t va;
	vm_offset_t *phead = (vm_offset_t *)*head;
	
	if (ptelist_count == 0) {
		printf("out of memory!!!!!!\n");
		return (0);	/* Out of memory */
	}
	ptelist_count--;
	va = phead[ptelist_count];
	return (va);
}

static void
pmap_ptelist_free(vm_offset_t *head, vm_offset_t va)
{
	vm_offset_t *phead = (vm_offset_t *)*head;

	phead[ptelist_count++] = va;
}

static void
pmap_ptelist_init(vm_offset_t *head, void *base, int npages)
{
	int i, nstackpages;
	vm_offset_t va;
	vm_page_t m;
	
	nstackpages = (npages + PAGE_SIZE/sizeof(vm_offset_t) - 1)/ (PAGE_SIZE/sizeof(vm_offset_t));
	for (i = 0; i < nstackpages; i++) {
		va = (vm_offset_t)base + i * PAGE_SIZE;
		m = vm_page_alloc(NULL, i,
		    VM_ALLOC_NORMAL | VM_ALLOC_NOOBJ | VM_ALLOC_WIRED |
		    VM_ALLOC_ZERO);
		pmap_qenter(va, &m, 1);
	}

	*head = (vm_offset_t)base;
	for (i = npages - 1; i >= nstackpages; i--) {
		va = (vm_offset_t)base + i * PAGE_SIZE;
		pmap_ptelist_free(head, va);
	}
}


/*
 *	Initialize the pmap module.
 *	Called by vm_init, to initialize any structures that the pmap
 *	system needs to map virtual memory.
 */
void
pmap_init(void)
{

	/*
	 * Initialize the address space (zone) for the pv entries.  Set a
	 * high water mark so that the system can recover from excessive
	 * numbers of pv entries.
	 */
	TUNABLE_INT_FETCH("vm.pmap.shpgperproc", &shpgperproc);
	pv_entry_max = shpgperproc * maxproc + cnt.v_page_count;
	TUNABLE_INT_FETCH("vm.pmap.pv_entries", &pv_entry_max);
	pv_entry_max = roundup(pv_entry_max, _NPCPV);
	pv_entry_high_water = 9 * (pv_entry_max / 10);

	pv_maxchunks = MAX(pv_entry_max / _NPCPV, maxproc);
	pv_chunkbase = (struct pv_chunk *)kmem_alloc_nofault(kernel_map,
	    PAGE_SIZE * pv_maxchunks);
	if (pv_chunkbase == NULL)
		panic("pmap_init: not enough kvm for pv chunks");
	pmap_ptelist_init(&pv_vafree, pv_chunkbase, pv_maxchunks);
}


SYSCTL_INT(_vm_pmap, OID_AUTO, pv_entry_max, CTLFLAG_RD, &pv_entry_max, 0,
	"Max number of PV entries");
SYSCTL_INT(_vm_pmap, OID_AUTO, shpgperproc, CTLFLAG_RD, &shpgperproc, 0,
	"Page share factor per proc");

static SYSCTL_NODE(_vm_pmap, OID_AUTO, pde, CTLFLAG_RD, 0,
    "2/4MB page mapping counters");

static u_long pmap_pde_mappings;
SYSCTL_ULONG(_vm_pmap_pde, OID_AUTO, mappings, CTLFLAG_RD,
    &pmap_pde_mappings, 0, "2/4MB page mappings");

/***************************************************
 * Low level helper routines.....
 ***************************************************/

/*
 * Determine the appropriate bits to set in a PTE or PDE for a specified
 * caching mode.
 */
int
pmap_cache_bits(int mode, boolean_t is_pde)
{
	int pat_flag, pat_index, cache_bits;

	/* The PAT bit is different for PTE's and PDE's. */
	pat_flag = is_pde ? PG_PDE_PAT : PG_PTE_PAT;

	/* If we don't support PAT, map extended modes to older ones. */
	if (!(cpu_feature & CPUID_PAT)) {
		switch (mode) {
		case PAT_UNCACHEABLE:
		case PAT_WRITE_THROUGH:
		case PAT_WRITE_BACK:
			break;
		case PAT_UNCACHED:
		case PAT_WRITE_COMBINING:
		case PAT_WRITE_PROTECTED:
			mode = PAT_UNCACHEABLE;
			break;
		}
	}
	
	/* Map the caching mode to a PAT index. */
	if (pat_works) {
		switch (mode) {
			case PAT_UNCACHEABLE:
				pat_index = 3;
				break;
			case PAT_WRITE_THROUGH:
				pat_index = 1;
				break;
			case PAT_WRITE_BACK:
				pat_index = 0;
				break;
			case PAT_UNCACHED:
				pat_index = 2;
				break;
			case PAT_WRITE_COMBINING:
				pat_index = 5;
				break;
			case PAT_WRITE_PROTECTED:
				pat_index = 4;
				break;
			default:
				panic("Unknown caching mode %d\n", mode);
		}
	} else {
		switch (mode) {
			case PAT_UNCACHED:
			case PAT_UNCACHEABLE:
			case PAT_WRITE_PROTECTED:
				pat_index = 3;
				break;
			case PAT_WRITE_THROUGH:
				pat_index = 1;
				break;
			case PAT_WRITE_BACK:
				pat_index = 0;
				break;
			case PAT_WRITE_COMBINING:
				pat_index = 2;
				break;
			default:
				panic("Unknown caching mode %d\n", mode);
		}
	}	

	/* Map the 3-bit index value into the PAT, PCD, and PWT bits. */
	cache_bits = 0;
	if (pat_index & 0x4)
		cache_bits |= pat_flag;
	if (pat_index & 0x2)
		cache_bits |= PG_NC_PCD;
	if (pat_index & 0x1)
		cache_bits |= PG_NC_PWT;
	return (cache_bits);
}
#ifdef SMP
/*
 * For SMP, these functions have to use the IPI mechanism for coherence.
 *
 * N.B.: Before calling any of the following TLB invalidation functions,
 * the calling processor must ensure that all stores updating a non-
 * kernel page table are globally performed.  Otherwise, another
 * processor could cache an old, pre-update entry without being
 * invalidated.  This can happen one of two ways: (1) The pmap becomes
 * active on another processor after its pm_active field is checked by
 * one of the following functions but before a store updating the page
 * table is globally performed. (2) The pmap becomes active on another
 * processor before its pm_active field is checked but due to
 * speculative loads one of the following functions stills reads the
 * pmap as inactive on the other processor.
 * 
 * The kernel page table is exempt because its pm_active field is
 * immutable.  The kernel page table is always active on every
 * processor.
 */
void
pmap_invalidate_page(pmap_t pmap, vm_offset_t va)
{
	cpuset_t other_cpus;
	u_int cpuid;

	CTR2(KTR_PMAP, "pmap_invalidate_page: pmap=%p va=0x%x",
	    pmap, va);
	
	sched_pin();
	if (pmap == kernel_pmap || !CPU_CMP(&pmap->pm_active, &all_cpus)) {
		invlpg(va);
		smp_invlpg(va);
	} else {
		cpuid = PCPU_GET(cpuid);
		other_cpus = all_cpus;
		CPU_CLR(cpuid, &other_cpus);
		if (CPU_ISSET(cpuid, &pmap->pm_active))
			invlpg(va);
		CPU_AND(&other_cpus, &pmap->pm_active);
		if (!CPU_EMPTY(&other_cpus))
			smp_masked_invlpg(other_cpus, va);
	}
	sched_unpin();
	PT_UPDATES_FLUSH();
}

void
pmap_invalidate_range(pmap_t pmap, vm_offset_t sva, vm_offset_t eva)
{
	cpuset_t other_cpus;
	vm_offset_t addr;
	u_int cpuid;

	CTR3(KTR_PMAP, "pmap_invalidate_page: pmap=%p eva=0x%x sva=0x%x",
	    pmap, sva, eva);

	sched_pin();
	if (pmap == kernel_pmap || !CPU_CMP(&pmap->pm_active, &all_cpus)) {
		for (addr = sva; addr < eva; addr += PAGE_SIZE)
			invlpg(addr);
		smp_invlpg_range(sva, eva);
	} else {
		cpuid = PCPU_GET(cpuid);
		other_cpus = all_cpus;
		CPU_CLR(cpuid, &other_cpus);
		if (CPU_ISSET(cpuid, &pmap->pm_active))
			for (addr = sva; addr < eva; addr += PAGE_SIZE)
				invlpg(addr);
		CPU_AND(&other_cpus, &pmap->pm_active);
		if (!CPU_EMPTY(&other_cpus))
			smp_masked_invlpg_range(other_cpus, sva, eva);
	}
	sched_unpin();
	PT_UPDATES_FLUSH();
}

void
pmap_invalidate_all(pmap_t pmap)
{
	cpuset_t other_cpus;
	u_int cpuid;

	CTR1(KTR_PMAP, "pmap_invalidate_page: pmap=%p", pmap);

	sched_pin();
	if (pmap == kernel_pmap || !CPU_CMP(&pmap->pm_active, &all_cpus)) {
		invltlb();
		smp_invltlb();
	} else {
		cpuid = PCPU_GET(cpuid);
		other_cpus = all_cpus;
		CPU_CLR(cpuid, &other_cpus);
		if (CPU_ISSET(cpuid, &pmap->pm_active))
			invltlb();
		CPU_AND(&other_cpus, &pmap->pm_active);
		if (!CPU_EMPTY(&other_cpus))
			smp_masked_invltlb(other_cpus);
	}
	sched_unpin();
}

void
pmap_invalidate_cache(void)
{

	sched_pin();
	wbinvd();
	smp_cache_flush();
	sched_unpin();
}
#else /* !SMP */
/*
 * Normal, non-SMP, 486+ invalidation functions.
 * We inline these within pmap.c for speed.
 */
PMAP_INLINE void
pmap_invalidate_page(pmap_t pmap, vm_offset_t va)
{
	CTR2(KTR_PMAP, "pmap_invalidate_page: pmap=%p va=0x%x",
	    pmap, va);

	if (pmap == kernel_pmap || !CPU_EMPTY(&pmap->pm_active))
		invlpg(va);
	PT_UPDATES_FLUSH();
}

PMAP_INLINE void
pmap_invalidate_range(pmap_t pmap, vm_offset_t sva, vm_offset_t eva)
{
	vm_offset_t addr;

	if (eva - sva > PAGE_SIZE)
		CTR3(KTR_PMAP, "pmap_invalidate_range: pmap=%p sva=0x%x eva=0x%x",
		    pmap, sva, eva);

	if (pmap == kernel_pmap || !CPU_EMPTY(&pmap->pm_active))
		for (addr = sva; addr < eva; addr += PAGE_SIZE)
			invlpg(addr);
	PT_UPDATES_FLUSH();
}

PMAP_INLINE void
pmap_invalidate_all(pmap_t pmap)
{

	CTR1(KTR_PMAP, "pmap_invalidate_all: pmap=%p", pmap);
	
	if (pmap == kernel_pmap || !CPU_EMPTY(&pmap->pm_active))
		invltlb();
}

PMAP_INLINE void
pmap_invalidate_cache(void)
{

	wbinvd();
}
#endif /* !SMP */

#define	PMAP_CLFLUSH_THRESHOLD	(2 * 1024 * 1024)

void
pmap_invalidate_cache_range(vm_offset_t sva, vm_offset_t eva)
{

	KASSERT((sva & PAGE_MASK) == 0,
	    ("pmap_invalidate_cache_range: sva not page-aligned"));
	KASSERT((eva & PAGE_MASK) == 0,
	    ("pmap_invalidate_cache_range: eva not page-aligned"));

	if (cpu_feature & CPUID_SS)
		; /* If "Self Snoop" is supported, do nothing. */
	else if ((cpu_feature & CPUID_CLFSH) != 0 &&
	    eva - sva < PMAP_CLFLUSH_THRESHOLD) {

		/*
		 * Otherwise, do per-cache line flush.  Use the mfence
		 * instruction to insure that previous stores are
		 * included in the write-back.  The processor
		 * propagates flush to other processors in the cache
		 * coherence domain.
		 */
		mfence();
		for (; sva < eva; sva += cpu_clflush_line_size)
			clflush(sva);
		mfence();
	} else {

		/*
		 * No targeted cache flush methods are supported by CPU,
		 * or the supplied range is bigger than 2MB.
		 * Globally invalidate cache.
		 */
		pmap_invalidate_cache();
	}
}

void
pmap_invalidate_cache_pages(vm_page_t *pages, int count)
{
	int i;

	if (count >= PMAP_CLFLUSH_THRESHOLD / PAGE_SIZE ||
	    (cpu_feature & CPUID_CLFSH) == 0) {
		pmap_invalidate_cache();
	} else {
		for (i = 0; i < count; i++)
			pmap_flush_page(pages[i]);
	}
}

/*
 * Are we current address space or kernel?  N.B. We return FALSE when
 * a pmap's page table is in use because a kernel thread is borrowing
 * it.  The borrowed page table can change spontaneously, making any
 * dependence on its continued use subject to a race condition.
 */
static __inline int
pmap_is_current(pmap_t pmap)
{

	return (pmap == kernel_pmap ||
	    (pmap == vmspace_pmap(curthread->td_proc->p_vmspace) &&
	    (pmap->pm_pdir[PTDPTDI] & PG_FRAME) == (PTDpde[0] & PG_FRAME)));
}

/*
 * If the given pmap is not the current or kernel pmap, the returned pte must
 * be released by passing it to pmap_pte_release().
 */
pt_entry_t *
pmap_pte(pmap_t pmap, vm_offset_t va)
{
	pd_entry_t newpf;
	pd_entry_t *pde;

	pde = pmap_pde(pmap, va);
	if (*pde & PG_PS)
		return (pde);
	if (*pde != 0) {
		/* are we current address space or kernel? */
		if (pmap_is_current(pmap))
			return (vtopte(va));
		mtx_lock(&PMAP2mutex);
		newpf = *pde & PG_FRAME;
		if ((*PMAP2 & PG_FRAME) != newpf) {
			PT_SET_MA(PADDR2, newpf | PG_V | PG_A | PG_M);
			CTR3(KTR_PMAP, "pmap_pte: pmap=%p va=0x%x newpte=0x%08x",
			    pmap, va, (*PMAP2 & 0xffffffff));
		}
		return (PADDR2 + (i386_btop(va) & (NPTEPG - 1)));
	}
	return (NULL);
}

/*
 * Releases a pte that was obtained from pmap_pte().  Be prepared for the pte
 * being NULL.
 */
static __inline void
pmap_pte_release(pt_entry_t *pte)
{

	if ((pt_entry_t *)((vm_offset_t)pte & ~PAGE_MASK) == PADDR2) {
		CTR1(KTR_PMAP, "pmap_pte_release: pte=0x%jx",
		    *PMAP2);
		vm_page_lock_queues();
		PT_SET_VA(PMAP2, 0, TRUE);
		vm_page_unlock_queues();
		mtx_unlock(&PMAP2mutex);
	}
}

static __inline void
invlcaddr(void *caddr)
{

	invlpg((u_int)caddr);
	PT_UPDATES_FLUSH();
}

/*
 * Super fast pmap_pte routine best used when scanning
 * the pv lists.  This eliminates many coarse-grained
 * invltlb calls.  Note that many of the pv list
 * scans are across different pmaps.  It is very wasteful
 * to do an entire invltlb for checking a single mapping.
 *
 * If the given pmap is not the current pmap, vm_page_queue_mtx
 * must be held and curthread pinned to a CPU.
 */
static pt_entry_t *
pmap_pte_quick(pmap_t pmap, vm_offset_t va)
{
	pd_entry_t newpf;
	pd_entry_t *pde;

	pde = pmap_pde(pmap, va);
	if (*pde & PG_PS)
		return (pde);
	if (*pde != 0) {
		/* are we current address space or kernel? */
		if (pmap_is_current(pmap))
			return (vtopte(va));
		mtx_assert(&vm_page_queue_mtx, MA_OWNED);
		KASSERT(curthread->td_pinned > 0, ("curthread not pinned"));
		newpf = *pde & PG_FRAME;
		if ((*PMAP1 & PG_FRAME) != newpf) {
			PT_SET_MA(PADDR1, newpf | PG_V | PG_A | PG_M);
			CTR3(KTR_PMAP, "pmap_pte_quick: pmap=%p va=0x%x newpte=0x%08x",
			    pmap, va, (u_long)*PMAP1);
			
#ifdef SMP
			PMAP1cpu = PCPU_GET(cpuid);
#endif
			PMAP1changed++;
		} else
#ifdef SMP
		if (PMAP1cpu != PCPU_GET(cpuid)) {
			PMAP1cpu = PCPU_GET(cpuid);
			invlcaddr(PADDR1);
			PMAP1changedcpu++;
		} else
#endif
			PMAP1unchanged++;
		return (PADDR1 + (i386_btop(va) & (NPTEPG - 1)));
	}
	return (0);
}

/*
 *	Routine:	pmap_extract
 *	Function:
 *		Extract the physical page address associated
 *		with the given map/virtual_address pair.
 */
vm_paddr_t 
pmap_extract(pmap_t pmap, vm_offset_t va)
{
	vm_paddr_t rtval;
	pt_entry_t *pte;
	pd_entry_t pde;
	pt_entry_t pteval;

	rtval = 0;
	PMAP_LOCK(pmap);
	pde = pmap->pm_pdir[va >> PDRSHIFT];
	if (pde != 0) {
		if ((pde & PG_PS) != 0) {
			rtval = xpmap_mtop(pde & PG_PS_FRAME) | (va & PDRMASK);
			PMAP_UNLOCK(pmap);
			return rtval;
		}
		pte = pmap_pte(pmap, va);
		pteval = *pte ? xpmap_mtop(*pte) : 0;
		rtval = (pteval & PG_FRAME) | (va & PAGE_MASK);
		pmap_pte_release(pte);
	}
	PMAP_UNLOCK(pmap);
	return (rtval);
}

/*
 *	Routine:	pmap_extract_ma
 *	Function:
 *		Like pmap_extract, but returns machine address
 */
vm_paddr_t 
pmap_extract_ma(pmap_t pmap, vm_offset_t va)
{
	vm_paddr_t rtval;
	pt_entry_t *pte;
	pd_entry_t pde;

	rtval = 0;
	PMAP_LOCK(pmap);
	pde = pmap->pm_pdir[va >> PDRSHIFT];
	if (pde != 0) {
		if ((pde & PG_PS) != 0) {
			rtval = (pde & ~PDRMASK) | (va & PDRMASK);
			PMAP_UNLOCK(pmap);
			return rtval;
		}
		pte = pmap_pte(pmap, va);
		rtval = (*pte & PG_FRAME) | (va & PAGE_MASK);
		pmap_pte_release(pte);
	}
	PMAP_UNLOCK(pmap);
	return (rtval);
}

/*
 *	Routine:	pmap_extract_and_hold
 *	Function:
 *		Atomically extract and hold the physical page
 *		with the given pmap and virtual address pair
 *		if that mapping permits the given protection.
 */
vm_page_t
pmap_extract_and_hold(pmap_t pmap, vm_offset_t va, vm_prot_t prot)
{
	pd_entry_t pde;
	pt_entry_t pte, *ptep;
	vm_page_t m;
	vm_paddr_t pa;

	pa = 0;
	m = NULL;
	PMAP_LOCK(pmap);
retry:
	pde = PT_GET(pmap_pde(pmap, va));
	if (pde != 0) {
		if (pde & PG_PS) {
			if ((pde & PG_RW) || (prot & VM_PROT_WRITE) == 0) {
				if (vm_page_pa_tryrelock(pmap, (pde &
				    PG_PS_FRAME) | (va & PDRMASK), &pa))
					goto retry;
				m = PHYS_TO_VM_PAGE((pde & PG_PS_FRAME) |
				    (va & PDRMASK));
				vm_page_hold(m);
			}
		} else {
			ptep = pmap_pte(pmap, va);
			pte = PT_GET(ptep);
			pmap_pte_release(ptep);
			if (pte != 0 &&
			    ((pte & PG_RW) || (prot & VM_PROT_WRITE) == 0)) {
				if (vm_page_pa_tryrelock(pmap, pte & PG_FRAME,
				    &pa))
					goto retry;
				m = PHYS_TO_VM_PAGE(pte & PG_FRAME);
				vm_page_hold(m);
			}
		}
	}
	PA_UNLOCK_COND(pa);
	PMAP_UNLOCK(pmap);
	return (m);
}

/***************************************************
 * Low level mapping routines.....
 ***************************************************/

/*
 * Add a wired page to the kva.
 * Note: not SMP coherent.
 *
 * This function may be used before pmap_bootstrap() is called.
 */
void 
pmap_kenter(vm_offset_t va, vm_paddr_t pa)
{

	PT_SET_MA(va, xpmap_ptom(pa)| PG_RW | PG_V | pgeflag);
}

void 
pmap_kenter_ma(vm_offset_t va, vm_paddr_t ma)
{
	pt_entry_t *pte;

	pte = vtopte(va);
	pte_store_ma(pte, ma | PG_RW | PG_V | pgeflag);
}

static __inline void
pmap_kenter_attr(vm_offset_t va, vm_paddr_t pa, int mode)
{

	PT_SET_MA(va, pa | PG_RW | PG_V | pgeflag | pmap_cache_bits(mode, 0));
}

/*
 * Remove a page from the kernel pagetables.
 * Note: not SMP coherent.
 *
 * This function may be used before pmap_bootstrap() is called.
 */
PMAP_INLINE void
pmap_kremove(vm_offset_t va)
{
	pt_entry_t *pte;

	pte = vtopte(va);
	PT_CLEAR_VA(pte, FALSE);
}

/*
 *	Used to map a range of physical addresses into kernel
 *	virtual address space.
 *
 *	The value passed in '*virt' is a suggested virtual address for
 *	the mapping. Architectures which can support a direct-mapped
 *	physical to virtual region can return the appropriate address
 *	within that region, leaving '*virt' unchanged. Other
 *	architectures should map the pages starting at '*virt' and
 *	update '*virt' with the first usable address after the mapped
 *	region.
 */
vm_offset_t
pmap_map(vm_offset_t *virt, vm_paddr_t start, vm_paddr_t end, int prot)
{
	vm_offset_t va, sva;

	va = sva = *virt;
	CTR4(KTR_PMAP, "pmap_map: va=0x%x start=0x%jx end=0x%jx prot=0x%x",
	    va, start, end, prot);
	while (start < end) {
		pmap_kenter(va, start);
		va += PAGE_SIZE;
		start += PAGE_SIZE;
	}
	pmap_invalidate_range(kernel_pmap, sva, va);
	*virt = va;
	return (sva);
}


/*
 * Add a list of wired pages to the kva
 * this routine is only used for temporary
 * kernel mappings that do not need to have
 * page modification or references recorded.
 * Note that old mappings are simply written
 * over.  The page *must* be wired.
 * Note: SMP coherent.  Uses a ranged shootdown IPI.
 */
void
pmap_qenter(vm_offset_t sva, vm_page_t *ma, int count)
{
	pt_entry_t *endpte, *pte;
	vm_paddr_t pa;
	vm_offset_t va = sva;
	int mclcount = 0;
	multicall_entry_t mcl[16];
	multicall_entry_t *mclp = mcl;
	int error;

	CTR2(KTR_PMAP, "pmap_qenter:sva=0x%x count=%d", va, count);
	pte = vtopte(sva);
	endpte = pte + count;
	while (pte < endpte) {
		pa = VM_PAGE_TO_MACH(*ma) | pgeflag | PG_RW | PG_V | PG_M | PG_A;

		mclp->op = __HYPERVISOR_update_va_mapping;
		mclp->args[0] = va;
		mclp->args[1] = (uint32_t)(pa & 0xffffffff);
		mclp->args[2] = (uint32_t)(pa >> 32);
		mclp->args[3] = (*pte & PG_V) ? UVMF_INVLPG|UVMF_ALL : 0;
	
		va += PAGE_SIZE;
		pte++;
		ma++;
		mclp++;
		mclcount++;
		if (mclcount == 16) {
			error = HYPERVISOR_multicall(mcl, mclcount);
			mclp = mcl;
			mclcount = 0;
			KASSERT(error == 0, ("bad multicall %d", error));
		}		
	}
	if (mclcount) {
		error = HYPERVISOR_multicall(mcl, mclcount);
		KASSERT(error == 0, ("bad multicall %d", error));
	}
	
#ifdef INVARIANTS
	for (pte = vtopte(sva), mclcount = 0; mclcount < count; mclcount++, pte++)
		KASSERT(*pte, ("pte not set for va=0x%x", sva + mclcount*PAGE_SIZE));
#endif	
}

/*
 * This routine tears out page mappings from the
 * kernel -- it is meant only for temporary mappings.
 * Note: SMP coherent.  Uses a ranged shootdown IPI.
 */
void
pmap_qremove(vm_offset_t sva, int count)
{
	vm_offset_t va;

	CTR2(KTR_PMAP, "pmap_qremove: sva=0x%x count=%d", sva, count);
	va = sva;
	vm_page_lock_queues();
	critical_enter();
	while (count-- > 0) {
		pmap_kremove(va);
		va += PAGE_SIZE;
	}
	PT_UPDATES_FLUSH();
	pmap_invalidate_range(kernel_pmap, sva, va);
	critical_exit();
	vm_page_unlock_queues();
}

/***************************************************
 * Page table page management routines.....
 ***************************************************/
static __inline void
pmap_free_zero_pages(vm_page_t free)
{
	vm_page_t m;

	while (free != NULL) {
		m = free;
		free = m->right;
		vm_page_free_zero(m);
	}
}

/*
 * This routine unholds page table pages, and if the hold count
 * drops to zero, then it decrements the wire count.
 */
static __inline int
pmap_unwire_pte_hold(pmap_t pmap, vm_page_t m, vm_page_t *free)
{

	--m->wire_count;
	if (m->wire_count == 0)
		return (_pmap_unwire_pte_hold(pmap, m, free));
	else
		return (0);
}

static int 
_pmap_unwire_pte_hold(pmap_t pmap, vm_page_t m, vm_page_t *free)
{
	vm_offset_t pteva;

	PT_UPDATES_FLUSH();
	/*
	 * unmap the page table page
	 */
	xen_pt_unpin(pmap->pm_pdir[m->pindex]);
	/*
	 * page *might* contain residual mapping :-/  
	 */
	PD_CLEAR_VA(pmap, m->pindex, TRUE);
	pmap_zero_page(m);
	--pmap->pm_stats.resident_count;

	/*
	 * This is a release store so that the ordinary store unmapping
	 * the page table page is globally performed before TLB shoot-
	 * down is begun.
	 */
	atomic_subtract_rel_int(&cnt.v_wire_count, 1);

	/*
	 * Do an invltlb to make the invalidated mapping
	 * take effect immediately.
	 */
	pteva = VM_MAXUSER_ADDRESS + i386_ptob(m->pindex);
	pmap_invalidate_page(pmap, pteva);

	/* 
	 * Put page on a list so that it is released after
	 * *ALL* TLB shootdown is done
	 */
	m->right = *free;
	*free = m;

	return (1);
}

/*
 * After removing a page table entry, this routine is used to
 * conditionally free the page, and manage the hold/wire counts.
 */
static int
pmap_unuse_pt(pmap_t pmap, vm_offset_t va, vm_page_t *free)
{
	pd_entry_t ptepde;
	vm_page_t mpte;

	if (va >= VM_MAXUSER_ADDRESS)
		return (0);
	ptepde = PT_GET(pmap_pde(pmap, va));
	mpte = PHYS_TO_VM_PAGE(ptepde & PG_FRAME);
	return (pmap_unwire_pte_hold(pmap, mpte, free));
}

/*
 * Initialize the pmap for the swapper process.
 */
void
pmap_pinit0(pmap_t pmap)
{

	PMAP_LOCK_INIT(pmap);
	/*
	 * Since the page table directory is shared with the kernel pmap,
	 * which is already included in the list "allpmaps", this pmap does
	 * not need to be inserted into that list.
	 */
	pmap->pm_pdir = (pd_entry_t *)(KERNBASE + (vm_offset_t)IdlePTD);
#ifdef PAE
	pmap->pm_pdpt = (pdpt_entry_t *)(KERNBASE + (vm_offset_t)IdlePDPT);
#endif
	CPU_ZERO(&pmap->pm_active);
	PCPU_SET(curpmap, pmap);
	TAILQ_INIT(&pmap->pm_pvchunk);
	bzero(&pmap->pm_stats, sizeof pmap->pm_stats);
}

/*
 * Initialize a preallocated and zeroed pmap structure,
 * such as one in a vmspace structure.
 */
int
pmap_pinit(pmap_t pmap)
{
	vm_page_t m, ptdpg[NPGPTD + 1];
	int npgptd = NPGPTD + 1;
	int i;

#ifdef HAMFISTED_LOCKING
	mtx_lock(&createdelete_lock);
#endif

	PMAP_LOCK_INIT(pmap);

	/*
	 * No need to allocate page table space yet but we do need a valid
	 * page directory table.
	 */
	if (pmap->pm_pdir == NULL) {
		pmap->pm_pdir = (pd_entry_t *)kmem_alloc_nofault(kernel_map,
		    NBPTD);
		if (pmap->pm_pdir == NULL) {
			PMAP_LOCK_DESTROY(pmap);
#ifdef HAMFISTED_LOCKING
			mtx_unlock(&createdelete_lock);
#endif
			return (0);
		}
#ifdef PAE
		pmap->pm_pdpt = (pd_entry_t *)kmem_alloc_nofault(kernel_map, 1);
#endif
	}

	/*
	 * allocate the page directory page(s)
	 */
	for (i = 0; i < npgptd;) {
		m = vm_page_alloc(NULL, 0, VM_ALLOC_NORMAL | VM_ALLOC_NOOBJ |
		    VM_ALLOC_WIRED | VM_ALLOC_ZERO);
		if (m == NULL)
			VM_WAIT;
		else {
			ptdpg[i++] = m;
		}
	}

	pmap_qenter((vm_offset_t)pmap->pm_pdir, ptdpg, NPGPTD);

	for (i = 0; i < NPGPTD; i++)
		if ((ptdpg[i]->flags & PG_ZERO) == 0)
			pagezero(pmap->pm_pdir + (i * NPDEPG));

	mtx_lock_spin(&allpmaps_lock);
	LIST_INSERT_HEAD(&allpmaps, pmap, pm_list);
	/* Copy the kernel page table directory entries. */
	bcopy(PTD + KPTDI, pmap->pm_pdir + KPTDI, nkpt * sizeof(pd_entry_t));
	mtx_unlock_spin(&allpmaps_lock);

#ifdef PAE
	pmap_qenter((vm_offset_t)pmap->pm_pdpt, &ptdpg[NPGPTD], 1);
	if ((ptdpg[NPGPTD]->flags & PG_ZERO) == 0)
		bzero(pmap->pm_pdpt, PAGE_SIZE);
	for (i = 0; i < NPGPTD; i++) {
		vm_paddr_t ma;
		
		ma = VM_PAGE_TO_MACH(ptdpg[i]);
		pmap->pm_pdpt[i] = ma | PG_V;

	}
#endif	
	for (i = 0; i < NPGPTD; i++) {
		pt_entry_t *pd;
		vm_paddr_t ma;
		
		ma = VM_PAGE_TO_MACH(ptdpg[i]);
		pd = pmap->pm_pdir + (i * NPDEPG);
		PT_SET_MA(pd, *vtopte((vm_offset_t)pd) & ~(PG_M|PG_A|PG_U|PG_RW));
#if 0		
		xen_pgd_pin(ma);
#endif		
	}
	
#ifdef PAE	
	PT_SET_MA(pmap->pm_pdpt, *vtopte((vm_offset_t)pmap->pm_pdpt) & ~PG_RW);
#endif
	vm_page_lock_queues();
	xen_flush_queue();
	xen_pgdpt_pin(VM_PAGE_TO_MACH(ptdpg[NPGPTD]));
	for (i = 0; i < NPGPTD; i++) {
		vm_paddr_t ma = VM_PAGE_TO_MACH(ptdpg[i]);
		PT_SET_VA_MA(&pmap->pm_pdir[PTDPTDI + i], ma | PG_V | PG_A, FALSE);
	}
	xen_flush_queue();
	vm_page_unlock_queues();
	CPU_ZERO(&pmap->pm_active);
	TAILQ_INIT(&pmap->pm_pvchunk);
	bzero(&pmap->pm_stats, sizeof pmap->pm_stats);

#ifdef HAMFISTED_LOCKING
	mtx_unlock(&createdelete_lock);
#endif
	return (1);
}

/*
 * this routine is called if the page table page is not
 * mapped correctly.
 */
static vm_page_t
_pmap_allocpte(pmap_t pmap, u_int ptepindex, int flags)
{
	vm_paddr_t ptema;
	vm_page_t m;

	KASSERT((flags & (M_NOWAIT | M_WAITOK)) == M_NOWAIT ||
	    (flags & (M_NOWAIT | M_WAITOK)) == M_WAITOK,
	    ("_pmap_allocpte: flags is neither M_NOWAIT nor M_WAITOK"));

	/*
	 * Allocate a page table page.
	 */
	if ((m = vm_page_alloc(NULL, ptepindex, VM_ALLOC_NOOBJ |
	    VM_ALLOC_WIRED | VM_ALLOC_ZERO)) == NULL) {
		if (flags & M_WAITOK) {
			PMAP_UNLOCK(pmap);
			vm_page_unlock_queues();
			VM_WAIT;
			vm_page_lock_queues();
			PMAP_LOCK(pmap);
		}

		/*
		 * Indicate the need to retry.  While waiting, the page table
		 * page may have been allocated.
		 */
		return (NULL);
	}
	if ((m->flags & PG_ZERO) == 0)
		pmap_zero_page(m);

	/*
	 * Map the pagetable page into the process address space, if
	 * it isn't already there.
	 */

	pmap->pm_stats.resident_count++;

	ptema = VM_PAGE_TO_MACH(m);
	xen_pt_pin(ptema);
	PT_SET_VA_MA(&pmap->pm_pdir[ptepindex],
		(ptema | PG_U | PG_RW | PG_V | PG_A | PG_M), TRUE);
	
	KASSERT(pmap->pm_pdir[ptepindex],
	    ("_pmap_allocpte: ptepindex=%d did not get mapped", ptepindex));
	return (m);
}

static vm_page_t
pmap_allocpte(pmap_t pmap, vm_offset_t va, int flags)
{
	u_int ptepindex;
	pd_entry_t ptema;
	vm_page_t m;

	KASSERT((flags & (M_NOWAIT | M_WAITOK)) == M_NOWAIT ||
	    (flags & (M_NOWAIT | M_WAITOK)) == M_WAITOK,
	    ("pmap_allocpte: flags is neither M_NOWAIT nor M_WAITOK"));

	/*
	 * Calculate pagetable page index
	 */
	ptepindex = va >> PDRSHIFT;
retry:
	/*
	 * Get the page directory entry
	 */
	ptema = pmap->pm_pdir[ptepindex];

	/*
	 * This supports switching from a 4MB page to a
	 * normal 4K page.
	 */
	if (ptema & PG_PS) {
		/*
		 * XXX 
		 */
		pmap->pm_pdir[ptepindex] = 0;
		ptema = 0;
		pmap->pm_stats.resident_count -= NBPDR / PAGE_SIZE;
		pmap_invalidate_all(kernel_pmap);
	}

	/*
	 * If the page table page is mapped, we just increment the
	 * hold count, and activate it.
	 */
	if (ptema & PG_V) {
		m = PHYS_TO_VM_PAGE(xpmap_mtop(ptema) & PG_FRAME);
		m->wire_count++;
	} else {
		/*
		 * Here if the pte page isn't mapped, or if it has
		 * been deallocated. 
		 */
		CTR3(KTR_PMAP, "pmap_allocpte: pmap=%p va=0x%08x flags=0x%x",
		    pmap, va, flags);
		m = _pmap_allocpte(pmap, ptepindex, flags);
		if (m == NULL && (flags & M_WAITOK))
			goto retry;

		KASSERT(pmap->pm_pdir[ptepindex], ("ptepindex=%d did not get mapped", ptepindex));
	}
	return (m);
}


/***************************************************
* Pmap allocation/deallocation routines.
 ***************************************************/

#ifdef SMP
/*
 * Deal with a SMP shootdown of other users of the pmap that we are
 * trying to dispose of.  This can be a bit hairy.
 */
static cpuset_t *lazymask;
static u_int lazyptd;
static volatile u_int lazywait;

void pmap_lazyfix_action(void);

void
pmap_lazyfix_action(void)
{

#ifdef COUNT_IPIS
	(*ipi_lazypmap_counts[PCPU_GET(cpuid)])++;
#endif
	if (rcr3() == lazyptd)
		load_cr3(PCPU_GET(curpcb)->pcb_cr3);
	CPU_CLR_ATOMIC(PCPU_GET(cpuid), lazymask);
	atomic_store_rel_int(&lazywait, 1);
}

static void
pmap_lazyfix_self(u_int cpuid)
{

	if (rcr3() == lazyptd)
		load_cr3(PCPU_GET(curpcb)->pcb_cr3);
	CPU_CLR_ATOMIC(cpuid, lazymask);
}


static void
pmap_lazyfix(pmap_t pmap)
{
	cpuset_t mymask, mask;
	u_int cpuid, spins;
	int lsb;

	mask = pmap->pm_active;
	while (!CPU_EMPTY(&mask)) {
		spins = 50000000;

		/* Find least significant set bit. */
		lsb = cpusetobj_ffs(&mask);
		MPASS(lsb != 0);
		lsb--;
		CPU_SETOF(lsb, &mask);
		mtx_lock_spin(&smp_ipi_mtx);
#ifdef PAE
		lazyptd = vtophys(pmap->pm_pdpt);
#else
		lazyptd = vtophys(pmap->pm_pdir);
#endif
		cpuid = PCPU_GET(cpuid);

		/* Use a cpuset just for having an easy check. */
		CPU_SETOF(cpuid, &mymask);
		if (!CPU_CMP(&mask, &mymask)) {
			lazymask = &pmap->pm_active;
			pmap_lazyfix_self(cpuid);
		} else {
			atomic_store_rel_int((u_int *)&lazymask,
			    (u_int)&pmap->pm_active);
			atomic_store_rel_int(&lazywait, 0);
			ipi_selected(mask, IPI_LAZYPMAP);
			while (lazywait == 0) {
				ia32_pause();
				if (--spins == 0)
					break;
			}
		}
		mtx_unlock_spin(&smp_ipi_mtx);
		if (spins == 0)
			printf("pmap_lazyfix: spun for 50000000\n");
		mask = pmap->pm_active;
	}
}

#else	/* SMP */

/*
 * Cleaning up on uniprocessor is easy.  For various reasons, we're
 * unlikely to have to even execute this code, including the fact
 * that the cleanup is deferred until the parent does a wait(2), which
 * means that another userland process has run.
 */
static void
pmap_lazyfix(pmap_t pmap)
{
	u_int cr3;

	cr3 = vtophys(pmap->pm_pdir);
	if (cr3 == rcr3()) {
		load_cr3(PCPU_GET(curpcb)->pcb_cr3);
		CPU_CLR(PCPU_GET(cpuid), &pmap->pm_active);
	}
}
#endif	/* SMP */

/*
 * Release any resources held by the given physical map.
 * Called when a pmap initialized by pmap_pinit is being released.
 * Should only be called if the map contains no valid mappings.
 */
void
pmap_release(pmap_t pmap)
{
	vm_page_t m, ptdpg[2*NPGPTD+1];
	vm_paddr_t ma;
	int i;
#ifdef PAE	
	int npgptd = NPGPTD + 1;
#else
	int npgptd = NPGPTD;
#endif

	KASSERT(pmap->pm_stats.resident_count == 0,
	    ("pmap_release: pmap resident count %ld != 0",
	    pmap->pm_stats.resident_count));
	PT_UPDATES_FLUSH();

#ifdef HAMFISTED_LOCKING
	mtx_lock(&createdelete_lock);
#endif

	pmap_lazyfix(pmap);
	mtx_lock_spin(&allpmaps_lock);
	LIST_REMOVE(pmap, pm_list);
	mtx_unlock_spin(&allpmaps_lock);

	for (i = 0; i < NPGPTD; i++)
		ptdpg[i] = PHYS_TO_VM_PAGE(vtophys(pmap->pm_pdir + (i*NPDEPG)) & PG_FRAME);
	pmap_qremove((vm_offset_t)pmap->pm_pdir, NPGPTD);
#ifdef PAE
	ptdpg[NPGPTD] = PHYS_TO_VM_PAGE(vtophys(pmap->pm_pdpt));
#endif	

	for (i = 0; i < npgptd; i++) {
		m = ptdpg[i];
		ma = VM_PAGE_TO_MACH(m);
		/* unpinning L1 and L2 treated the same */
#if 0
                xen_pgd_unpin(ma);
#else
		if (i == NPGPTD)
	                xen_pgd_unpin(ma);
#endif
#ifdef PAE
		if (i < NPGPTD)
			KASSERT(VM_PAGE_TO_MACH(m) == (pmap->pm_pdpt[i] & PG_FRAME),
			    ("pmap_release: got wrong ptd page"));
#endif
		m->wire_count--;
		atomic_subtract_int(&cnt.v_wire_count, 1);
		vm_page_free(m);
	}
#ifdef PAE
	pmap_qremove((vm_offset_t)pmap->pm_pdpt, 1);
#endif
	PMAP_LOCK_DESTROY(pmap);

#ifdef HAMFISTED_LOCKING
	mtx_unlock(&createdelete_lock);
#endif
}

static int
kvm_size(SYSCTL_HANDLER_ARGS)
{
	unsigned long ksize = VM_MAX_KERNEL_ADDRESS - KERNBASE;

	return (sysctl_handle_long(oidp, &ksize, 0, req));
}
SYSCTL_PROC(_vm, OID_AUTO, kvm_size, CTLTYPE_LONG|CTLFLAG_RD, 
    0, 0, kvm_size, "IU", "Size of KVM");

static int
kvm_free(SYSCTL_HANDLER_ARGS)
{
	unsigned long kfree = VM_MAX_KERNEL_ADDRESS - kernel_vm_end;

	return (sysctl_handle_long(oidp, &kfree, 0, req));
}
SYSCTL_PROC(_vm, OID_AUTO, kvm_free, CTLTYPE_LONG|CTLFLAG_RD, 
    0, 0, kvm_free, "IU", "Amount of KVM free");

/*
 * grow the number of kernel page table entries, if needed
 */
void
pmap_growkernel(vm_offset_t addr)
{
	struct pmap *pmap;
	vm_paddr_t ptppaddr;
	vm_page_t nkpg;
	pd_entry_t newpdir;

	mtx_assert(&kernel_map->system_mtx, MA_OWNED);
	if (kernel_vm_end == 0) {
		kernel_vm_end = KERNBASE;
		nkpt = 0;
		while (pdir_pde(PTD, kernel_vm_end)) {
			kernel_vm_end = (kernel_vm_end + PAGE_SIZE * NPTEPG) & ~(PAGE_SIZE * NPTEPG - 1);
			nkpt++;
			if (kernel_vm_end - 1 >= kernel_map->max_offset) {
				kernel_vm_end = kernel_map->max_offset;
				break;
			}
		}
	}
	addr = roundup2(addr, NBPDR);
	if (addr - 1 >= kernel_map->max_offset)
		addr = kernel_map->max_offset;
	while (kernel_vm_end < addr) {
		if (pdir_pde(PTD, kernel_vm_end)) {
			kernel_vm_end = (kernel_vm_end + NBPDR) & ~PDRMASK;
			if (kernel_vm_end - 1 >= kernel_map->max_offset) {
				kernel_vm_end = kernel_map->max_offset;
				break;
			}
			continue;
		}

		nkpg = vm_page_alloc(NULL, kernel_vm_end >> PDRSHIFT,
		    VM_ALLOC_INTERRUPT | VM_ALLOC_NOOBJ | VM_ALLOC_WIRED |
		    VM_ALLOC_ZERO);
		if (nkpg == NULL)
			panic("pmap_growkernel: no memory to grow kernel");

		nkpt++;

		if ((nkpg->flags & PG_ZERO) == 0)
			pmap_zero_page(nkpg);
		ptppaddr = VM_PAGE_TO_PHYS(nkpg);
		newpdir = (pd_entry_t) (ptppaddr | PG_V | PG_RW | PG_A | PG_M);
		vm_page_lock_queues();
		PD_SET_VA(kernel_pmap, (kernel_vm_end >> PDRSHIFT), newpdir, TRUE);
		mtx_lock_spin(&allpmaps_lock);
		LIST_FOREACH(pmap, &allpmaps, pm_list)
			PD_SET_VA(pmap, (kernel_vm_end >> PDRSHIFT), newpdir, TRUE);

		mtx_unlock_spin(&allpmaps_lock);
		vm_page_unlock_queues();

		kernel_vm_end = (kernel_vm_end + NBPDR) & ~PDRMASK;
		if (kernel_vm_end - 1 >= kernel_map->max_offset) {
			kernel_vm_end = kernel_map->max_offset;
			break;
		}
	}
}


/***************************************************
 * page management routines.
 ***************************************************/

CTASSERT(sizeof(struct pv_chunk) == PAGE_SIZE);
CTASSERT(_NPCM == 11);
CTASSERT(_NPCPV == 336);

static __inline struct pv_chunk *
pv_to_chunk(pv_entry_t pv)
{

	return ((struct pv_chunk *)((uintptr_t)pv & ~(uintptr_t)PAGE_MASK));
}

#define PV_PMAP(pv) (pv_to_chunk(pv)->pc_pmap)

#define	PC_FREE0_9	0xfffffffful	/* Free values for index 0 through 9 */
#define	PC_FREE10	0x0000fffful	/* Free values for index 10 */

<<<<<<< HEAD
static uint32_t pc_freemask[_NPCM] = {
=======
static const uint32_t pc_freemask[_NPCM] = {
>>>>>>> d20c256d
	PC_FREE0_9, PC_FREE0_9, PC_FREE0_9,
	PC_FREE0_9, PC_FREE0_9, PC_FREE0_9,
	PC_FREE0_9, PC_FREE0_9, PC_FREE0_9,
	PC_FREE0_9, PC_FREE10
};

SYSCTL_INT(_vm_pmap, OID_AUTO, pv_entry_count, CTLFLAG_RD, &pv_entry_count, 0,
	"Current number of pv entries");

#ifdef PV_STATS
static int pc_chunk_count, pc_chunk_allocs, pc_chunk_frees, pc_chunk_tryfail;

SYSCTL_INT(_vm_pmap, OID_AUTO, pc_chunk_count, CTLFLAG_RD, &pc_chunk_count, 0,
	"Current number of pv entry chunks");
SYSCTL_INT(_vm_pmap, OID_AUTO, pc_chunk_allocs, CTLFLAG_RD, &pc_chunk_allocs, 0,
	"Current number of pv entry chunks allocated");
SYSCTL_INT(_vm_pmap, OID_AUTO, pc_chunk_frees, CTLFLAG_RD, &pc_chunk_frees, 0,
	"Current number of pv entry chunks frees");
SYSCTL_INT(_vm_pmap, OID_AUTO, pc_chunk_tryfail, CTLFLAG_RD, &pc_chunk_tryfail, 0,
	"Number of times tried to get a chunk page but failed.");

static long pv_entry_frees, pv_entry_allocs;
static int pv_entry_spare;

SYSCTL_LONG(_vm_pmap, OID_AUTO, pv_entry_frees, CTLFLAG_RD, &pv_entry_frees, 0,
	"Current number of pv entry frees");
SYSCTL_LONG(_vm_pmap, OID_AUTO, pv_entry_allocs, CTLFLAG_RD, &pv_entry_allocs, 0,
	"Current number of pv entry allocs");
SYSCTL_INT(_vm_pmap, OID_AUTO, pv_entry_spare, CTLFLAG_RD, &pv_entry_spare, 0,
	"Current number of spare pv entries");
#endif

/*
 * We are in a serious low memory condition.  Resort to
 * drastic measures to free some pages so we can allocate
 * another pv entry chunk.
 */
static vm_page_t
pmap_pv_reclaim(pmap_t locked_pmap)
{
	struct pch newtail;
	struct pv_chunk *pc;
	pmap_t pmap;
	pt_entry_t *pte, tpte;
	pv_entry_t pv;
	vm_offset_t va;
	vm_page_t free, m, m_pc;
<<<<<<< HEAD
	uint32_t inuse, freemask;
=======
	uint32_t inuse;
>>>>>>> d20c256d
	int bit, field, freed;

	PMAP_LOCK_ASSERT(locked_pmap, MA_OWNED);
	pmap = NULL;
	free = m_pc = NULL;
	TAILQ_INIT(&newtail);
	sched_pin();
	while ((pc = TAILQ_FIRST(&pv_chunks)) != NULL && (pv_vafree == 0 ||
	    free == NULL)) {
		TAILQ_REMOVE(&pv_chunks, pc, pc_lru);
		if (pmap != pc->pc_pmap) {
			if (pmap != NULL) {
				pmap_invalidate_all(pmap);
				if (pmap != locked_pmap)
					PMAP_UNLOCK(pmap);
			}
			pmap = pc->pc_pmap;
			/* Avoid deadlock and lock recursion. */
			if (pmap > locked_pmap)
				PMAP_LOCK(pmap);
			else if (pmap != locked_pmap && !PMAP_TRYLOCK(pmap)) {
				pmap = NULL;
				TAILQ_INSERT_TAIL(&newtail, pc, pc_lru);
				continue;
			}
		}

		/*
		 * Destroy every non-wired, 4 KB page mapping in the chunk.
		 */
		freed = 0;
		for (field = 0; field < _NPCM; field++) {
<<<<<<< HEAD
			freemask = 0;
=======
>>>>>>> d20c256d
			for (inuse = ~pc->pc_map[field] & pc_freemask[field];
			    inuse != 0; inuse &= ~(1UL << bit)) {
				bit = bsfl(inuse);
				pv = &pc->pc_pventry[field * 32 + bit];
				va = pv->pv_va;
				pte = pmap_pte_quick(pmap, va);
				if ((*pte & PG_W) != 0)
					continue;
				tpte = pte_load_clear(pte);
				if ((tpte & PG_G) != 0)
					pmap_invalidate_page(pmap, va);
				m = PHYS_TO_VM_PAGE(tpte & PG_FRAME);
				if ((tpte & (PG_M | PG_RW)) == (PG_M | PG_RW))
					vm_page_dirty(m);
				if ((tpte & PG_A) != 0)
					vm_page_aflag_set(m, PGA_REFERENCED);
				TAILQ_REMOVE(&m->md.pv_list, pv, pv_list);
				if (TAILQ_EMPTY(&m->md.pv_list))
					vm_page_aflag_clear(m, PGA_WRITEABLE);
<<<<<<< HEAD
				pmap_unuse_pt(pmap, va, &free);
				freemask |= 1UL << bit;
				freed++;
			}
			pc->pc_map[field] |= freemask;
=======
				pc->pc_map[field] |= 1UL << bit;
				pmap_unuse_pt(pmap, va, &free);
				freed++;
			}
>>>>>>> d20c256d
		}
		if (freed == 0) {
			TAILQ_INSERT_TAIL(&newtail, pc, pc_lru);
			continue;
		}
<<<<<<< HEAD
=======
		/* Every freed mapping is for a 4 KB page. */
>>>>>>> d20c256d
		pmap->pm_stats.resident_count -= freed;
		PV_STAT(pv_entry_frees += freed);
		PV_STAT(pv_entry_spare += freed);
		pv_entry_count -= freed;
		TAILQ_REMOVE(&pmap->pm_pvchunk, pc, pc_list);
		for (field = 0; field < _NPCM; field++)
			if (pc->pc_map[field] != pc_freemask[field]) {
				TAILQ_INSERT_HEAD(&pmap->pm_pvchunk, pc,
				    pc_list);
				TAILQ_INSERT_TAIL(&newtail, pc, pc_lru);

				/*
				 * One freed pv entry in locked_pmap is
				 * sufficient.
				 */
				if (pmap == locked_pmap)
					goto out;
				break;
			}
		if (field == _NPCM) {
			PV_STAT(pv_entry_spare -= _NPCPV);
			PV_STAT(pc_chunk_count--);
			PV_STAT(pc_chunk_frees++);
			/* Entire chunk is free; return it. */
			m_pc = PHYS_TO_VM_PAGE(pmap_kextract((vm_offset_t)pc));
			pmap_qremove((vm_offset_t)pc, 1);
			pmap_ptelist_free(&pv_vafree, (vm_offset_t)pc);
			break;
		}
	}
out:
	sched_unpin();
	TAILQ_CONCAT(&pv_chunks, &newtail, pc_lru);
	if (pmap != NULL) {
		pmap_invalidate_all(pmap);
		if (pmap != locked_pmap)
			PMAP_UNLOCK(pmap);
	}
	if (m_pc == NULL && pv_vafree != 0 && free != NULL) {
		m_pc = free;
		free = m_pc->right;
		/* Recycle a freed page table page. */
		m_pc->wire_count = 1;
		atomic_add_int(&cnt.v_wire_count, 1);
	}
	pmap_free_zero_pages(free);
	return (m_pc);
}

/*
 * free the pv_entry back to the free list
 */
static void
free_pv_entry(pmap_t pmap, pv_entry_t pv)
{
	struct pv_chunk *pc;
	int idx, field, bit;

	mtx_assert(&vm_page_queue_mtx, MA_OWNED);
	PMAP_LOCK_ASSERT(pmap, MA_OWNED);
	PV_STAT(pv_entry_frees++);
	PV_STAT(pv_entry_spare++);
	pv_entry_count--;
	pc = pv_to_chunk(pv);
	idx = pv - &pc->pc_pventry[0];
	field = idx / 32;
	bit = idx % 32;
	pc->pc_map[field] |= 1ul << bit;
	for (idx = 0; idx < _NPCM; idx++)
		if (pc->pc_map[idx] != pc_freemask[idx]) {
			/*
			 * 98% of the time, pc is already at the head of the
			 * list.  If it isn't already, move it to the head.
			 */
			if (__predict_false(TAILQ_FIRST(&pmap->pm_pvchunk) !=
			    pc)) {
				TAILQ_REMOVE(&pmap->pm_pvchunk, pc, pc_list);
				TAILQ_INSERT_HEAD(&pmap->pm_pvchunk, pc,
				    pc_list);
			}
			return;
		}
<<<<<<< HEAD
=======
	TAILQ_REMOVE(&pmap->pm_pvchunk, pc, pc_list);
>>>>>>> d20c256d
	free_pv_chunk(pc);
}

static void
free_pv_chunk(struct pv_chunk *pc)
{
	vm_page_t m;

 	TAILQ_REMOVE(&pv_chunks, pc, pc_lru);
	PV_STAT(pv_entry_spare -= _NPCPV);
	PV_STAT(pc_chunk_count--);
	PV_STAT(pc_chunk_frees++);
	/* entire chunk is free, return it */
	m = PHYS_TO_VM_PAGE(pmap_kextract((vm_offset_t)pc));
	pmap_qremove((vm_offset_t)pc, 1);
	vm_page_unwire(m, 0);
	vm_page_free(m);
	pmap_ptelist_free(&pv_vafree, (vm_offset_t)pc);
}

/*
 * get a new pv_entry, allocating a block from the system
 * when needed.
 */
static pv_entry_t
get_pv_entry(pmap_t pmap, boolean_t try)
{
	static const struct timeval printinterval = { 60, 0 };
	static struct timeval lastprint;
	int bit, field;
	pv_entry_t pv;
	struct pv_chunk *pc;
	vm_page_t m;

	PMAP_LOCK_ASSERT(pmap, MA_OWNED);
	mtx_assert(&vm_page_queue_mtx, MA_OWNED);
	PV_STAT(pv_entry_allocs++);
	pv_entry_count++;
	if (pv_entry_count > pv_entry_high_water)
		if (ratecheck(&lastprint, &printinterval))
			printf("Approaching the limit on PV entries, consider "
			    "increasing either the vm.pmap.shpgperproc or the "
			    "vm.pmap.pv_entry_max tunable.\n");
retry:
	pc = TAILQ_FIRST(&pmap->pm_pvchunk);
	if (pc != NULL) {
		for (field = 0; field < _NPCM; field++) {
			if (pc->pc_map[field]) {
				bit = bsfl(pc->pc_map[field]);
				break;
			}
		}
		if (field < _NPCM) {
			pv = &pc->pc_pventry[field * 32 + bit];
			pc->pc_map[field] &= ~(1ul << bit);
			/* If this was the last item, move it to tail */
			for (field = 0; field < _NPCM; field++)
				if (pc->pc_map[field] != 0) {
					PV_STAT(pv_entry_spare--);
					return (pv);	/* not full, return */
				}
			TAILQ_REMOVE(&pmap->pm_pvchunk, pc, pc_list);
			TAILQ_INSERT_TAIL(&pmap->pm_pvchunk, pc, pc_list);
			if (pc != TAILQ_LAST(&pv_chunks, pch)) {
				TAILQ_REMOVE(&pv_chunks, pc, pc_lru);
				TAILQ_INSERT_TAIL(&pv_chunks, pc, pc_lru);
			}
			PV_STAT(pv_entry_spare--);
			return (pv);
		}
	}
	/*
	 * Access to the ptelist "pv_vafree" is synchronized by the page
	 * queues lock.  If "pv_vafree" is currently non-empty, it will
	 * remain non-empty until pmap_ptelist_alloc() completes.
	 */
	if (pv_vafree == 0 || (m = vm_page_alloc(NULL, 0, VM_ALLOC_NORMAL |
	    VM_ALLOC_NOOBJ | VM_ALLOC_WIRED)) == NULL) {
		if (try) {
			pv_entry_count--;
			PV_STAT(pc_chunk_tryfail++);
			return (NULL);
		}
		m = pmap_pv_reclaim(pmap);
		if (m == NULL)
			goto retry;
	}
	PV_STAT(pc_chunk_count++);
	PV_STAT(pc_chunk_allocs++);
	pc = (struct pv_chunk *)pmap_ptelist_alloc(&pv_vafree);
	pmap_qenter((vm_offset_t)pc, &m, 1);
	if ((m->flags & PG_ZERO) == 0)
		pagezero(pc);
	pc->pc_pmap = pmap;
	pc->pc_map[0] = pc_freemask[0] & ~1ul;	/* preallocated bit 0 */
	for (field = 1; field < _NPCM; field++)
		pc->pc_map[field] = pc_freemask[field];
	TAILQ_INSERT_TAIL(&pv_chunks, pc, pc_lru);
	pv = &pc->pc_pventry[0];
	TAILQ_INSERT_HEAD(&pmap->pm_pvchunk, pc, pc_list);
	PV_STAT(pv_entry_spare += _NPCPV - 1);
	return (pv);
}

static __inline pv_entry_t
pmap_pvh_remove(struct md_page *pvh, pmap_t pmap, vm_offset_t va)
{
	pv_entry_t pv;

	mtx_assert(&vm_page_queue_mtx, MA_OWNED);
	TAILQ_FOREACH(pv, &pvh->pv_list, pv_list) {
		if (pmap == PV_PMAP(pv) && va == pv->pv_va) {
			TAILQ_REMOVE(&pvh->pv_list, pv, pv_list);
			break;
		}
	}
	return (pv);
}

static void
pmap_pvh_free(struct md_page *pvh, pmap_t pmap, vm_offset_t va)
{
	pv_entry_t pv;

	pv = pmap_pvh_remove(pvh, pmap, va);
	KASSERT(pv != NULL, ("pmap_pvh_free: pv not found"));
	free_pv_entry(pmap, pv);
}

static void
pmap_remove_entry(pmap_t pmap, vm_page_t m, vm_offset_t va)
{

	mtx_assert(&vm_page_queue_mtx, MA_OWNED);
	pmap_pvh_free(&m->md, pmap, va);
	if (TAILQ_EMPTY(&m->md.pv_list))
		vm_page_aflag_clear(m, PGA_WRITEABLE);
}

/*
 * Conditionally create a pv entry.
 */
static boolean_t
pmap_try_insert_pv_entry(pmap_t pmap, vm_offset_t va, vm_page_t m)
{
	pv_entry_t pv;

	PMAP_LOCK_ASSERT(pmap, MA_OWNED);
	mtx_assert(&vm_page_queue_mtx, MA_OWNED);
	if (pv_entry_count < pv_entry_high_water && 
	    (pv = get_pv_entry(pmap, TRUE)) != NULL) {
		pv->pv_va = va;
		TAILQ_INSERT_TAIL(&m->md.pv_list, pv, pv_list);
		return (TRUE);
	} else
		return (FALSE);
}

/*
 * pmap_remove_pte: do the things to unmap a page in a process
 */
static int
pmap_remove_pte(pmap_t pmap, pt_entry_t *ptq, vm_offset_t va, vm_page_t *free)
{
	pt_entry_t oldpte;
	vm_page_t m;

	CTR3(KTR_PMAP, "pmap_remove_pte: pmap=%p *ptq=0x%x va=0x%x",
	    pmap, (u_long)*ptq, va);
	
	mtx_assert(&vm_page_queue_mtx, MA_OWNED);
	PMAP_LOCK_ASSERT(pmap, MA_OWNED);
	oldpte = *ptq;
	PT_SET_VA_MA(ptq, 0, TRUE);
	if (oldpte & PG_W)
		pmap->pm_stats.wired_count -= 1;
	/*
	 * Machines that don't support invlpg, also don't support
	 * PG_G.
	 */
	if (oldpte & PG_G)
		pmap_invalidate_page(kernel_pmap, va);
	pmap->pm_stats.resident_count -= 1;
	if (oldpte & PG_MANAGED) {
		m = PHYS_TO_VM_PAGE(xpmap_mtop(oldpte) & PG_FRAME);
		if ((oldpte & (PG_M | PG_RW)) == (PG_M | PG_RW))
			vm_page_dirty(m);
		if (oldpte & PG_A)
			vm_page_aflag_set(m, PGA_REFERENCED);
		pmap_remove_entry(pmap, m, va);
	}
	return (pmap_unuse_pt(pmap, va, free));
}

/*
 * Remove a single page from a process address space
 */
static void
pmap_remove_page(pmap_t pmap, vm_offset_t va, vm_page_t *free)
{
	pt_entry_t *pte;

	CTR2(KTR_PMAP, "pmap_remove_page: pmap=%p va=0x%x",
	    pmap, va);
	
	mtx_assert(&vm_page_queue_mtx, MA_OWNED);
	KASSERT(curthread->td_pinned > 0, ("curthread not pinned"));
	PMAP_LOCK_ASSERT(pmap, MA_OWNED);
	if ((pte = pmap_pte_quick(pmap, va)) == NULL || (*pte & PG_V) == 0)
		return;
	pmap_remove_pte(pmap, pte, va, free);
	pmap_invalidate_page(pmap, va);
	if (*PMAP1)
		PT_SET_MA(PADDR1, 0);

}

/*
 *	Remove the given range of addresses from the specified map.
 *
 *	It is assumed that the start and end are properly
 *	rounded to the page size.
 */
void
pmap_remove(pmap_t pmap, vm_offset_t sva, vm_offset_t eva)
{
	vm_offset_t pdnxt;
	pd_entry_t ptpaddr;
	pt_entry_t *pte;
	vm_page_t free = NULL;
	int anyvalid;

	CTR3(KTR_PMAP, "pmap_remove: pmap=%p sva=0x%x eva=0x%x",
	    pmap, sva, eva);

	/*
	 * Perform an unsynchronized read.  This is, however, safe.
	 */
	if (pmap->pm_stats.resident_count == 0)
		return;

	anyvalid = 0;

	vm_page_lock_queues();
	sched_pin();
	PMAP_LOCK(pmap);

	/*
	 * special handling of removing one page.  a very
	 * common operation and easy to short circuit some
	 * code.
	 */
	if ((sva + PAGE_SIZE == eva) && 
	    ((pmap->pm_pdir[(sva >> PDRSHIFT)] & PG_PS) == 0)) {
		pmap_remove_page(pmap, sva, &free);
		goto out;
	}

	for (; sva < eva; sva = pdnxt) {
		u_int pdirindex;

		/*
		 * Calculate index for next page table.
		 */
		pdnxt = (sva + NBPDR) & ~PDRMASK;
		if (pdnxt < sva)
			pdnxt = eva;
		if (pmap->pm_stats.resident_count == 0)
			break;

		pdirindex = sva >> PDRSHIFT;
		ptpaddr = pmap->pm_pdir[pdirindex];

		/*
		 * Weed out invalid mappings. Note: we assume that the page
		 * directory table is always allocated, and in kernel virtual.
		 */
		if (ptpaddr == 0)
			continue;

		/*
		 * Check for large page.
		 */
		if ((ptpaddr & PG_PS) != 0) {
			PD_CLEAR_VA(pmap, pdirindex, TRUE);
			pmap->pm_stats.resident_count -= NBPDR / PAGE_SIZE;
			anyvalid = 1;
			continue;
		}

		/*
		 * Limit our scan to either the end of the va represented
		 * by the current page table page, or to the end of the
		 * range being removed.
		 */
		if (pdnxt > eva)
			pdnxt = eva;

		for (pte = pmap_pte_quick(pmap, sva); sva != pdnxt; pte++,
		    sva += PAGE_SIZE) {
			if ((*pte & PG_V) == 0)
				continue;

			/*
			 * The TLB entry for a PG_G mapping is invalidated
			 * by pmap_remove_pte().
			 */
			if ((*pte & PG_G) == 0)
				anyvalid = 1;
			if (pmap_remove_pte(pmap, pte, sva, &free))
				break;
		}
	}
	PT_UPDATES_FLUSH();
	if (*PMAP1)
		PT_SET_VA_MA(PMAP1, 0, TRUE);
out:
	if (anyvalid)
		pmap_invalidate_all(pmap);
	sched_unpin();
	vm_page_unlock_queues();
	PMAP_UNLOCK(pmap);
	pmap_free_zero_pages(free);
}

/*
 *	Routine:	pmap_remove_all
 *	Function:
 *		Removes this physical page from
 *		all physical maps in which it resides.
 *		Reflects back modify bits to the pager.
 *
 *	Notes:
 *		Original versions of this routine were very
 *		inefficient because they iteratively called
 *		pmap_remove (slow...)
 */

void
pmap_remove_all(vm_page_t m)
{
	pv_entry_t pv;
	pmap_t pmap;
	pt_entry_t *pte, tpte;
	vm_page_t free;

	KASSERT((m->oflags & VPO_UNMANAGED) == 0,
	    ("pmap_remove_all: page %p is not managed", m));
	free = NULL;
	vm_page_lock_queues();
	sched_pin();
	while ((pv = TAILQ_FIRST(&m->md.pv_list)) != NULL) {
		pmap = PV_PMAP(pv);
		PMAP_LOCK(pmap);
		pmap->pm_stats.resident_count--;
		pte = pmap_pte_quick(pmap, pv->pv_va);
		tpte = *pte;
		PT_SET_VA_MA(pte, 0, TRUE);
		if (tpte & PG_W)
			pmap->pm_stats.wired_count--;
		if (tpte & PG_A)
			vm_page_aflag_set(m, PGA_REFERENCED);

		/*
		 * Update the vm_page_t clean and reference bits.
		 */
		if ((tpte & (PG_M | PG_RW)) == (PG_M | PG_RW))
			vm_page_dirty(m);
		pmap_unuse_pt(pmap, pv->pv_va, &free);
		pmap_invalidate_page(pmap, pv->pv_va);
		TAILQ_REMOVE(&m->md.pv_list, pv, pv_list);
		free_pv_entry(pmap, pv);
		PMAP_UNLOCK(pmap);
	}
	vm_page_aflag_clear(m, PGA_WRITEABLE);
	PT_UPDATES_FLUSH();
	if (*PMAP1)
		PT_SET_MA(PADDR1, 0);
	sched_unpin();
	vm_page_unlock_queues();
	pmap_free_zero_pages(free);
}

/*
 *	Set the physical protection on the
 *	specified range of this map as requested.
 */
void
pmap_protect(pmap_t pmap, vm_offset_t sva, vm_offset_t eva, vm_prot_t prot)
{
	vm_offset_t pdnxt;
	pd_entry_t ptpaddr;
	pt_entry_t *pte;
	int anychanged;

	CTR4(KTR_PMAP, "pmap_protect: pmap=%p sva=0x%x eva=0x%x prot=0x%x",
	    pmap, sva, eva, prot);
	
	if ((prot & VM_PROT_READ) == VM_PROT_NONE) {
		pmap_remove(pmap, sva, eva);
		return;
	}

#ifdef PAE
	if ((prot & (VM_PROT_WRITE|VM_PROT_EXECUTE)) ==
	    (VM_PROT_WRITE|VM_PROT_EXECUTE))
		return;
#else
	if (prot & VM_PROT_WRITE)
		return;
#endif

	anychanged = 0;

	vm_page_lock_queues();
	sched_pin();
	PMAP_LOCK(pmap);
	for (; sva < eva; sva = pdnxt) {
		pt_entry_t obits, pbits;
		u_int pdirindex;

		pdnxt = (sva + NBPDR) & ~PDRMASK;
		if (pdnxt < sva)
			pdnxt = eva;

		pdirindex = sva >> PDRSHIFT;
		ptpaddr = pmap->pm_pdir[pdirindex];

		/*
		 * Weed out invalid mappings. Note: we assume that the page
		 * directory table is always allocated, and in kernel virtual.
		 */
		if (ptpaddr == 0)
			continue;

		/*
		 * Check for large page.
		 */
		if ((ptpaddr & PG_PS) != 0) {
			if ((prot & VM_PROT_WRITE) == 0)
				pmap->pm_pdir[pdirindex] &= ~(PG_M|PG_RW);
#ifdef PAE
			if ((prot & VM_PROT_EXECUTE) == 0)
				pmap->pm_pdir[pdirindex] |= pg_nx;
#endif
			anychanged = 1;
			continue;
		}

		if (pdnxt > eva)
			pdnxt = eva;

		for (pte = pmap_pte_quick(pmap, sva); sva != pdnxt; pte++,
		    sva += PAGE_SIZE) {
			vm_page_t m;

retry:
			/*
			 * Regardless of whether a pte is 32 or 64 bits in
			 * size, PG_RW, PG_A, and PG_M are among the least
			 * significant 32 bits.
			 */
			obits = pbits = *pte;
			if ((pbits & PG_V) == 0)
				continue;

			if ((prot & VM_PROT_WRITE) == 0) {
				if ((pbits & (PG_MANAGED | PG_M | PG_RW)) ==
				    (PG_MANAGED | PG_M | PG_RW)) {
					m = PHYS_TO_VM_PAGE(xpmap_mtop(pbits) &
					    PG_FRAME);
					vm_page_dirty(m);
				}
				pbits &= ~(PG_RW | PG_M);
			}
#ifdef PAE
			if ((prot & VM_PROT_EXECUTE) == 0)
				pbits |= pg_nx;
#endif

			if (pbits != obits) {
				obits = *pte;
				PT_SET_VA_MA(pte, pbits, TRUE);
				if (*pte != pbits)
					goto retry;
				if (obits & PG_G)
					pmap_invalidate_page(pmap, sva);
				else
					anychanged = 1;
			}
		}
	}
	PT_UPDATES_FLUSH();
	if (*PMAP1)
		PT_SET_VA_MA(PMAP1, 0, TRUE);
	if (anychanged)
		pmap_invalidate_all(pmap);
	sched_unpin();
	vm_page_unlock_queues();
	PMAP_UNLOCK(pmap);
}

/*
 *	Insert the given physical page (p) at
 *	the specified virtual address (v) in the
 *	target physical map with the protection requested.
 *
 *	If specified, the page will be wired down, meaning
 *	that the related pte can not be reclaimed.
 *
 *	NB:  This is the only routine which MAY NOT lazy-evaluate
 *	or lose information.  That is, this routine must actually
 *	insert this page into the given map NOW.
 */
void
pmap_enter(pmap_t pmap, vm_offset_t va, vm_prot_t access, vm_page_t m,
    vm_prot_t prot, boolean_t wired)
{
	pd_entry_t *pde;
	pt_entry_t *pte;
	pt_entry_t newpte, origpte;
	pv_entry_t pv;
	vm_paddr_t opa, pa;
	vm_page_t mpte, om;
	boolean_t invlva;

	CTR6(KTR_PMAP, "pmap_enter: pmap=%08p va=0x%08x access=0x%x ma=0x%08x prot=0x%x wired=%d",
	    pmap, va, access, VM_PAGE_TO_MACH(m), prot, wired);
	va = trunc_page(va);
	KASSERT(va <= VM_MAX_KERNEL_ADDRESS, ("pmap_enter: toobig"));
	KASSERT(va < UPT_MIN_ADDRESS || va >= UPT_MAX_ADDRESS,
	    ("pmap_enter: invalid to pmap_enter page table pages (va: 0x%x)",
	    va));
	KASSERT((m->oflags & (VPO_UNMANAGED | VPO_BUSY)) != 0 ||
	    VM_OBJECT_LOCKED(m->object),
	    ("pmap_enter: page %p is not busy", m));

	mpte = NULL;

	vm_page_lock_queues();
	PMAP_LOCK(pmap);
	sched_pin();

	/*
	 * In the case that a page table page is not
	 * resident, we are creating it here.
	 */
	if (va < VM_MAXUSER_ADDRESS) {
		mpte = pmap_allocpte(pmap, va, M_WAITOK);
	}

	pde = pmap_pde(pmap, va);
	if ((*pde & PG_PS) != 0)
		panic("pmap_enter: attempted pmap_enter on 4MB page");
	pte = pmap_pte_quick(pmap, va);

	/*
	 * Page Directory table entry not valid, we need a new PT page
	 */
	if (pte == NULL) {
		panic("pmap_enter: invalid page directory pdir=%#jx, va=%#x",
			(uintmax_t)pmap->pm_pdir[va >> PDRSHIFT], va);
	}

	pa = VM_PAGE_TO_PHYS(m);
	om = NULL;
	opa = origpte = 0;

#if 0
	KASSERT((*pte & PG_V) || (*pte == 0), ("address set but not valid pte=%p *pte=0x%016jx",
		pte, *pte));
#endif
	origpte = *pte;
	if (origpte)
		origpte = xpmap_mtop(origpte);
	opa = origpte & PG_FRAME;

	/*
	 * Mapping has not changed, must be protection or wiring change.
	 */
	if (origpte && (opa == pa)) {
		/*
		 * Wiring change, just update stats. We don't worry about
		 * wiring PT pages as they remain resident as long as there
		 * are valid mappings in them. Hence, if a user page is wired,
		 * the PT page will be also.
		 */
		if (wired && ((origpte & PG_W) == 0))
			pmap->pm_stats.wired_count++;
		else if (!wired && (origpte & PG_W))
			pmap->pm_stats.wired_count--;

		/*
		 * Remove extra pte reference
		 */
		if (mpte)
			mpte->wire_count--;

		if (origpte & PG_MANAGED) {
			om = m;
			pa |= PG_MANAGED;
		}
		goto validate;
	} 

	pv = NULL;

	/*
	 * Mapping has changed, invalidate old range and fall through to
	 * handle validating new mapping.
	 */
	if (opa) {
		if (origpte & PG_W)
			pmap->pm_stats.wired_count--;
		if (origpte & PG_MANAGED) {
			om = PHYS_TO_VM_PAGE(opa);
			pv = pmap_pvh_remove(&om->md, pmap, va);
		} else if (va < VM_MAXUSER_ADDRESS) 
			printf("va=0x%x is unmanaged :-( \n", va);
			
		if (mpte != NULL) {
			mpte->wire_count--;
			KASSERT(mpte->wire_count > 0,
			    ("pmap_enter: missing reference to page table page,"
			     " va: 0x%x", va));
		}
	} else
		pmap->pm_stats.resident_count++;

	/*
	 * Enter on the PV list if part of our managed memory.
	 */
	if ((m->oflags & VPO_UNMANAGED) == 0) {
		KASSERT(va < kmi.clean_sva || va >= kmi.clean_eva,
		    ("pmap_enter: managed mapping within the clean submap"));
		if (pv == NULL)
			pv = get_pv_entry(pmap, FALSE);
		pv->pv_va = va;
		TAILQ_INSERT_TAIL(&m->md.pv_list, pv, pv_list);
		pa |= PG_MANAGED;
	} else if (pv != NULL)
		free_pv_entry(pmap, pv);

	/*
	 * Increment counters
	 */
	if (wired)
		pmap->pm_stats.wired_count++;

validate:
	/*
	 * Now validate mapping with desired protection/wiring.
	 */
	newpte = (pt_entry_t)(pa | PG_V);
	if ((prot & VM_PROT_WRITE) != 0) {
		newpte |= PG_RW;
		if ((newpte & PG_MANAGED) != 0)
			vm_page_aflag_set(m, PGA_WRITEABLE);
	}
#ifdef PAE
	if ((prot & VM_PROT_EXECUTE) == 0)
		newpte |= pg_nx;
#endif
	if (wired)
		newpte |= PG_W;
	if (va < VM_MAXUSER_ADDRESS)
		newpte |= PG_U;
	if (pmap == kernel_pmap)
		newpte |= pgeflag;

	critical_enter();
	/*
	 * if the mapping or permission bits are different, we need
	 * to update the pte.
	 */
	if ((origpte & ~(PG_M|PG_A)) != newpte) {
		if (origpte) {
			invlva = FALSE;
			origpte = *pte;
			PT_SET_VA(pte, newpte | PG_A, FALSE);
			if (origpte & PG_A) {
				if (origpte & PG_MANAGED)
					vm_page_aflag_set(om, PGA_REFERENCED);
				if (opa != VM_PAGE_TO_PHYS(m))
					invlva = TRUE;
#ifdef PAE
				if ((origpte & PG_NX) == 0 &&
				    (newpte & PG_NX) != 0)
					invlva = TRUE;
#endif
			}
			if ((origpte & (PG_M | PG_RW)) == (PG_M | PG_RW)) {
				if ((origpte & PG_MANAGED) != 0)
					vm_page_dirty(om);
				if ((prot & VM_PROT_WRITE) == 0)
					invlva = TRUE;
			}
			if ((origpte & PG_MANAGED) != 0 &&
			    TAILQ_EMPTY(&om->md.pv_list))
				vm_page_aflag_clear(om, PGA_WRITEABLE);
			if (invlva)
				pmap_invalidate_page(pmap, va);
		} else{
			PT_SET_VA(pte, newpte | PG_A, FALSE);
		}
		
	}
	PT_UPDATES_FLUSH();
	critical_exit();
	if (*PMAP1)
		PT_SET_VA_MA(PMAP1, 0, TRUE);
	sched_unpin();
	vm_page_unlock_queues();
	PMAP_UNLOCK(pmap);
}

/*
 * Maps a sequence of resident pages belonging to the same object.
 * The sequence begins with the given page m_start.  This page is
 * mapped at the given virtual address start.  Each subsequent page is
 * mapped at a virtual address that is offset from start by the same
 * amount as the page is offset from m_start within the object.  The
 * last page in the sequence is the page with the largest offset from
 * m_start that can be mapped at a virtual address less than the given
 * virtual address end.  Not every virtual page between start and end
 * is mapped; only those for which a resident page exists with the
 * corresponding offset from m_start are mapped.
 */
void
pmap_enter_object(pmap_t pmap, vm_offset_t start, vm_offset_t end,
    vm_page_t m_start, vm_prot_t prot)
{
	vm_page_t m, mpte;
	vm_pindex_t diff, psize;
	multicall_entry_t mcl[16];
	multicall_entry_t *mclp = mcl;
	int error, count = 0;

	VM_OBJECT_LOCK_ASSERT(m_start->object, MA_OWNED);
	psize = atop(end - start);
	mpte = NULL;
	m = m_start;
	vm_page_lock_queues();
	PMAP_LOCK(pmap);
	while (m != NULL && (diff = m->pindex - m_start->pindex) < psize) {
		mpte = pmap_enter_quick_locked(&mclp, &count, pmap, start + ptoa(diff), m,
		    prot, mpte);
		m = TAILQ_NEXT(m, listq);
		if (count == 16) {
			error = HYPERVISOR_multicall(mcl, count);
			KASSERT(error == 0, ("bad multicall %d", error));
			mclp = mcl;
			count = 0;
		}
	}
	if (count) {
		error = HYPERVISOR_multicall(mcl, count);
		KASSERT(error == 0, ("bad multicall %d", error));
	}
	vm_page_unlock_queues();
	PMAP_UNLOCK(pmap);
}

/*
 * this code makes some *MAJOR* assumptions:
 * 1. Current pmap & pmap exists.
 * 2. Not wired.
 * 3. Read access.
 * 4. No page table pages.
 * but is *MUCH* faster than pmap_enter...
 */

void
pmap_enter_quick(pmap_t pmap, vm_offset_t va, vm_page_t m, vm_prot_t prot)
{
	multicall_entry_t mcl, *mclp;
	int count = 0;
	mclp = &mcl;

	CTR4(KTR_PMAP, "pmap_enter_quick: pmap=%p va=0x%x m=%p prot=0x%x",
	    pmap, va, m, prot);
	
	vm_page_lock_queues();
	PMAP_LOCK(pmap);
	(void)pmap_enter_quick_locked(&mclp, &count, pmap, va, m, prot, NULL);
	if (count)
		HYPERVISOR_multicall(&mcl, count);
	vm_page_unlock_queues();
	PMAP_UNLOCK(pmap);
}

#ifdef notyet
void
pmap_enter_quick_range(pmap_t pmap, vm_offset_t *addrs, vm_page_t *pages, vm_prot_t *prots, int count)
{
	int i, error, index = 0;
	multicall_entry_t mcl[16];
	multicall_entry_t *mclp = mcl;
		
	PMAP_LOCK(pmap);
	for (i = 0; i < count; i++, addrs++, pages++, prots++) {
		if (!pmap_is_prefaultable_locked(pmap, *addrs))
			continue;

		(void) pmap_enter_quick_locked(&mclp, &index, pmap, *addrs, *pages, *prots, NULL);
		if (index == 16) {
			error = HYPERVISOR_multicall(mcl, index);
			mclp = mcl;
			index = 0;
			KASSERT(error == 0, ("bad multicall %d", error));
		}
	}
	if (index) {
		error = HYPERVISOR_multicall(mcl, index);
		KASSERT(error == 0, ("bad multicall %d", error));
	}
	
	PMAP_UNLOCK(pmap);
}
#endif

static vm_page_t
pmap_enter_quick_locked(multicall_entry_t **mclpp, int *count, pmap_t pmap, vm_offset_t va, vm_page_t m,
    vm_prot_t prot, vm_page_t mpte)
{
	pt_entry_t *pte;
	vm_paddr_t pa;
	vm_page_t free;
	multicall_entry_t *mcl = *mclpp;

	KASSERT(va < kmi.clean_sva || va >= kmi.clean_eva ||
	    (m->oflags & VPO_UNMANAGED) != 0,
	    ("pmap_enter_quick_locked: managed mapping within the clean submap"));
	mtx_assert(&vm_page_queue_mtx, MA_OWNED);
	PMAP_LOCK_ASSERT(pmap, MA_OWNED);

	/*
	 * In the case that a page table page is not
	 * resident, we are creating it here.
	 */
	if (va < VM_MAXUSER_ADDRESS) {
		u_int ptepindex;
		pd_entry_t ptema;

		/*
		 * Calculate pagetable page index
		 */
		ptepindex = va >> PDRSHIFT;
		if (mpte && (mpte->pindex == ptepindex)) {
			mpte->wire_count++;
		} else {
			/*
			 * Get the page directory entry
			 */
			ptema = pmap->pm_pdir[ptepindex];

			/*
			 * If the page table page is mapped, we just increment
			 * the hold count, and activate it.
			 */
			if (ptema & PG_V) {
				if (ptema & PG_PS)
					panic("pmap_enter_quick: unexpected mapping into 4MB page");
				mpte = PHYS_TO_VM_PAGE(xpmap_mtop(ptema) & PG_FRAME);
				mpte->wire_count++;
			} else {
				mpte = _pmap_allocpte(pmap, ptepindex,
				    M_NOWAIT);
				if (mpte == NULL)
					return (mpte);
			}
		}
	} else {
		mpte = NULL;
	}

	/*
	 * This call to vtopte makes the assumption that we are
	 * entering the page into the current pmap.  In order to support
	 * quick entry into any pmap, one would likely use pmap_pte_quick.
	 * But that isn't as quick as vtopte.
	 */
	KASSERT(pmap_is_current(pmap), ("entering pages in non-current pmap"));
	pte = vtopte(va);
	if (*pte & PG_V) {
		if (mpte != NULL) {
			mpte->wire_count--;
			mpte = NULL;
		}
		return (mpte);
	}

	/*
	 * Enter on the PV list if part of our managed memory.
	 */
	if ((m->oflags & VPO_UNMANAGED) == 0 &&
	    !pmap_try_insert_pv_entry(pmap, va, m)) {
		if (mpte != NULL) {
			free = NULL;
			if (pmap_unwire_pte_hold(pmap, mpte, &free)) {
				pmap_invalidate_page(pmap, va);
				pmap_free_zero_pages(free);
			}
			
			mpte = NULL;
		}
		return (mpte);
	}

	/*
	 * Increment counters
	 */
	pmap->pm_stats.resident_count++;

	pa = VM_PAGE_TO_PHYS(m);
#ifdef PAE
	if ((prot & VM_PROT_EXECUTE) == 0)
		pa |= pg_nx;
#endif

#if 0
	/*
	 * Now validate mapping with RO protection
	 */
	if ((m->oflags & VPO_UNMANAGED) != 0)
		pte_store(pte, pa | PG_V | PG_U);
	else
		pte_store(pte, pa | PG_V | PG_U | PG_MANAGED);
#else
	/*
	 * Now validate mapping with RO protection
	 */
	if ((m->oflags & VPO_UNMANAGED) != 0)
		pa = 	xpmap_ptom(pa | PG_V | PG_U);
	else
		pa = xpmap_ptom(pa | PG_V | PG_U | PG_MANAGED);

	mcl->op = __HYPERVISOR_update_va_mapping;
	mcl->args[0] = va;
	mcl->args[1] = (uint32_t)(pa & 0xffffffff);
	mcl->args[2] = (uint32_t)(pa >> 32);
	mcl->args[3] = 0;
	*mclpp = mcl + 1;
	*count = *count + 1;
#endif	
	return (mpte);
}

/*
 * Make a temporary mapping for a physical address.  This is only intended
 * to be used for panic dumps.
 */
void *
pmap_kenter_temporary(vm_paddr_t pa, int i)
{
	vm_offset_t va;
	vm_paddr_t ma = xpmap_ptom(pa);

	va = (vm_offset_t)crashdumpmap + (i * PAGE_SIZE);
	PT_SET_MA(va, (ma & ~PAGE_MASK) | PG_V | pgeflag);
	invlpg(va);
	return ((void *)crashdumpmap);
}

/*
 * This code maps large physical mmap regions into the
 * processor address space.  Note that some shortcuts
 * are taken, but the code works.
 */
void
pmap_object_init_pt(pmap_t pmap, vm_offset_t addr, vm_object_t object,
    vm_pindex_t pindex, vm_size_t size)
{
	pd_entry_t *pde;
	vm_paddr_t pa, ptepa;
	vm_page_t p;
	int pat_mode;

	VM_OBJECT_LOCK_ASSERT(object, MA_OWNED);
	KASSERT(object->type == OBJT_DEVICE || object->type == OBJT_SG,
	    ("pmap_object_init_pt: non-device object"));
	if (pseflag && 
	    (addr & (NBPDR - 1)) == 0 && (size & (NBPDR - 1)) == 0) {
		if (!vm_object_populate(object, pindex, pindex + atop(size)))
			return;
		p = vm_page_lookup(object, pindex);
		KASSERT(p->valid == VM_PAGE_BITS_ALL,
		    ("pmap_object_init_pt: invalid page %p", p));
		pat_mode = p->md.pat_mode;

		/*
		 * Abort the mapping if the first page is not physically
		 * aligned to a 2/4MB page boundary.
		 */
		ptepa = VM_PAGE_TO_PHYS(p);
		if (ptepa & (NBPDR - 1))
			return;

		/*
		 * Skip the first page.  Abort the mapping if the rest of
		 * the pages are not physically contiguous or have differing
		 * memory attributes.
		 */
		p = TAILQ_NEXT(p, listq);
		for (pa = ptepa + PAGE_SIZE; pa < ptepa + size;
		    pa += PAGE_SIZE) {
			KASSERT(p->valid == VM_PAGE_BITS_ALL,
			    ("pmap_object_init_pt: invalid page %p", p));
			if (pa != VM_PAGE_TO_PHYS(p) ||
			    pat_mode != p->md.pat_mode)
				return;
			p = TAILQ_NEXT(p, listq);
		}

		/*
		 * Map using 2/4MB pages.  Since "ptepa" is 2/4M aligned and
		 * "size" is a multiple of 2/4M, adding the PAT setting to
		 * "pa" will not affect the termination of this loop.
		 */
		PMAP_LOCK(pmap);
		for (pa = ptepa | pmap_cache_bits(pat_mode, 1); pa < ptepa +
		    size; pa += NBPDR) {
			pde = pmap_pde(pmap, addr);
			if (*pde == 0) {
				pde_store(pde, pa | PG_PS | PG_M | PG_A |
				    PG_U | PG_RW | PG_V);
				pmap->pm_stats.resident_count += NBPDR /
				    PAGE_SIZE;
				pmap_pde_mappings++;
			}
			/* Else continue on if the PDE is already valid. */
			addr += NBPDR;
		}
		PMAP_UNLOCK(pmap);
	}
}

/*
 *	Routine:	pmap_change_wiring
 *	Function:	Change the wiring attribute for a map/virtual-address
 *			pair.
 *	In/out conditions:
 *			The mapping must already exist in the pmap.
 */
void
pmap_change_wiring(pmap_t pmap, vm_offset_t va, boolean_t wired)
{
	pt_entry_t *pte;

	vm_page_lock_queues();
	PMAP_LOCK(pmap);
	pte = pmap_pte(pmap, va);

	if (wired && !pmap_pte_w(pte)) {
		PT_SET_VA_MA((pte), *(pte) | PG_W, TRUE);
		pmap->pm_stats.wired_count++;
	} else if (!wired && pmap_pte_w(pte)) {
		PT_SET_VA_MA((pte), *(pte) & ~PG_W, TRUE);
		pmap->pm_stats.wired_count--;
	}
	
	/*
	 * Wiring is not a hardware characteristic so there is no need to
	 * invalidate TLB.
	 */
	pmap_pte_release(pte);
	PMAP_UNLOCK(pmap);
	vm_page_unlock_queues();
}



/*
 *	Copy the range specified by src_addr/len
 *	from the source map to the range dst_addr/len
 *	in the destination map.
 *
 *	This routine is only advisory and need not do anything.
 */

void
pmap_copy(pmap_t dst_pmap, pmap_t src_pmap, vm_offset_t dst_addr, vm_size_t len,
    vm_offset_t src_addr)
{
	vm_page_t   free;
	vm_offset_t addr;
	vm_offset_t end_addr = src_addr + len;
	vm_offset_t pdnxt;

	if (dst_addr != src_addr)
		return;

	if (!pmap_is_current(src_pmap)) {
		CTR2(KTR_PMAP,
		    "pmap_copy, skipping: pdir[PTDPTDI]=0x%jx PTDpde[0]=0x%jx",
		    (src_pmap->pm_pdir[PTDPTDI] & PG_FRAME), (PTDpde[0] & PG_FRAME));
		
		return;
	}
	CTR5(KTR_PMAP, "pmap_copy:  dst_pmap=%p src_pmap=%p dst_addr=0x%x len=%d src_addr=0x%x",
	    dst_pmap, src_pmap, dst_addr, len, src_addr);
	
#ifdef HAMFISTED_LOCKING
	mtx_lock(&createdelete_lock);
#endif

	vm_page_lock_queues();
	if (dst_pmap < src_pmap) {
		PMAP_LOCK(dst_pmap);
		PMAP_LOCK(src_pmap);
	} else {
		PMAP_LOCK(src_pmap);
		PMAP_LOCK(dst_pmap);
	}
	sched_pin();
	for (addr = src_addr; addr < end_addr; addr = pdnxt) {
		pt_entry_t *src_pte, *dst_pte;
		vm_page_t dstmpte, srcmpte;
		pd_entry_t srcptepaddr;
		u_int ptepindex;

		KASSERT(addr < UPT_MIN_ADDRESS,
		    ("pmap_copy: invalid to pmap_copy page tables"));

		pdnxt = (addr + NBPDR) & ~PDRMASK;
		if (pdnxt < addr)
			pdnxt = end_addr;
		ptepindex = addr >> PDRSHIFT;

		srcptepaddr = PT_GET(&src_pmap->pm_pdir[ptepindex]);
		if (srcptepaddr == 0)
			continue;
			
		if (srcptepaddr & PG_PS) {
			if (dst_pmap->pm_pdir[ptepindex] == 0) {
				PD_SET_VA(dst_pmap, ptepindex, srcptepaddr & ~PG_W, TRUE);
				dst_pmap->pm_stats.resident_count +=
				    NBPDR / PAGE_SIZE;
			}
			continue;
		}

		srcmpte = PHYS_TO_VM_PAGE(srcptepaddr & PG_FRAME);
		KASSERT(srcmpte->wire_count > 0,
		    ("pmap_copy: source page table page is unused"));

		if (pdnxt > end_addr)
			pdnxt = end_addr;

		src_pte = vtopte(addr);
		while (addr < pdnxt) {
			pt_entry_t ptetemp;
			ptetemp = *src_pte;
			/*
			 * we only virtual copy managed pages
			 */
			if ((ptetemp & PG_MANAGED) != 0) {
				dstmpte = pmap_allocpte(dst_pmap, addr,
				    M_NOWAIT);
				if (dstmpte == NULL)
					goto out;
				dst_pte = pmap_pte_quick(dst_pmap, addr);
				if (*dst_pte == 0 &&
				    pmap_try_insert_pv_entry(dst_pmap, addr,
				    PHYS_TO_VM_PAGE(xpmap_mtop(ptetemp) & PG_FRAME))) {
					/*
					 * Clear the wired, modified, and
					 * accessed (referenced) bits
					 * during the copy.
					 */
					KASSERT(ptetemp != 0, ("src_pte not set"));
					PT_SET_VA_MA(dst_pte, ptetemp & ~(PG_W | PG_M | PG_A), TRUE /* XXX debug */);
					KASSERT(*dst_pte == (ptetemp & ~(PG_W | PG_M | PG_A)),
					    ("no pmap copy expected: 0x%jx saw: 0x%jx",
						ptetemp &  ~(PG_W | PG_M | PG_A), *dst_pte));
					dst_pmap->pm_stats.resident_count++;
	 			} else {
					free = NULL;
					if (pmap_unwire_pte_hold(dst_pmap,
					    dstmpte, &free)) {
						pmap_invalidate_page(dst_pmap,
						    addr);
						pmap_free_zero_pages(free);
					}
					goto out;
				}
				if (dstmpte->wire_count >= srcmpte->wire_count)
					break;
			}
			addr += PAGE_SIZE;
			src_pte++;
		}
	}
out:
	PT_UPDATES_FLUSH();
	sched_unpin();
	vm_page_unlock_queues();
	PMAP_UNLOCK(src_pmap);
	PMAP_UNLOCK(dst_pmap);

#ifdef HAMFISTED_LOCKING
	mtx_unlock(&createdelete_lock);
#endif
}	

static __inline void
pagezero(void *page)
{
#if defined(I686_CPU)
	if (cpu_class == CPUCLASS_686) {
#if defined(CPU_ENABLE_SSE)
		if (cpu_feature & CPUID_SSE2)
			sse2_pagezero(page);
		else
#endif
			i686_pagezero(page);
	} else
#endif
		bzero(page, PAGE_SIZE);
}

/*
 *	pmap_zero_page zeros the specified hardware page by mapping 
 *	the page into KVM and using bzero to clear its contents.
 */
void
pmap_zero_page(vm_page_t m)
{
	struct sysmaps *sysmaps;

	sysmaps = &sysmaps_pcpu[PCPU_GET(cpuid)];
	mtx_lock(&sysmaps->lock);
	if (*sysmaps->CMAP2)
		panic("pmap_zero_page: CMAP2 busy");
	sched_pin();
	PT_SET_MA(sysmaps->CADDR2, PG_V | PG_RW | VM_PAGE_TO_MACH(m) | PG_A | PG_M);
	pagezero(sysmaps->CADDR2);
	PT_SET_MA(sysmaps->CADDR2, 0);
	sched_unpin();
	mtx_unlock(&sysmaps->lock);
}

/*
 *	pmap_zero_page_area zeros the specified hardware page by mapping 
 *	the page into KVM and using bzero to clear its contents.
 *
 *	off and size may not cover an area beyond a single hardware page.
 */
void
pmap_zero_page_area(vm_page_t m, int off, int size)
{
	struct sysmaps *sysmaps;

	sysmaps = &sysmaps_pcpu[PCPU_GET(cpuid)];
	mtx_lock(&sysmaps->lock);
	if (*sysmaps->CMAP2)
		panic("pmap_zero_page_area: CMAP2 busy");
	sched_pin();
	PT_SET_MA(sysmaps->CADDR2, PG_V | PG_RW | VM_PAGE_TO_MACH(m) | PG_A | PG_M);

	if (off == 0 && size == PAGE_SIZE) 
		pagezero(sysmaps->CADDR2);
	else
		bzero((char *)sysmaps->CADDR2 + off, size);
	PT_SET_MA(sysmaps->CADDR2, 0);
	sched_unpin();
	mtx_unlock(&sysmaps->lock);
}

/*
 *	pmap_zero_page_idle zeros the specified hardware page by mapping 
 *	the page into KVM and using bzero to clear its contents.  This
 *	is intended to be called from the vm_pagezero process only and
 *	outside of Giant.
 */
void
pmap_zero_page_idle(vm_page_t m)
{

	if (*CMAP3)
		panic("pmap_zero_page_idle: CMAP3 busy");
	sched_pin();
	PT_SET_MA(CADDR3, PG_V | PG_RW | VM_PAGE_TO_MACH(m) | PG_A | PG_M);
	pagezero(CADDR3);
	PT_SET_MA(CADDR3, 0);
	sched_unpin();
}

/*
 *	pmap_copy_page copies the specified (machine independent)
 *	page by mapping the page into virtual memory and using
 *	bcopy to copy the page, one machine dependent page at a
 *	time.
 */
void
pmap_copy_page(vm_page_t src, vm_page_t dst)
{
	struct sysmaps *sysmaps;

	sysmaps = &sysmaps_pcpu[PCPU_GET(cpuid)];
	mtx_lock(&sysmaps->lock);
	if (*sysmaps->CMAP1)
		panic("pmap_copy_page: CMAP1 busy");
	if (*sysmaps->CMAP2)
		panic("pmap_copy_page: CMAP2 busy");
	sched_pin();
	PT_SET_MA(sysmaps->CADDR1, PG_V | VM_PAGE_TO_MACH(src) | PG_A);
	PT_SET_MA(sysmaps->CADDR2, PG_V | PG_RW | VM_PAGE_TO_MACH(dst) | PG_A | PG_M);
	bcopy(sysmaps->CADDR1, sysmaps->CADDR2, PAGE_SIZE);
	PT_SET_MA(sysmaps->CADDR1, 0);
	PT_SET_MA(sysmaps->CADDR2, 0);
	sched_unpin();
	mtx_unlock(&sysmaps->lock);
}

/*
 * Returns true if the pmap's pv is one of the first
 * 16 pvs linked to from this page.  This count may
 * be changed upwards or downwards in the future; it
 * is only necessary that true be returned for a small
 * subset of pmaps for proper page aging.
 */
boolean_t
pmap_page_exists_quick(pmap_t pmap, vm_page_t m)
{
	pv_entry_t pv;
	int loops = 0;
	boolean_t rv;

	KASSERT((m->oflags & VPO_UNMANAGED) == 0,
	    ("pmap_page_exists_quick: page %p is not managed", m));
	rv = FALSE;
	vm_page_lock_queues();
	TAILQ_FOREACH(pv, &m->md.pv_list, pv_list) {
		if (PV_PMAP(pv) == pmap) {
			rv = TRUE;
			break;
		}
		loops++;
		if (loops >= 16)
			break;
	}
	vm_page_unlock_queues();
	return (rv);
}

/*
 *	pmap_page_wired_mappings:
 *
 *	Return the number of managed mappings to the given physical page
 *	that are wired.
 */
int
pmap_page_wired_mappings(vm_page_t m)
{
	pv_entry_t pv;
	pt_entry_t *pte;
	pmap_t pmap;
	int count;

	count = 0;
	if ((m->oflags & VPO_UNMANAGED) != 0)
		return (count);
	vm_page_lock_queues();
	sched_pin();
	TAILQ_FOREACH(pv, &m->md.pv_list, pv_list) {
		pmap = PV_PMAP(pv);
		PMAP_LOCK(pmap);
		pte = pmap_pte_quick(pmap, pv->pv_va);
		if ((*pte & PG_W) != 0)
			count++;
		PMAP_UNLOCK(pmap);
	}
	sched_unpin();
	vm_page_unlock_queues();
	return (count);
}

/*
 * Returns TRUE if the given page is mapped.  Otherwise, returns FALSE.
 */
boolean_t
pmap_page_is_mapped(vm_page_t m)
{

	if ((m->oflags & VPO_UNMANAGED) != 0)
		return (FALSE);
	return (!TAILQ_EMPTY(&m->md.pv_list));
}

/*
 * Remove all pages from specified address space
 * this aids process exit speeds.  Also, this code
 * is special cased for current process only, but
 * can have the more generic (and slightly slower)
 * mode enabled.  This is much faster than pmap_remove
 * in the case of running down an entire address space.
 */
void
pmap_remove_pages(pmap_t pmap)
{
	pt_entry_t *pte, tpte;
	vm_page_t m, free = NULL;
	pv_entry_t pv;
	struct pv_chunk *pc, *npc;
	int field, idx;
	int32_t bit;
	uint32_t inuse, bitmask;
	int allfree;

	CTR1(KTR_PMAP, "pmap_remove_pages: pmap=%p", pmap);
	
	if (pmap != vmspace_pmap(curthread->td_proc->p_vmspace)) {
		printf("warning: pmap_remove_pages called with non-current pmap\n");
		return;
	}
	vm_page_lock_queues();
	KASSERT(pmap_is_current(pmap), ("removing pages from non-current pmap"));
	PMAP_LOCK(pmap);
	sched_pin();
	TAILQ_FOREACH_SAFE(pc, &pmap->pm_pvchunk, pc_list, npc) {
		allfree = 1;
		for (field = 0; field < _NPCM; field++) {
			inuse = ~pc->pc_map[field] & pc_freemask[field];
			while (inuse != 0) {
				bit = bsfl(inuse);
				bitmask = 1UL << bit;
				idx = field * 32 + bit;
				pv = &pc->pc_pventry[idx];
				inuse &= ~bitmask;

				pte = vtopte(pv->pv_va);
				tpte = *pte ? xpmap_mtop(*pte) : 0;

				if (tpte == 0) {
					printf(
					    "TPTE at %p  IS ZERO @ VA %08x\n",
					    pte, pv->pv_va);
					panic("bad pte");
				}

/*
 * We cannot remove wired pages from a process' mapping at this time
 */
				if (tpte & PG_W) {
					allfree = 0;
					continue;
				}

				m = PHYS_TO_VM_PAGE(tpte & PG_FRAME);
				KASSERT(m->phys_addr == (tpte & PG_FRAME),
				    ("vm_page_t %p phys_addr mismatch %016jx %016jx",
				    m, (uintmax_t)m->phys_addr,
				    (uintmax_t)tpte));

				KASSERT(m < &vm_page_array[vm_page_array_size],
					("pmap_remove_pages: bad tpte %#jx",
					(uintmax_t)tpte));


				PT_CLEAR_VA(pte, FALSE);
				
				/*
				 * Update the vm_page_t clean/reference bits.
				 */
				if (tpte & PG_M)
					vm_page_dirty(m);

				TAILQ_REMOVE(&m->md.pv_list, pv, pv_list);
				if (TAILQ_EMPTY(&m->md.pv_list))
					vm_page_aflag_clear(m, PGA_WRITEABLE);

				pmap_unuse_pt(pmap, pv->pv_va, &free);

				/* Mark free */
				PV_STAT(pv_entry_frees++);
				PV_STAT(pv_entry_spare++);
				pv_entry_count--;
				pc->pc_map[field] |= bitmask;
				pmap->pm_stats.resident_count--;			
			}
		}
		PT_UPDATES_FLUSH();
		if (allfree) {
			TAILQ_REMOVE(&pmap->pm_pvchunk, pc, pc_list);
			free_pv_chunk(pc);
		}
	}
	PT_UPDATES_FLUSH();
	if (*PMAP1)
		PT_SET_MA(PADDR1, 0);

	sched_unpin();
	pmap_invalidate_all(pmap);
	vm_page_unlock_queues();
	PMAP_UNLOCK(pmap);
	pmap_free_zero_pages(free);
}

/*
 *	pmap_is_modified:
 *
 *	Return whether or not the specified physical page was modified
 *	in any physical maps.
 */
boolean_t
pmap_is_modified(vm_page_t m)
{
	pv_entry_t pv;
	pt_entry_t *pte;
	pmap_t pmap;
	boolean_t rv;

	KASSERT((m->oflags & VPO_UNMANAGED) == 0,
	    ("pmap_is_modified: page %p is not managed", m));
	rv = FALSE;

	/*
	 * If the page is not VPO_BUSY, then PGA_WRITEABLE cannot be
	 * concurrently set while the object is locked.  Thus, if PGA_WRITEABLE
	 * is clear, no PTEs can have PG_M set.
	 */
	VM_OBJECT_LOCK_ASSERT(m->object, MA_OWNED);
	if ((m->oflags & VPO_BUSY) == 0 &&
	    (m->aflags & PGA_WRITEABLE) == 0)
		return (rv);
	vm_page_lock_queues();
	sched_pin();
	TAILQ_FOREACH(pv, &m->md.pv_list, pv_list) {
		pmap = PV_PMAP(pv);
		PMAP_LOCK(pmap);
		pte = pmap_pte_quick(pmap, pv->pv_va);
		rv = (*pte & PG_M) != 0;
		PMAP_UNLOCK(pmap);
		if (rv)
			break;
	}
	if (*PMAP1)
		PT_SET_MA(PADDR1, 0);
	sched_unpin();
	vm_page_unlock_queues();
	return (rv);
}

/*
 *	pmap_is_prefaultable:
 *
 *	Return whether or not the specified virtual address is elgible
 *	for prefault.
 */
static boolean_t
pmap_is_prefaultable_locked(pmap_t pmap, vm_offset_t addr)
{
	pt_entry_t *pte;
	boolean_t rv = FALSE;

	return (rv);
	
	if (pmap_is_current(pmap) && *pmap_pde(pmap, addr)) {
		pte = vtopte(addr);
		rv = (*pte == 0);
	}
	return (rv);
}

boolean_t
pmap_is_prefaultable(pmap_t pmap, vm_offset_t addr)
{
	boolean_t rv;
	
	PMAP_LOCK(pmap);
	rv = pmap_is_prefaultable_locked(pmap, addr);
	PMAP_UNLOCK(pmap);
	return (rv);
}

boolean_t
pmap_is_referenced(vm_page_t m)
{
	pv_entry_t pv;
	pt_entry_t *pte;
	pmap_t pmap;
	boolean_t rv;

	KASSERT((m->oflags & VPO_UNMANAGED) == 0,
	    ("pmap_is_referenced: page %p is not managed", m));
	rv = FALSE;
	vm_page_lock_queues();
	sched_pin();
	TAILQ_FOREACH(pv, &m->md.pv_list, pv_list) {
		pmap = PV_PMAP(pv);
		PMAP_LOCK(pmap);
		pte = pmap_pte_quick(pmap, pv->pv_va);
		rv = (*pte & (PG_A | PG_V)) == (PG_A | PG_V);
		PMAP_UNLOCK(pmap);
		if (rv)
			break;
	}
	if (*PMAP1)
		PT_SET_MA(PADDR1, 0);
	sched_unpin();
	vm_page_unlock_queues();
	return (rv);
}

void
pmap_map_readonly(pmap_t pmap, vm_offset_t va, int len)
{
	int i, npages = round_page(len) >> PAGE_SHIFT;
	for (i = 0; i < npages; i++) {
		pt_entry_t *pte;
		pte = pmap_pte(pmap, (vm_offset_t)(va + i*PAGE_SIZE));
		vm_page_lock_queues();
		pte_store(pte, xpmap_mtop(*pte & ~(PG_RW|PG_M)));
		vm_page_unlock_queues();
		PMAP_MARK_PRIV(xpmap_mtop(*pte));
		pmap_pte_release(pte);
	}
}

void
pmap_map_readwrite(pmap_t pmap, vm_offset_t va, int len)
{
	int i, npages = round_page(len) >> PAGE_SHIFT;
	for (i = 0; i < npages; i++) {
		pt_entry_t *pte;
		pte = pmap_pte(pmap, (vm_offset_t)(va + i*PAGE_SIZE));
		PMAP_MARK_UNPRIV(xpmap_mtop(*pte));
		vm_page_lock_queues();
		pte_store(pte, xpmap_mtop(*pte) | (PG_RW|PG_M));
		vm_page_unlock_queues();
		pmap_pte_release(pte);
	}
}

/*
 * Clear the write and modified bits in each of the given page's mappings.
 */
void
pmap_remove_write(vm_page_t m)
{
	pv_entry_t pv;
	pmap_t pmap;
	pt_entry_t oldpte, *pte;

	KASSERT((m->oflags & VPO_UNMANAGED) == 0,
	    ("pmap_remove_write: page %p is not managed", m));

	/*
	 * If the page is not VPO_BUSY, then PGA_WRITEABLE cannot be set by
	 * another thread while the object is locked.  Thus, if PGA_WRITEABLE
	 * is clear, no page table entries need updating.
	 */
	VM_OBJECT_LOCK_ASSERT(m->object, MA_OWNED);
	if ((m->oflags & VPO_BUSY) == 0 &&
	    (m->aflags & PGA_WRITEABLE) == 0)
		return;
	vm_page_lock_queues();
	sched_pin();
	TAILQ_FOREACH(pv, &m->md.pv_list, pv_list) {
		pmap = PV_PMAP(pv);
		PMAP_LOCK(pmap);
		pte = pmap_pte_quick(pmap, pv->pv_va);
retry:
		oldpte = *pte;
		if ((oldpte & PG_RW) != 0) {
			vm_paddr_t newpte = oldpte & ~(PG_RW | PG_M);
			
			/*
			 * Regardless of whether a pte is 32 or 64 bits
			 * in size, PG_RW and PG_M are among the least
			 * significant 32 bits.
			 */
			PT_SET_VA_MA(pte, newpte, TRUE);
			if (*pte != newpte)
				goto retry;
			
			if ((oldpte & PG_M) != 0)
				vm_page_dirty(m);
			pmap_invalidate_page(pmap, pv->pv_va);
		}
		PMAP_UNLOCK(pmap);
	}
	vm_page_aflag_clear(m, PGA_WRITEABLE);
	PT_UPDATES_FLUSH();
	if (*PMAP1)
		PT_SET_MA(PADDR1, 0);
	sched_unpin();
	vm_page_unlock_queues();
}

/*
 *	pmap_ts_referenced:
 *
 *	Return a count of reference bits for a page, clearing those bits.
 *	It is not necessary for every reference bit to be cleared, but it
 *	is necessary that 0 only be returned when there are truly no
 *	reference bits set.
 *
 *	XXX: The exact number of bits to check and clear is a matter that
 *	should be tested and standardized at some point in the future for
 *	optimal aging of shared pages.
 */
int
pmap_ts_referenced(vm_page_t m)
{
	pv_entry_t pv, pvf, pvn;
	pmap_t pmap;
	pt_entry_t *pte;
	int rtval = 0;

	KASSERT((m->oflags & VPO_UNMANAGED) == 0,
	    ("pmap_ts_referenced: page %p is not managed", m));
	vm_page_lock_queues();
	sched_pin();
	if ((pv = TAILQ_FIRST(&m->md.pv_list)) != NULL) {
		pvf = pv;
		do {
			pvn = TAILQ_NEXT(pv, pv_list);
			TAILQ_REMOVE(&m->md.pv_list, pv, pv_list);
			TAILQ_INSERT_TAIL(&m->md.pv_list, pv, pv_list);
			pmap = PV_PMAP(pv);
			PMAP_LOCK(pmap);
			pte = pmap_pte_quick(pmap, pv->pv_va);
			if ((*pte & PG_A) != 0) {
				PT_SET_VA_MA(pte, *pte & ~PG_A, FALSE);
				pmap_invalidate_page(pmap, pv->pv_va);
				rtval++;
				if (rtval > 4)
					pvn = NULL;
			}
			PMAP_UNLOCK(pmap);
		} while ((pv = pvn) != NULL && pv != pvf);
	}
	PT_UPDATES_FLUSH();
	if (*PMAP1)
		PT_SET_MA(PADDR1, 0);
	sched_unpin();
	vm_page_unlock_queues();
	return (rtval);
}

/*
 *	Clear the modify bits on the specified physical page.
 */
void
pmap_clear_modify(vm_page_t m)
{
	pv_entry_t pv;
	pmap_t pmap;
	pt_entry_t *pte;

	KASSERT((m->oflags & VPO_UNMANAGED) == 0,
	    ("pmap_clear_modify: page %p is not managed", m));
	VM_OBJECT_LOCK_ASSERT(m->object, MA_OWNED);
	KASSERT((m->oflags & VPO_BUSY) == 0,
	    ("pmap_clear_modify: page %p is busy", m));

	/*
	 * If the page is not PGA_WRITEABLE, then no PTEs can have PG_M set.
	 * If the object containing the page is locked and the page is not
	 * VPO_BUSY, then PGA_WRITEABLE cannot be concurrently set.
	 */
	if ((m->aflags & PGA_WRITEABLE) == 0)
		return;
	vm_page_lock_queues();
	sched_pin();
	TAILQ_FOREACH(pv, &m->md.pv_list, pv_list) {
		pmap = PV_PMAP(pv);
		PMAP_LOCK(pmap);
		pte = pmap_pte_quick(pmap, pv->pv_va);
		if ((*pte & (PG_M | PG_RW)) == (PG_M | PG_RW)) {
			/*
			 * Regardless of whether a pte is 32 or 64 bits
			 * in size, PG_M is among the least significant
			 * 32 bits. 
			 */
			PT_SET_VA_MA(pte, *pte & ~PG_M, FALSE);
			pmap_invalidate_page(pmap, pv->pv_va);
		}
		PMAP_UNLOCK(pmap);
	}
	sched_unpin();
	vm_page_unlock_queues();
}

/*
 *	pmap_clear_reference:
 *
 *	Clear the reference bit on the specified physical page.
 */
void
pmap_clear_reference(vm_page_t m)
{
	pv_entry_t pv;
	pmap_t pmap;
	pt_entry_t *pte;

	KASSERT((m->oflags & VPO_UNMANAGED) == 0,
	    ("pmap_clear_reference: page %p is not managed", m));
	vm_page_lock_queues();
	sched_pin();
	TAILQ_FOREACH(pv, &m->md.pv_list, pv_list) {
		pmap = PV_PMAP(pv);
		PMAP_LOCK(pmap);
		pte = pmap_pte_quick(pmap, pv->pv_va);
		if ((*pte & PG_A) != 0) {
			/*
			 * Regardless of whether a pte is 32 or 64 bits
			 * in size, PG_A is among the least significant
			 * 32 bits. 
			 */
			PT_SET_VA_MA(pte, *pte & ~PG_A, FALSE);
			pmap_invalidate_page(pmap, pv->pv_va);
		}
		PMAP_UNLOCK(pmap);
	}
	sched_unpin();
	vm_page_unlock_queues();
}

/*
 * Miscellaneous support routines follow
 */

/*
 * Map a set of physical memory pages into the kernel virtual
 * address space. Return a pointer to where it is mapped. This
 * routine is intended to be used for mapping device memory,
 * NOT real memory.
 */
void *
pmap_mapdev_attr(vm_paddr_t pa, vm_size_t size, int mode)
{
	vm_offset_t va, offset;
	vm_size_t tmpsize;

	offset = pa & PAGE_MASK;
	size = roundup(offset + size, PAGE_SIZE);
	pa = pa & PG_FRAME;

	if (pa < KERNLOAD && pa + size <= KERNLOAD)
		va = KERNBASE + pa;
	else
		va = kmem_alloc_nofault(kernel_map, size);
	if (!va)
		panic("pmap_mapdev: Couldn't alloc kernel virtual memory");

	for (tmpsize = 0; tmpsize < size; tmpsize += PAGE_SIZE)
		pmap_kenter_attr(va + tmpsize, pa + tmpsize, mode);
	pmap_invalidate_range(kernel_pmap, va, va + tmpsize);
	pmap_invalidate_cache_range(va, va + size);
	return ((void *)(va + offset));
}

void *
pmap_mapdev(vm_paddr_t pa, vm_size_t size)
{

	return (pmap_mapdev_attr(pa, size, PAT_UNCACHEABLE));
}

void *
pmap_mapbios(vm_paddr_t pa, vm_size_t size)
{

	return (pmap_mapdev_attr(pa, size, PAT_WRITE_BACK));
}

void
pmap_unmapdev(vm_offset_t va, vm_size_t size)
{
	vm_offset_t base, offset, tmpva;

	if (va >= KERNBASE && va + size <= KERNBASE + KERNLOAD)
		return;
	base = trunc_page(va);
	offset = va & PAGE_MASK;
	size = roundup(offset + size, PAGE_SIZE);
	critical_enter();
	for (tmpva = base; tmpva < (base + size); tmpva += PAGE_SIZE)
		pmap_kremove(tmpva);
	pmap_invalidate_range(kernel_pmap, va, tmpva);
	critical_exit();
	kmem_free(kernel_map, base, size);
}

/*
 * Sets the memory attribute for the specified page.
 */
void
pmap_page_set_memattr(vm_page_t m, vm_memattr_t ma)
{

	m->md.pat_mode = ma;
	if ((m->flags & PG_FICTITIOUS) != 0)
		return;

	/*
	 * If "m" is a normal page, flush it from the cache.
	 * See pmap_invalidate_cache_range().
	 *
	 * First, try to find an existing mapping of the page by sf
	 * buffer. sf_buf_invalidate_cache() modifies mapping and
	 * flushes the cache.
	 */    
	if (sf_buf_invalidate_cache(m))
		return;

	/*
	 * If page is not mapped by sf buffer, but CPU does not
	 * support self snoop, map the page transient and do
	 * invalidation. In the worst case, whole cache is flushed by
	 * pmap_invalidate_cache_range().
	 */
	if ((cpu_feature & CPUID_SS) == 0)
		pmap_flush_page(m);
}

static void
pmap_flush_page(vm_page_t m)
{
	struct sysmaps *sysmaps;
	vm_offset_t sva, eva;

	if ((cpu_feature & CPUID_CLFSH) != 0) {
		sysmaps = &sysmaps_pcpu[PCPU_GET(cpuid)];
		mtx_lock(&sysmaps->lock);
		if (*sysmaps->CMAP2)
			panic("pmap_flush_page: CMAP2 busy");
		sched_pin();
		PT_SET_MA(sysmaps->CADDR2, PG_V | PG_RW |
		    VM_PAGE_TO_MACH(m) | PG_A | PG_M |
		    pmap_cache_bits(m->md.pat_mode, 0));
		invlcaddr(sysmaps->CADDR2);
		sva = (vm_offset_t)sysmaps->CADDR2;
		eva = sva + PAGE_SIZE;

		/*
		 * Use mfence despite the ordering implied by
		 * mtx_{un,}lock() because clflush is not guaranteed
		 * to be ordered by any other instruction.
		 */
		mfence();
		for (; sva < eva; sva += cpu_clflush_line_size)
			clflush(sva);
		mfence();
		PT_SET_MA(sysmaps->CADDR2, 0);
		sched_unpin();
		mtx_unlock(&sysmaps->lock);
	} else
		pmap_invalidate_cache();
}

/*
 * Changes the specified virtual address range's memory type to that given by
 * the parameter "mode".  The specified virtual address range must be
 * completely contained within either the kernel map.
 *
 * Returns zero if the change completed successfully, and either EINVAL or
 * ENOMEM if the change failed.  Specifically, EINVAL is returned if some part
 * of the virtual address range was not mapped, and ENOMEM is returned if
 * there was insufficient memory available to complete the change.
 */
int
pmap_change_attr(vm_offset_t va, vm_size_t size, int mode)
{
	vm_offset_t base, offset, tmpva;
	pt_entry_t *pte;
	u_int opte, npte;
	pd_entry_t *pde;
	boolean_t changed;

	base = trunc_page(va);
	offset = va & PAGE_MASK;
	size = roundup(offset + size, PAGE_SIZE);

	/* Only supported on kernel virtual addresses. */
	if (base <= VM_MAXUSER_ADDRESS)
		return (EINVAL);

	/* 4MB pages and pages that aren't mapped aren't supported. */
	for (tmpva = base; tmpva < (base + size); tmpva += PAGE_SIZE) {
		pde = pmap_pde(kernel_pmap, tmpva);
		if (*pde & PG_PS)
			return (EINVAL);
		if ((*pde & PG_V) == 0)
			return (EINVAL);
		pte = vtopte(va);
		if ((*pte & PG_V) == 0)
			return (EINVAL);
	}

	changed = FALSE;

	/*
	 * Ok, all the pages exist and are 4k, so run through them updating
	 * their cache mode.
	 */
	for (tmpva = base; size > 0; ) {
		pte = vtopte(tmpva);

		/*
		 * The cache mode bits are all in the low 32-bits of the
		 * PTE, so we can just spin on updating the low 32-bits.
		 */
		do {
			opte = *(u_int *)pte;
			npte = opte & ~(PG_PTE_PAT | PG_NC_PCD | PG_NC_PWT);
			npte |= pmap_cache_bits(mode, 0);
			PT_SET_VA_MA(pte, npte, TRUE);
		} while (npte != opte && (*pte != npte));
		if (npte != opte)
			changed = TRUE;
		tmpva += PAGE_SIZE;
		size -= PAGE_SIZE;
	}

	/*
	 * Flush CPU caches to make sure any data isn't cached that
	 * shouldn't be, etc.
	 */
	if (changed) {
		pmap_invalidate_range(kernel_pmap, base, tmpva);
		pmap_invalidate_cache_range(base, tmpva);
	}
	return (0);
}

/*
 * perform the pmap work for mincore
 */
int
pmap_mincore(pmap_t pmap, vm_offset_t addr, vm_paddr_t *locked_pa)
{
	pt_entry_t *ptep, pte;
	vm_paddr_t pa;
	int val;

	PMAP_LOCK(pmap);
retry:
	ptep = pmap_pte(pmap, addr);
	pte = (ptep != NULL) ? PT_GET(ptep) : 0;
	pmap_pte_release(ptep);
	val = 0;
	if ((pte & PG_V) != 0) {
		val |= MINCORE_INCORE;
		if ((pte & (PG_M | PG_RW)) == (PG_M | PG_RW))
			val |= MINCORE_MODIFIED | MINCORE_MODIFIED_OTHER;
		if ((pte & PG_A) != 0)
			val |= MINCORE_REFERENCED | MINCORE_REFERENCED_OTHER;
	}
	if ((val & (MINCORE_MODIFIED_OTHER | MINCORE_REFERENCED_OTHER)) !=
	    (MINCORE_MODIFIED_OTHER | MINCORE_REFERENCED_OTHER) &&
	    (pte & (PG_MANAGED | PG_V)) == (PG_MANAGED | PG_V)) {
		pa = pte & PG_FRAME;
		/* Ensure that "PHYS_TO_VM_PAGE(pa)->object" doesn't change. */
		if (vm_page_pa_tryrelock(pmap, pa, locked_pa))
			goto retry;
	} else
		PA_UNLOCK_COND(*locked_pa);
	PMAP_UNLOCK(pmap);
	return (val);
}

void
pmap_activate(struct thread *td)
{
	pmap_t	pmap, oldpmap;
	u_int	cpuid;
	u_int32_t  cr3;

	critical_enter();
	pmap = vmspace_pmap(td->td_proc->p_vmspace);
	oldpmap = PCPU_GET(curpmap);
	cpuid = PCPU_GET(cpuid);
#if defined(SMP)
	CPU_CLR_ATOMIC(cpuid, &oldpmap->pm_active);
	CPU_SET_ATOMIC(cpuid, &pmap->pm_active);
#else
	CPU_CLR(cpuid, &oldpmap->pm_active);
	CPU_SET(cpuid, &pmap->pm_active);
#endif
#ifdef PAE
	cr3 = vtophys(pmap->pm_pdpt);
#else
	cr3 = vtophys(pmap->pm_pdir);
#endif
	/*
	 * pmap_activate is for the current thread on the current cpu
	 */
	td->td_pcb->pcb_cr3 = cr3;
	PT_UPDATES_FLUSH();
	load_cr3(cr3);
	PCPU_SET(curpmap, pmap);
	critical_exit();
}

void
pmap_sync_icache(pmap_t pm, vm_offset_t va, vm_size_t sz)
{
}

/*
 *	Increase the starting virtual address of the given mapping if a
 *	different alignment might result in more superpage mappings.
 */
void
pmap_align_superpage(vm_object_t object, vm_ooffset_t offset,
    vm_offset_t *addr, vm_size_t size)
{
	vm_offset_t superpage_offset;

	if (size < NBPDR)
		return;
	if (object != NULL && (object->flags & OBJ_COLORED) != 0)
		offset += ptoa(object->pg_color);
	superpage_offset = offset & PDRMASK;
	if (size - ((NBPDR - superpage_offset) & PDRMASK) < NBPDR ||
	    (*addr & PDRMASK) == superpage_offset)
		return;
	if ((*addr & PDRMASK) < superpage_offset)
		*addr = (*addr & ~PDRMASK) + superpage_offset;
	else
		*addr = ((*addr + PDRMASK) & ~PDRMASK) + superpage_offset;
}

void
pmap_suspend()
{
	pmap_t pmap;
	int i, pdir, offset;
	vm_paddr_t pdirma;
	mmu_update_t mu[4];

	/*
	 * We need to remove the recursive mapping structure from all
	 * our pmaps so that Xen doesn't get confused when it restores
	 * the page tables. The recursive map lives at page directory
	 * index PTDPTDI. We assume that the suspend code has stopped
	 * the other vcpus (if any).
	 */
	LIST_FOREACH(pmap, &allpmaps, pm_list) {
		for (i = 0; i < 4; i++) {
			/*
			 * Figure out which page directory (L2) page
			 * contains this bit of the recursive map and
			 * the offset within that page of the map
			 * entry
			 */
			pdir = (PTDPTDI + i) / NPDEPG;
			offset = (PTDPTDI + i) % NPDEPG;
			pdirma = pmap->pm_pdpt[pdir] & PG_FRAME;
			mu[i].ptr = pdirma + offset * sizeof(pd_entry_t);
			mu[i].val = 0;
		}
		HYPERVISOR_mmu_update(mu, 4, NULL, DOMID_SELF);
	}
}

void
pmap_resume()
{
	pmap_t pmap;
	int i, pdir, offset;
	vm_paddr_t pdirma;
	mmu_update_t mu[4];

	/*
	 * Restore the recursive map that we removed on suspend.
	 */
	LIST_FOREACH(pmap, &allpmaps, pm_list) {
		for (i = 0; i < 4; i++) {
			/*
			 * Figure out which page directory (L2) page
			 * contains this bit of the recursive map and
			 * the offset within that page of the map
			 * entry
			 */
			pdir = (PTDPTDI + i) / NPDEPG;
			offset = (PTDPTDI + i) % NPDEPG;
			pdirma = pmap->pm_pdpt[pdir] & PG_FRAME;
			mu[i].ptr = pdirma + offset * sizeof(pd_entry_t);
			mu[i].val = (pmap->pm_pdpt[i] & PG_FRAME) | PG_V;
		}
		HYPERVISOR_mmu_update(mu, 4, NULL, DOMID_SELF);
	}
}

#if defined(PMAP_DEBUG)
pmap_pid_dump(int pid)
{
	pmap_t pmap;
	struct proc *p;
	int npte = 0;
	int index;

	sx_slock(&allproc_lock);
	FOREACH_PROC_IN_SYSTEM(p) {
		if (p->p_pid != pid)
			continue;

		if (p->p_vmspace) {
			int i,j;
			index = 0;
			pmap = vmspace_pmap(p->p_vmspace);
			for (i = 0; i < NPDEPTD; i++) {
				pd_entry_t *pde;
				pt_entry_t *pte;
				vm_offset_t base = i << PDRSHIFT;
				
				pde = &pmap->pm_pdir[i];
				if (pde && pmap_pde_v(pde)) {
					for (j = 0; j < NPTEPG; j++) {
						vm_offset_t va = base + (j << PAGE_SHIFT);
						if (va >= (vm_offset_t) VM_MIN_KERNEL_ADDRESS) {
							if (index) {
								index = 0;
								printf("\n");
							}
							sx_sunlock(&allproc_lock);
							return (npte);
						}
						pte = pmap_pte(pmap, va);
						if (pte && pmap_pte_v(pte)) {
							pt_entry_t pa;
							vm_page_t m;
							pa = PT_GET(pte);
							m = PHYS_TO_VM_PAGE(pa & PG_FRAME);
							printf("va: 0x%x, pt: 0x%x, h: %d, w: %d, f: 0x%x",
								va, pa, m->hold_count, m->wire_count, m->flags);
							npte++;
							index++;
							if (index >= 2) {
								index = 0;
								printf("\n");
							} else {
								printf(" ");
							}
						}
					}
				}
			}
		}
	}
	sx_sunlock(&allproc_lock);
	return (npte);
}
#endif

#if defined(DEBUG)

static void	pads(pmap_t pm);
void		pmap_pvdump(vm_paddr_t pa);

/* print address space of pmap*/
static void
pads(pmap_t pm)
{
	int i, j;
	vm_paddr_t va;
	pt_entry_t *ptep;

	if (pm == kernel_pmap)
		return;
	for (i = 0; i < NPDEPTD; i++)
		if (pm->pm_pdir[i])
			for (j = 0; j < NPTEPG; j++) {
				va = (i << PDRSHIFT) + (j << PAGE_SHIFT);
				if (pm == kernel_pmap && va < KERNBASE)
					continue;
				if (pm != kernel_pmap && va > UPT_MAX_ADDRESS)
					continue;
				ptep = pmap_pte(pm, va);
				if (pmap_pte_v(ptep))
					printf("%x:%x ", va, *ptep);
			};

}

void
pmap_pvdump(vm_paddr_t pa)
{
	pv_entry_t pv;
	pmap_t pmap;
	vm_page_t m;

	printf("pa %x", pa);
	m = PHYS_TO_VM_PAGE(pa);
	TAILQ_FOREACH(pv, &m->md.pv_list, pv_list) {
		pmap = PV_PMAP(pv);
		printf(" -> pmap %p, va %x", (void *)pmap, pv->pv_va);
		pads(pmap);
	}
	printf(" ");
}
#endif<|MERGE_RESOLUTION|>--- conflicted
+++ resolved
@@ -1928,11 +1928,7 @@
 #define	PC_FREE0_9	0xfffffffful	/* Free values for index 0 through 9 */
 #define	PC_FREE10	0x0000fffful	/* Free values for index 10 */
 
-<<<<<<< HEAD
-static uint32_t pc_freemask[_NPCM] = {
-=======
 static const uint32_t pc_freemask[_NPCM] = {
->>>>>>> d20c256d
 	PC_FREE0_9, PC_FREE0_9, PC_FREE0_9,
 	PC_FREE0_9, PC_FREE0_9, PC_FREE0_9,
 	PC_FREE0_9, PC_FREE0_9, PC_FREE0_9,
@@ -1980,11 +1976,7 @@
 	pv_entry_t pv;
 	vm_offset_t va;
 	vm_page_t free, m, m_pc;
-<<<<<<< HEAD
-	uint32_t inuse, freemask;
-=======
 	uint32_t inuse;
->>>>>>> d20c256d
 	int bit, field, freed;
 
 	PMAP_LOCK_ASSERT(locked_pmap, MA_OWNED);
@@ -2017,10 +2009,6 @@
 		 */
 		freed = 0;
 		for (field = 0; field < _NPCM; field++) {
-<<<<<<< HEAD
-			freemask = 0;
-=======
->>>>>>> d20c256d
 			for (inuse = ~pc->pc_map[field] & pc_freemask[field];
 			    inuse != 0; inuse &= ~(1UL << bit)) {
 				bit = bsfl(inuse);
@@ -2040,27 +2028,16 @@
 				TAILQ_REMOVE(&m->md.pv_list, pv, pv_list);
 				if (TAILQ_EMPTY(&m->md.pv_list))
 					vm_page_aflag_clear(m, PGA_WRITEABLE);
-<<<<<<< HEAD
-				pmap_unuse_pt(pmap, va, &free);
-				freemask |= 1UL << bit;
-				freed++;
-			}
-			pc->pc_map[field] |= freemask;
-=======
 				pc->pc_map[field] |= 1UL << bit;
 				pmap_unuse_pt(pmap, va, &free);
 				freed++;
 			}
->>>>>>> d20c256d
 		}
 		if (freed == 0) {
 			TAILQ_INSERT_TAIL(&newtail, pc, pc_lru);
 			continue;
 		}
-<<<<<<< HEAD
-=======
 		/* Every freed mapping is for a 4 KB page. */
->>>>>>> d20c256d
 		pmap->pm_stats.resident_count -= freed;
 		PV_STAT(pv_entry_frees += freed);
 		PV_STAT(pv_entry_spare += freed);
@@ -2143,10 +2120,7 @@
 			}
 			return;
 		}
-<<<<<<< HEAD
-=======
 	TAILQ_REMOVE(&pmap->pm_pvchunk, pc, pc_list);
->>>>>>> d20c256d
 	free_pv_chunk(pc);
 }
 
@@ -2210,10 +2184,6 @@
 				}
 			TAILQ_REMOVE(&pmap->pm_pvchunk, pc, pc_list);
 			TAILQ_INSERT_TAIL(&pmap->pm_pvchunk, pc, pc_list);
-			if (pc != TAILQ_LAST(&pv_chunks, pch)) {
-				TAILQ_REMOVE(&pv_chunks, pc, pc_lru);
-				TAILQ_INSERT_TAIL(&pv_chunks, pc, pc_lru);
-			}
 			PV_STAT(pv_entry_spare--);
 			return (pv);
 		}
