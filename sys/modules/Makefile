# $FreeBSD$

.include <bsd.own.mk>

# Modules that include binary-only blobs of microcode should be selectable by
# MK_SOURCELESS_UCODE option (see below).

SUBDIR=	\
	${_3dfx} \
	${_3dfx_linux} \
	${_aac} \
	${_aacraid} \
	accf_data \
	accf_dns \
	accf_http \
	acl_nfs4 \
	acl_posix1e \
	${_acpi} \
	ae \
	${_aesni} \
	age \
	${_agp} \
	aha \
	${_ahb} \
	ahci \
	${_aic} \
	aic7xxx \
	aio \
	alc \
	ale \
	alq \
	${_amdsbwd} \
	${_amdtemp} \
	amr \
	${_an} \
	${_aout} \
	${_apm} \
	${_arcmsr} \
	${_arcnet} \
	${_asmc} \
	${_asr} \
	ata \
	ath \
	ath_pci \
	${_auxio} \
	${_bce} \
	bfe \
	bge \
	${_bxe} \
	${_bios} \
	${_bktr} \
	${_bm} \
	bridgestp \
	bwi \
	bwn \
	cam \
	${_canbepm} \
	${_canbus} \
	${_cardbus} \
	${_carp} \
	cas \
	${_cbb} \
	cc \
	cd9660 \
	cd9660_iconv \
	${_ce} \
	${_cfi} \
	${_ciss} \
	${_cm} \
	${_cmx} \
	${_coff} \
	${_coretemp} \
	${_cp} \
	${_cpsw} \
	${_cpuctl} \
	${_cpufreq} \
	${_crypto} \
	${_cryptodev} \
	${_cs} \
	${_ct} \
	${_ctau} \
	ctl \
	${_cxgb} \
	${_cxgbe} \
	${_cyclic} \
	dc \
	dcons \
	dcons_crom \
	de \
	${_dpms} \
	${_dpt} \
	${_drm} \
	${_drm2} \
	${_dtrace} \
	dummynet \
	${_ed} \
	${_elink} \
	${_em} \
	en \
	${_ep} \
	${_epic} \
	esp \
	${_et} \
	${_ex} \
	${_exca} \
	${_ext2fs} \
	${_fatm} \
	fdc \
	fdescfs \
	${_fe} \
	${_filemon} \
	firewire \
	firmware \
	fuse \
	${_fxp} \
	gem \
	geom \
	${_glxiic} \
	${_glxsb} \
	hatm \
	hifn \
	hme \
	${_hpt27xx} \
	${_hptiop} \
	${_hptmv} \
	${_hptnr} \
	${_hptrr} \
	hwpmc \
	${_hyperv} \
	${_i2c} \
        ${_ibcore} \
	${_ibcs2} \
	${_ichwd} \
	${_ida} \
	${_ie} \
	if_bridge \
	if_disc \
	if_edsc \
	if_epair \
	if_faith \
	if_gif \
	${_if_gre} \
	if_lagg \
	${_if_ndis} \
	if_stf \
	if_tap \
	if_tun \
	if_vlan \
	${_igb} \
	${_iir} \
	${_imgact_binmisc} \
	${_io} \
        ${_ipoib} \
	${_ipdivert} \
	${_ipfilter} \
	${_ipfw} \
	ipfw_nat \
	${_ipmi} \
	ip6_mroute_mod \
	ip_mroute_mod \
	${_ips} \
	${_ipw} \
	${_ipwfw} \
	${_isci} \
	iscsi \
	iscsi_initiator \
	isp \
	${_ispfw} \
	${_iwi} \
	${_iwifw} \
	${_iwn} \
	${_iwnfw} \
	${_ixgb} \
	${_ixgbe} \
	jme \
	joy \
	kbdmux \
	kgssapi \
	kgssapi_krb5 \
	khelp \
	krpc \
	ksyms \
	le \
	lge \
	libalias \
	libiconv \
	libmbpool \
	libmchain \
	${_lindev} \
	${_linprocfs} \
	${_linsysfs} \
	${_linux} \
	lmc \
	lpt \
	mac_biba \
	mac_bsdextended \
	mac_ifoff \
	mac_lomac \
	mac_mls \
	mac_none \
	mac_partition \
	mac_portacl \
	mac_seeotheruids \
	mac_stub \
	mac_test \
	malo \
	mcd \
	md \
	mem \
	mfi \
	mii \
	mlx \
	${_mlx4} \
	${_mlx4ib} \
	${_mlxen} \
	${_mly} \
	mmc \
	mmcsd \
	mps \
	mpt \
	mqueue \
	msdosfs \
	msdosfs_iconv \
	${_mse} \
	msk \
	${_mthca} \
	mvs \
	mwl \
	${_mwlfw} \
	mxge \
	my \
	${_nandfs} \
	${_nandsim} \
	${_ncp} \
	${_ncv} \
	${_ndis} \
	netfpga10g \
	${_netgraph} \
	${_nfe} \
	nfs_common \
	nfscl \
	nfsclient \
	nfscommon \
	nfsd \
	nfslock \
	nfslockd \
	nfsserver \
	nfssvc \
	nge \
	nmdm \
	${_nsp} \
	nullfs \
	${_ntb} \
	${_nvd} \
	${_nvme} \
	${_nvram} \
	${_nxge} \
	${_opensolaris} \
	oce \
	${_padlock} \
	patm \
	${_pccard} \
	${_pcfclock} \
	pcn \
	${_pefs} \
	${_pf} \
	${_pflog} \
	${_pfsync} \
	plip \
	${_pmc} \
	ppbus \
	ppc \
	ppi \
	pps \
	procfs \
	pseudofs \
	${_pst} \
	pty  \
	puc \
	${_qlxge} \
	${_qlxgb} \
	${_qlxgbe} \
	ral \
	${_ralfw} \
	${_random} \
	rc4 \
	${_rdma} \
	re \
	reiserfs \
	rl \
	${_s3} \
	${_safe} \
	${_sbni} \
	scc \
	scd \
	${_scsi_low} \
	sdhci \
	sdhci_pci \
	sem \
	send \
	${_sf} \
	${_sfxge} \
	sge \
	siba_bwn \
	siftr \
	siis \
	sis \
	sk \
	${_smbfs} \
	${_sn} \
	${_snc} \
	snp \
	${_sound} \
	${_speaker} \
	${_splash} \
	${_sppp} \
	ste \
	${_stg} \
	stge \
	${_streams} \
	${_svr4} \
	${_sym} \
	${_syscons} \
	sysvipc \
	${_ti} \
	tl \
	tmpfs \
	${_toecore} \
	${_tpm} \
	trm \
	${_twa} \
	twe \
	tws \
	tx \
	${_txp} \
	uart \
	ubsec \
	udf \
	udf_iconv \
	ufs \
	unionfs \
	usb \
	utopia \
	${_vesa} \
	${_virtio} \
	vge \
	${_viawd} \
	vkbd \
	${_vmm} \
	${_vmware} \
	${_vpo} \
	vr \
	vte \
	vx \
	${_vxge} \
	wb \
	${_wbwd} \
	${_wi} \
	wlan \
	wlan_acl \
	wlan_amrr \
	wlan_ccmp \
	wlan_rssadapt \
	wlan_tkip \
	wlan_wep \
	wlan_xauth \
	${_wpi} \
	${_wpifw} \
	${_x86bios} \
	${_xe} \
	xl \
	${_zfs} \
	zlib \

.if ${MACHINE_CPUARCH} == "i386" || ${MACHINE_CPUARCH} == "amd64"
_filemon=	filemon
<<<<<<< HEAD
_pefs=		pefs
=======
_imgact_binmisc=	imgact_binmisc
>>>>>>> e3028039
_vmware=	vmware
.endif

.if ${MACHINE_CPUARCH} != "powerpc" && ${MACHINE_CPUARCH} != "arm" && \
	${MACHINE_CPUARCH} != "mips"
_syscons=	syscons
_vpo=		vpo
.endif

.if ${MACHINE_CPUARCH} != "arm" && ${MACHINE_CPUARCH} != "mips"
# no BUS_SPACE_UNSPECIFIED
# No barrier instruction support (specific to this driver)
_sym=		sym
# intr_disable() is a macro, causes problems
.if ${MK_SOURCELESS_UCODE} != "no"
_cxgb=		cxgb
.endif
.endif

.if ${MK_SOURCELESS_UCODE} != "no"
_cxgbe=		cxgbe
.endif

.if ${MK_CRYPT} != "no" || defined(ALL_MODULES)
.if exists(${.CURDIR}/../opencrypto)
_crypto=	crypto
_cryptodev=	cryptodev
.endif
.if exists(${.CURDIR}/../crypto)
_random=	random
.endif
.endif

.if (${MK_INET_SUPPORT} != "no" || ${MK_INET6_SUPPORT} != "no") || \
	defined(ALL_MODULES)
_carp=	carp
_toecore=	toecore
.endif

.if ${MK_INET_SUPPORT} != "no" || defined(ALL_MODULES)
_if_gre=	if_gre
.endif

.if ${MK_IPFILTER} != "no" || defined(ALL_MODULES)
_ipfilter=	ipfilter
.endif

.if ${MK_INET_SUPPORT} != "no" || defined(ALL_MODULES)
_ipdivert=	ipdivert
_ipfw=		ipfw
.endif

.if ${MK_NAND} != "no" || defined(ALL_MODULES)
_nandfs=	nandfs
_nandsim=	nandsim
.endif

.if ${MK_NETGRAPH} != "no" || defined(ALL_MODULES)
_netgraph=	netgraph
.endif

.if (${MK_PF} != "no" && (${MK_INET_SUPPORT} != "no" || \
	${MK_INET6_SUPPORT} != "no")) || defined(ALL_MODULES)
_pf=		pf
_pflog=		pflog
.if ${MK_INET_SUPPORT} != "no"
_pfsync=	pfsync
.endif
.endif

.if ${MK_SOURCELESS_UCODE} != "no"
_bce=		bce
_fatm=		fatm
_fxp=		fxp
_ispfw=		ispfw
_mwlfw=		mwlfw
_ralfw=		ralfw
_sf=		sf
_sn=		sn
_ti=		ti
_txp=		txp
.endif

.if ${MACHINE_CPUARCH} == "i386"
# XXX some of these can move to the general case when de-i386'ed
# XXX some of these can move now, but are untested on other architectures.
_3dfx=		3dfx
_3dfx_linux=	3dfx_linux
_agp=		agp
_aic=		aic
_an=		an
_aout=		aout
_apm=		apm
_arcnet=	arcnet
_bktr=		bktr
_bxe=		bxe
_cardbus=	cardbus
_cbb=		cbb
.if ${MK_SOURCELESS_UCODE} != "no"
_ce=		ce
.endif
_coff=		coff
.if ${MK_SOURCELESS_UCODE} != "no"
_cp=		cp
.endif
_cpuctl=	cpuctl
_cpufreq=	cpufreq
_cs=		cs
.if ${MK_CDDL} != "no" || defined(ALL_MODULES)
_cyclic=	cyclic
.endif
_dpms=		dpms
_drm=		drm
_drm2=		drm2
.if ${MK_CDDL} != "no" || defined(ALL_MODULES)
_dtrace=	dtrace
.endif
_ed=		ed
_elink=		elink
_em=		em
_ep=		ep
_et=		et
_exca=		exca
_ext2fs=	ext2fs
_fe=		fe
_glxiic=	glxiic
_glxsb=		glxsb
_i2c=		i2c
.if ${MK_OFED} != "no" || defined(ALL_MODULES)
_ibcore=        ibcore
.endif
_ibcs2=		ibcs2
_ie=		ie
_if_ndis=	if_ndis
_igb=		igb
_io=		io
.if ${MK_OFED} != "no" || defined(ALL_MODULES)
_ipoib=         ipoib
.endif
_lindev=	lindev
_linprocfs=	linprocfs
_linsysfs=	linsysfs
_linux=		linux
_mse=		mse
.if ${MK_OFED} != "no" || defined(ALL_MODULES)
_mlx4=		mlx4
_mlx4ib=	mlx4ib
_mlxen=		mlxen
_mthca=		mthca
.endif
_ncv=		ncv
_ndis=		ndis
_nsp=		nsp
.if ${MK_CDDL} != "no" || defined(ALL_MODULES)
_opensolaris=	opensolaris
.endif
_pccard=	pccard
_pcfclock=	pcfclock
_pst=		pst
.if ${MK_OFED} != "no" || defined(ALL_MODULES)
_rdma=		rdma
.endif
_safe=		safe
_sbni=		sbni
_scsi_low=	scsi_low
_smbfs=		smbfs
_sound=		sound
_speaker=	speaker
_splash=	splash
_sppp=		sppp
_stg=		stg
_streams=	streams
_svr4=		svr4
_vxge=  	vxge
_wbwd=		wbwd
_wi=		wi
_xe=		xe
.if ${MK_ZFS} != "no" || defined(ALL_MODULES)
_zfs=		zfs
.endif
.if ${MACHINE} == "i386"
_aac=		aac
_aacraid=	aacraid
_acpi=		acpi
.if ${MK_CRYPT} != "no" || defined(ALL_MODULES)
_aesni=		aesni
.endif
.if ${MK_EISA} != "no"
_ahb=		ahb
.endif
_amdsbwd=	amdsbwd
_amdtemp=	amdtemp
_arcmsr=	arcmsr
_asmc=		asmc
_asr=		asr
_bios=		bios
_ciss=		ciss
_cm=		cm
_cmx=		cmx
_coretemp=	coretemp
.if ${MK_SOURCELESS_UCODE} != "no"
_ctau=		ctau
.endif
_dpt=		dpt
_ex=		ex
.if ${MK_SOURCELESS_HOST} != "no"
_hpt27xx=	hpt27xx
.endif
_hptiop=	hptiop
.if ${MK_SOURCELESS_HOST} != "no"
_hptmv=		hptmv
_hptnr=		hptnr
_hptrr=		hptrr
.endif
_hyperv=	hyperv
_ichwd=		ichwd
_ida=		ida
_iir=		iir
_ipmi=		ipmi
_ips=		ips
_ipw=		ipw
.if ${MK_SOURCELESS_UCODE} != "no"
_ipwfw=		ipwfw
.endif
_isci=		isci
_iwi=		iwi
.if ${MK_SOURCELESS_UCODE} != "no"
_iwifw=		iwifw
.endif
_iwn=		iwn
.if ${MK_SOURCELESS_UCODE} != "no"
_iwnfw=		iwnfw
.endif
_ixgb=		ixgb
_ixgbe=		ixgbe
_mly=		mly
_nfe=		nfe
_nvd=		nvd
_nvme=		nvme
_nvram=		nvram
_nxge=		nxge
_tpm=		tpm
_viawd=		viawd
_wpi=		wpi
.if ${MK_SOURCELESS_UCODE} != "no"
_wpifw=		wpifw
.endif
.if ${MK_CRYPT} != "no" || defined(ALL_MODULES)
_padlock=	padlock
.endif
_s3=		s3
_twa=		twa
_vesa=		vesa
_virtio=	virtio
_x86bios=	x86bios
.elif ${MACHINE} == "pc98"
_canbepm=	canbepm
_canbus=	canbus
_ct=		ct
_pmc=		pmc
_snc=		snc
.endif
.endif

.if ${MACHINE_CPUARCH} == "amd64"
_aac=		aac
_aacraid=	aacraid
_aout=		aout
_acpi=		acpi
.if ${MK_CRYPT} != "no" || defined(ALL_MODULES)
_aesni=		aesni
.endif
_agp=		agp
_an=		an
_amdsbwd=	amdsbwd
_amdtemp=	amdtemp
_arcmsr=	arcmsr
_asmc=		asmc
_bktr=		bktr
_bxe=		bxe
_cardbus=	cardbus
_cbb=		cbb
_cmx=		cmx
_ciss=		ciss
_coretemp=	coretemp
_cpuctl=	cpuctl
_cpufreq=	cpufreq
.if ${MK_CDDL} != "no" || defined(ALL_MODULES)
_cyclic=	cyclic
.endif
_dpms=		dpms
_drm=		drm
_drm2=		drm2
.if ${MK_CDDL} != "no" || defined(ALL_MODULES)
_dtrace=	dtrace
.endif
_ed=		ed
_et=		et
_em=		em
_exca=		exca
_ext2fs=	ext2fs
.if ${MK_SOURCELESS_HOST} != "no"
_hpt27xx=	hpt27xx
.endif
_hptiop=	hptiop
.if ${MK_SOURCELESS_HOST} != "no"
_hptmv=		hptmv
_hptnr=		hptnr
_hptrr=		hptrr
.endif
_hyperv=	hyperv
_i2c=		i2c
.if ${MK_OFED} != "no" || defined(ALL_MODULES)
_ibcore=        ibcore
.endif
_ichwd=		ichwd
_ida=		ida
_if_ndis=	if_ndis
_igb=		igb
_iir=		iir
_io=		io
_ipmi=		ipmi
.if ${MK_OFED} != "no" || defined(ALL_MODULES)
_ipoib=         ipoib
.endif
_ips=		ips
_ipw=		ipw
.if ${MK_SOURCELESS_UCODE} != "no"
_ipwfw=		ipwfw
.endif
_isci=		isci
_iwi=		iwi
.if ${MK_SOURCELESS_UCODE} != "no"
_iwifw=		iwifw
.endif
_iwn=		iwn
.if ${MK_SOURCELESS_UCODE} != "no"
_iwnfw=		iwnfw
.endif
_ixgb=		ixgb
_ixgbe=		ixgbe
_lindev=	lindev
_linprocfs=	linprocfs
_linsysfs=	linsysfs
_linux=		linux
_mly=		mly
.if ${MK_OFED} != "no" || defined(ALL_MODULES)
_mlx4=		mlx4
_mlx4ib=	mlx4ib
_mlxen=		mlxen
_mthca=		mthca
.endif
_ndis=		ndis
_nfe=		nfe
_ntb=		ntb
_nvd=		nvd
_nvme=		nvme
_nvram=		nvram
_nxge=		nxge
.if ${MK_CDDL} != "no" || defined(ALL_MODULES)
_opensolaris=	opensolaris
.endif
.if ${MK_CRYPT} != "no" || defined(ALL_MODULES)
_padlock=	padlock
.endif
_pccard=	pccard
_qlxge=		qlxge
_qlxgb=		qlxgb
_qlxgbe=	qlxgbe
.if ${MK_OFED} != "no" || defined(ALL_MODULES)
_rdma=		rdma
.endif
_s3=		s3
_safe=		safe
_scsi_low=	scsi_low
_sfxge=		sfxge
_smbfs=		smbfs
_sound=		sound
_speaker=	speaker
_splash=	splash
_sppp=		sppp
_tpm=		tpm
_twa=		twa
_vesa=		vesa
_viawd=		viawd
_virtio=	virtio
_vmm=		vmm
_vxge=  	vxge
_x86bios=	x86bios
_wbwd=		wbwd
_wi=		wi
_wpi=		wpi
.if ${MK_SOURCELESS_UCODE} != "no"
_wpifw=		wpifw
.endif
.if ${MK_ZFS} != "no" || defined(ALL_MODULES)
_zfs=		zfs
.endif
.endif

.if ${MACHINE_CPUARCH} == "arm"
_cfi=		cfi
_cpsw=		cpsw
.endif

.if ${MACHINE_CPUARCH} == "ia64"
_aac=		aac
_aacraid=	aacraid
_aic=		aic
_an=		an
_arcnet=	arcnet
_asr=		asr
_bktr=		bktr
_cardbus=	cardbus
_cbb=		cbb
_ciss=		ciss
_cm=		cm
_cmx=		cmx
_coff=		coff
_cpufreq=	cpufreq
_dpt=		dpt
_em=		em
_ep=		ep
_et=		et
_exca=		exca
_fe=		fe
_hptiop=	hptiop
_ida=		ida
_igb=		igb
_iir=		iir
_ips=		ips
_mly=		mly
_pccard=	pccard
_scsi_low=	scsi_low
_smbfs=		smbfs
_sound=		sound
_splash=	splash
_sppp=		sppp
_streams=	streams
_tpm=		tpm
_twa=		twa
_wi=		wi
_xe=		xe
.endif

.if ${MACHINE_CPUARCH} == "powerpc"
_agp=		agp
_an=		an
_bm=		bm
_cardbus=	cardbus
_cbb=		cbb
_cfi=		cfi
_cpufreq=	cpufreq
.if ${MK_CDDL} != "no" || defined(ALL_MODULES)
_cyclic=	cyclic
.endif
_drm=		drm
.if ${MK_CDDL} != "no" || defined(ALL_MODULES)
_dtrace=	dtrace
.endif
_exca=		exca
_nvram=		powermac_nvram
_pccard=	pccard
_smbfs=		smbfs
_sound=		sound
.if ${MK_CDDL} != "no" || defined(ALL_MODULES)
_opensolaris=	opensolaris
.endif
_wi=		wi
.endif

.if ${MACHINE_ARCH} == "powerpc64"
.if ${MK_ZFS} != "no" || defined(ALL_MODULES)
_zfs=		zfs
.endif
.endif

.if ${MACHINE_CPUARCH} == "sparc64"
_auxio=		auxio
_em=		em
_epic=		epic
_i2c=		i2c
_igb=		igb
.if ${MK_CDDL} != "no" || defined(ALL_MODULES)
_opensolaris=	opensolaris
.endif
_smbfs=		smbfs
_sound=		sound
.if ${MK_ZFS} != "no" || defined(ALL_MODULES)
_zfs=		zfs
.endif
.endif

.if defined(MODULES_OVERRIDE) && !defined(ALL_MODULES)
SUBDIR=${MODULES_OVERRIDE}
.endif

.for reject in ${WITHOUT_MODULES}
SUBDIR:= ${SUBDIR:N${reject}}
.endfor

# Calling kldxref(8) for each module is expensive.
.if !defined(NO_XREF)
.MAKEFLAGS+=	-DNO_XREF
afterinstall:
	@if type kldxref >/dev/null 2>&1; then \
		${ECHO} kldxref ${DESTDIR}${KMODDIR}; \
		kldxref ${DESTDIR}${KMODDIR}; \
	fi
.endif

.include <bsd.subdir.mk><|MERGE_RESOLUTION|>--- conflicted
+++ resolved
@@ -374,11 +374,8 @@
 
 .if ${MACHINE_CPUARCH} == "i386" || ${MACHINE_CPUARCH} == "amd64"
 _filemon=	filemon
-<<<<<<< HEAD
+_imgact_binmisc=	imgact_binmisc
 _pefs=		pefs
-=======
-_imgact_binmisc=	imgact_binmisc
->>>>>>> e3028039
 _vmware=	vmware
 .endif
 
