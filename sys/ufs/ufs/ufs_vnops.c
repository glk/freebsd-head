/*-
 * Copyright (c) 1982, 1986, 1989, 1993, 1995
 *	The Regents of the University of California.  All rights reserved.
 * (c) UNIX System Laboratories, Inc.
 * All or some portions of this file are derived from material licensed
 * to the University of California by American Telephone and Telegraph
 * Co. or Unix System Laboratories, Inc. and are reproduced herein with
 * the permission of UNIX System Laboratories, Inc.
 *
 * Redistribution and use in source and binary forms, with or without
 * modification, are permitted provided that the following conditions
 * are met:
 * 1. Redistributions of source code must retain the above copyright
 *    notice, this list of conditions and the following disclaimer.
 * 2. Redistributions in binary form must reproduce the above copyright
 *    notice, this list of conditions and the following disclaimer in the
 *    documentation and/or other materials provided with the distribution.
 * 4. Neither the name of the University nor the names of its contributors
 *    may be used to endorse or promote products derived from this software
 *    without specific prior written permission.
 *
 * THIS SOFTWARE IS PROVIDED BY THE REGENTS AND CONTRIBUTORS ``AS IS'' AND
 * ANY EXPRESS OR IMPLIED WARRANTIES, INCLUDING, BUT NOT LIMITED TO, THE
 * IMPLIED WARRANTIES OF MERCHANTABILITY AND FITNESS FOR A PARTICULAR PURPOSE
 * ARE DISCLAIMED.  IN NO EVENT SHALL THE REGENTS OR CONTRIBUTORS BE LIABLE
 * FOR ANY DIRECT, INDIRECT, INCIDENTAL, SPECIAL, EXEMPLARY, OR CONSEQUENTIAL
 * DAMAGES (INCLUDING, BUT NOT LIMITED TO, PROCUREMENT OF SUBSTITUTE GOODS
 * OR SERVICES; LOSS OF USE, DATA, OR PROFITS; OR BUSINESS INTERRUPTION)
 * HOWEVER CAUSED AND ON ANY THEORY OF LIABILITY, WHETHER IN CONTRACT, STRICT
 * LIABILITY, OR TORT (INCLUDING NEGLIGENCE OR OTHERWISE) ARISING IN ANY WAY
 * OUT OF THE USE OF THIS SOFTWARE, EVEN IF ADVISED OF THE POSSIBILITY OF
 * SUCH DAMAGE.
 *
 *	@(#)ufs_vnops.c	8.27 (Berkeley) 5/27/95
 */

#include <sys/cdefs.h>
__FBSDID("$FreeBSD$");

#include "opt_quota.h"
#include "opt_suiddir.h"
#include "opt_ufs.h"
#include "opt_ffs.h"

#include <sys/param.h>
#include <sys/systm.h>
#include <sys/malloc.h>
#include <sys/namei.h>
#include <sys/kernel.h>
#include <sys/fcntl.h>
#include <sys/filio.h>
#include <sys/stat.h>
#include <sys/bio.h>
#include <sys/buf.h>
#include <sys/mount.h>
#include <sys/priv.h>
#include <sys/refcount.h>
#include <sys/unistd.h>
#include <sys/vnode.h>
#include <sys/dirent.h>
#include <sys/lockf.h>
#include <sys/conf.h>
#include <sys/acl.h>

#include <security/mac/mac_framework.h>

#include <sys/file.h>		/* XXX */

#include <vm/vm.h>
#include <vm/vm_extern.h>

#include <ufs/ufs/acl.h>
#include <ufs/ufs/extattr.h>
#include <ufs/ufs/quota.h>
#include <ufs/ufs/inode.h>
#include <ufs/ufs/dir.h>
#include <ufs/ufs/ufsmount.h>
#include <ufs/ufs/ufs_extern.h>
#ifdef UFS_DIRHASH
#include <ufs/ufs/dirhash.h>
#endif
#ifdef UFS_GJOURNAL
#include <ufs/ufs/gjournal.h>
FEATURE(ufs_gjournal, "Journaling support through GEOM for UFS");
#endif

#ifdef QUOTA
FEATURE(ufs_quota, "UFS disk quotas support");
FEATURE(ufs_quota64, "64bit UFS disk quotas support");
#endif

#ifdef SUIDDIR
FEATURE(suiddir,
    "Give all new files in directory the same ownership as the directory");
#endif


#include <ufs/ffs/ffs_extern.h>

static vop_accessx_t	ufs_accessx;
static int ufs_chmod(struct vnode *, int, struct ucred *, struct thread *);
static int ufs_chown(struct vnode *, uid_t, gid_t, struct ucred *, struct thread *);
static vop_close_t	ufs_close;
static vop_create_t	ufs_create;
static vop_getattr_t	ufs_getattr;
static vop_ioctl_t	ufs_ioctl;
static vop_link_t	ufs_link;
static int ufs_makeinode(int mode, struct vnode *, struct vnode **, struct componentname *);
static vop_markatime_t	ufs_markatime;
static vop_mkdir_t	ufs_mkdir;
static vop_mknod_t	ufs_mknod;
static vop_open_t	ufs_open;
static vop_pathconf_t	ufs_pathconf;
static vop_print_t	ufs_print;
static vop_readlink_t	ufs_readlink;
static vop_remove_t	ufs_remove;
static vop_rename_t	ufs_rename;
static vop_rmdir_t	ufs_rmdir;
static vop_setattr_t	ufs_setattr;
static vop_strategy_t	ufs_strategy;
static vop_symlink_t	ufs_symlink;
static vop_whiteout_t	ufs_whiteout;
static vop_close_t	ufsfifo_close;
static vop_kqfilter_t	ufsfifo_kqfilter;
static vop_pathconf_t	ufsfifo_pathconf;

SYSCTL_NODE(_vfs, OID_AUTO, ufs, CTLFLAG_RD, 0, "UFS filesystem");

/*
 * A virgin directory (no blushing please).
 */
static struct dirtemplate mastertemplate = {
	0, 12, DT_DIR, 1, ".",
	0, DIRBLKSIZ - 12, DT_DIR, 2, ".."
};
static struct odirtemplate omastertemplate = {
	0, 12, 1, ".",
	0, DIRBLKSIZ - 12, 2, ".."
};

static void
ufs_itimes_locked(struct vnode *vp)
{
	struct inode *ip;
	struct timespec ts;

	ASSERT_VI_LOCKED(vp, __func__);

	ip = VTOI(vp);
	if (UFS_RDONLY(ip))
		goto out;
	if ((ip->i_flag & (IN_ACCESS | IN_CHANGE | IN_UPDATE)) == 0)
		return;

	if ((vp->v_type == VBLK || vp->v_type == VCHR) && !DOINGSOFTDEP(vp))
		ip->i_flag |= IN_LAZYMOD;
	else if (((vp->v_mount->mnt_kern_flag &
		    (MNTK_SUSPENDED | MNTK_SUSPEND)) == 0) ||
		    (ip->i_flag & (IN_CHANGE | IN_UPDATE)))
		ip->i_flag |= IN_MODIFIED;
	else if (ip->i_flag & IN_ACCESS)
		ip->i_flag |= IN_LAZYACCESS;
	vfs_timestamp(&ts);
	if (ip->i_flag & IN_ACCESS) {
		DIP_SET(ip, i_atime, ts.tv_sec);
		DIP_SET(ip, i_atimensec, ts.tv_nsec);
	}
	if (ip->i_flag & IN_UPDATE) {
		DIP_SET(ip, i_mtime, ts.tv_sec);
		DIP_SET(ip, i_mtimensec, ts.tv_nsec);
	}
	if (ip->i_flag & IN_CHANGE) {
		DIP_SET(ip, i_ctime, ts.tv_sec);
		DIP_SET(ip, i_ctimensec, ts.tv_nsec);
		DIP_SET(ip, i_modrev, DIP(ip, i_modrev) + 1);
	}

 out:
	ip->i_flag &= ~(IN_ACCESS | IN_CHANGE | IN_UPDATE);
}

void
ufs_itimes(struct vnode *vp)
{

	VI_LOCK(vp);
	ufs_itimes_locked(vp);
	VI_UNLOCK(vp);
}

/*
 * Create a regular file
 */
static int
ufs_create(ap)
	struct vop_create_args /* {
		struct vnode *a_dvp;
		struct vnode **a_vpp;
		struct componentname *a_cnp;
		struct vattr *a_vap;
	} */ *ap;
{
	int error;

	error =
	    ufs_makeinode(MAKEIMODE(ap->a_vap->va_type, ap->a_vap->va_mode),
	    ap->a_dvp, ap->a_vpp, ap->a_cnp);
	if (error)
		return (error);
	return (0);
}

/*
 * Mknod vnode call
 */
/* ARGSUSED */
static int
ufs_mknod(ap)
	struct vop_mknod_args /* {
		struct vnode *a_dvp;
		struct vnode **a_vpp;
		struct componentname *a_cnp;
		struct vattr *a_vap;
	} */ *ap;
{
	struct vattr *vap = ap->a_vap;
	struct vnode **vpp = ap->a_vpp;
	struct inode *ip;
	ino_t ino;
	int error;

	error = ufs_makeinode(MAKEIMODE(vap->va_type, vap->va_mode),
	    ap->a_dvp, vpp, ap->a_cnp);
	if (error)
		return (error);
	ip = VTOI(*vpp);
	ip->i_flag |= IN_ACCESS | IN_CHANGE | IN_UPDATE;
	if (vap->va_rdev != VNOVAL) {
		/*
		 * Want to be able to use this to make badblock
		 * inodes, so don't truncate the dev number.
		 */
		DIP_SET(ip, i_rdev, vap->va_rdev);
	}
	/*
	 * Remove inode, then reload it through VFS_VGET so it is
	 * checked to see if it is an alias of an existing entry in
	 * the inode cache.  XXX I don't believe this is necessary now.
	 */
	(*vpp)->v_type = VNON;
	ino = ip->i_number;	/* Save this before vgone() invalidates ip. */
	vgone(*vpp);
	vput(*vpp);
	error = VFS_VGET(ap->a_dvp->v_mount, ino, LK_EXCLUSIVE, vpp);
	if (error) {
		*vpp = NULL;
		return (error);
	}
	return (0);
}

/*
 * Open called.
 */
/* ARGSUSED */
static int
ufs_open(struct vop_open_args *ap)
{
	struct vnode *vp = ap->a_vp;
	struct inode *ip;

	if (vp->v_type == VCHR || vp->v_type == VBLK)
		return (EOPNOTSUPP);

	ip = VTOI(vp);
	/*
	 * Files marked append-only must be opened for appending.
	 */
	if ((ip->i_flags & APPEND) &&
	    (ap->a_mode & (FWRITE | O_APPEND)) == FWRITE)
		return (EPERM);
	vnode_create_vobject(vp, DIP(ip, i_size), ap->a_td);
	return (0);
}

/*
 * Close called.
 *
 * Update the times on the inode.
 */
/* ARGSUSED */
static int
ufs_close(ap)
	struct vop_close_args /* {
		struct vnode *a_vp;
		int  a_fflag;
		struct ucred *a_cred;
		struct thread *a_td;
	} */ *ap;
{
	struct vnode *vp = ap->a_vp;
	int usecount;

	VI_LOCK(vp);
	usecount = vp->v_usecount;
	if (usecount > 1)
		ufs_itimes_locked(vp);
	VI_UNLOCK(vp);
	return (0);
}

static int
ufs_accessx(ap)
	struct vop_accessx_args /* {
		struct vnode *a_vp;
		accmode_t a_accmode;
		struct ucred *a_cred;
		struct thread *a_td;
	} */ *ap;
{
	struct vnode *vp = ap->a_vp;
	struct inode *ip = VTOI(vp);
	accmode_t accmode = ap->a_accmode;
	int error;
#ifdef QUOTA
	int relocked;
#endif
#ifdef UFS_ACL
	struct acl *acl;
	acl_type_t type;
#endif

	/*
	 * Disallow write attempts on read-only filesystems;
	 * unless the file is a socket, fifo, or a block or
	 * character device resident on the filesystem.
	 */
	if (accmode & VMODIFY_PERMS) {
		switch (vp->v_type) {
		case VDIR:
		case VLNK:
		case VREG:
			if (vp->v_mount->mnt_flag & MNT_RDONLY)
				return (EROFS);
#ifdef QUOTA
			/*
			 * Inode is accounted in the quotas only if struct
			 * dquot is attached to it. VOP_ACCESS() is called
			 * from vn_open_cred() and provides a convenient
			 * point to call getinoquota().
			 */
			if (VOP_ISLOCKED(vp) != LK_EXCLUSIVE) {

				/*
				 * Upgrade vnode lock, since getinoquota()
				 * requires exclusive lock to modify inode.
				 */
				relocked = 1;
				vhold(vp);
				vn_lock(vp, LK_UPGRADE | LK_RETRY);
				VI_LOCK(vp);
				if (vp->v_iflag & VI_DOOMED) {
					vdropl(vp);
					error = ENOENT;
					goto relock;
				}
				vdropl(vp);
			} else
				relocked = 0;
			error = getinoquota(ip);
relock:
			if (relocked)
				vn_lock(vp, LK_DOWNGRADE | LK_RETRY);
			if (error != 0)
				return (error);
#endif
			break;
		default:
			break;
		}
	}

	/*
	 * If immutable bit set, nobody gets to write it.  "& ~VADMIN_PERMS"
	 * is here, because without it, * it would be impossible for the owner
	 * to remove the IMMUTABLE flag.
	 */
	if ((accmode & (VMODIFY_PERMS & ~VADMIN_PERMS)) &&
	    (ip->i_flags & (IMMUTABLE | SF_SNAPSHOT)))
		return (EPERM);

#ifdef UFS_ACL
	if ((vp->v_mount->mnt_flag & (MNT_ACLS | MNT_NFS4ACLS)) != 0) {
		if (vp->v_mount->mnt_flag & MNT_NFS4ACLS)
			type = ACL_TYPE_NFS4;
		else
			type = ACL_TYPE_ACCESS;

		acl = acl_alloc(M_WAITOK);
		if (type == ACL_TYPE_NFS4)
			error = ufs_getacl_nfs4_internal(vp, acl, ap->a_td);
		else
			error = VOP_GETACL(vp, type, acl, ap->a_cred, ap->a_td);
		switch (error) {
		case 0:
			if (type == ACL_TYPE_NFS4) {
				error = vaccess_acl_nfs4(vp->v_type, ip->i_uid,
				    ip->i_gid, acl, accmode, ap->a_cred, NULL);
			} else {
				error = vfs_unixify_accmode(&accmode);
				if (error == 0)
					error = vaccess_acl_posix1e(vp->v_type, ip->i_uid,
					    ip->i_gid, acl, accmode, ap->a_cred, NULL);
			}
			break;
		default:
			if (error != EOPNOTSUPP)
				printf(
"ufs_accessx(): Error retrieving ACL on object (%d).\n",
				    error);
			/*
			 * XXX: Fall back until debugged.  Should
			 * eventually possibly log an error, and return
			 * EPERM for safety.
			 */
			error = vfs_unixify_accmode(&accmode);
			if (error == 0)
				error = vaccess(vp->v_type, ip->i_mode, ip->i_uid,
				    ip->i_gid, accmode, ap->a_cred, NULL);
		}
		acl_free(acl);

		return (error);
	}
#endif /* !UFS_ACL */
	error = vfs_unixify_accmode(&accmode);
	if (error == 0)
		error = vaccess(vp->v_type, ip->i_mode, ip->i_uid, ip->i_gid,
		    accmode, ap->a_cred, NULL);
	return (error);
}

/* ARGSUSED */
static int
ufs_getattr(ap)
	struct vop_getattr_args /* {
		struct vnode *a_vp;
		struct vattr *a_vap;
		struct ucred *a_cred;
	} */ *ap;
{
	struct vnode *vp = ap->a_vp;
	struct inode *ip = VTOI(vp);
	struct vattr *vap = ap->a_vap;

	VI_LOCK(vp);
	ufs_itimes_locked(vp);
	if (ip->i_ump->um_fstype == UFS1) {
		vap->va_atime.tv_sec = ip->i_din1->di_atime;
		vap->va_atime.tv_nsec = ip->i_din1->di_atimensec;
	} else {
		vap->va_atime.tv_sec = ip->i_din2->di_atime;
		vap->va_atime.tv_nsec = ip->i_din2->di_atimensec;
	}
	VI_UNLOCK(vp);
	/*
	 * Copy from inode table
	 */
	vap->va_fsid = dev2udev(ip->i_dev);
	vap->va_fileid = ip->i_number;
	vap->va_mode = ip->i_mode & ~IFMT;
	vap->va_nlink = ip->i_effnlink;
	vap->va_uid = ip->i_uid;
	vap->va_gid = ip->i_gid;
	if (ip->i_ump->um_fstype == UFS1) {
		vap->va_rdev = ip->i_din1->di_rdev;
		vap->va_size = ip->i_din1->di_size;
		vap->va_mtime.tv_sec = ip->i_din1->di_mtime;
		vap->va_mtime.tv_nsec = ip->i_din1->di_mtimensec;
		vap->va_ctime.tv_sec = ip->i_din1->di_ctime;
		vap->va_ctime.tv_nsec = ip->i_din1->di_ctimensec;
		vap->va_bytes = dbtob((u_quad_t)ip->i_din1->di_blocks);
		vap->va_filerev = ip->i_din1->di_modrev;
	} else {
		vap->va_rdev = ip->i_din2->di_rdev;
		vap->va_size = ip->i_din2->di_size;
		vap->va_mtime.tv_sec = ip->i_din2->di_mtime;
		vap->va_mtime.tv_nsec = ip->i_din2->di_mtimensec;
		vap->va_ctime.tv_sec = ip->i_din2->di_ctime;
		vap->va_ctime.tv_nsec = ip->i_din2->di_ctimensec;
		vap->va_birthtime.tv_sec = ip->i_din2->di_birthtime;
		vap->va_birthtime.tv_nsec = ip->i_din2->di_birthnsec;
		vap->va_bytes = dbtob((u_quad_t)ip->i_din2->di_blocks);
		vap->va_filerev = ip->i_din2->di_modrev;
	}
	vap->va_flags = ip->i_flags;
	vap->va_gen = ip->i_gen;
	vap->va_blocksize = vp->v_mount->mnt_stat.f_iosize;
	vap->va_type = IFTOVT(ip->i_mode);
	return (0);
}

/*
 * Set attribute vnode op. called from several syscalls
 */
static int
ufs_setattr(ap)
	struct vop_setattr_args /* {
		struct vnode *a_vp;
		struct vattr *a_vap;
		struct ucred *a_cred;
	} */ *ap;
{
	struct vattr *vap = ap->a_vap;
	struct vnode *vp = ap->a_vp;
	struct inode *ip = VTOI(vp);
	struct ucred *cred = ap->a_cred;
	struct thread *td = curthread;
	int error;

	/*
	 * Check for unsettable attributes.
	 */
	if ((vap->va_type != VNON) || (vap->va_nlink != VNOVAL) ||
	    (vap->va_fsid != VNOVAL) || (vap->va_fileid != VNOVAL) ||
	    (vap->va_blocksize != VNOVAL) || (vap->va_rdev != VNOVAL) ||
	    ((int)vap->va_bytes != VNOVAL) || (vap->va_gen != VNOVAL)) {
		return (EINVAL);
	}
	if (vap->va_flags != VNOVAL) {
		if ((vap->va_flags & ~(UF_NODUMP | UF_IMMUTABLE | UF_APPEND |
		    UF_OPAQUE | UF_NOUNLINK | SF_ARCHIVED | SF_IMMUTABLE |
		    SF_APPEND | SF_NOUNLINK | SF_SNAPSHOT)) != 0)
			return (EOPNOTSUPP);
		if (vp->v_mount->mnt_flag & MNT_RDONLY)
			return (EROFS);
		/*
		 * Callers may only modify the file flags on objects they
		 * have VADMIN rights for.
		 */
		if ((error = VOP_ACCESS(vp, VADMIN, cred, td)))
			return (error);
		/*
		 * Unprivileged processes are not permitted to unset system
		 * flags, or modify flags if any system flags are set.
		 * Privileged non-jail processes may not modify system flags
		 * if securelevel > 0 and any existing system flags are set.
		 * Privileged jail processes behave like privileged non-jail
		 * processes if the security.jail.chflags_allowed sysctl is
		 * is non-zero; otherwise, they behave like unprivileged
		 * processes.
		 */
		if (!priv_check_cred(cred, PRIV_VFS_SYSFLAGS, 0)) {
			if (ip->i_flags &
			    (SF_NOUNLINK | SF_IMMUTABLE | SF_APPEND)) {
				error = securelevel_gt(cred, 0);
				if (error)
					return (error);
			}
			/* The snapshot flag cannot be toggled. */
			if ((vap->va_flags ^ ip->i_flags) & SF_SNAPSHOT)
				return (EPERM);
		} else {
			if (ip->i_flags &
			    (SF_NOUNLINK | SF_IMMUTABLE | SF_APPEND) ||
			    ((vap->va_flags ^ ip->i_flags) & SF_SETTABLE))
				return (EPERM);
		}
		ip->i_flags = vap->va_flags;
		DIP_SET(ip, i_flags, vap->va_flags);
		ip->i_flag |= IN_CHANGE;
		error = UFS_UPDATE(vp, 0);
		if (ip->i_flags & (IMMUTABLE | APPEND))
			return (error);
	}
	/*
	 * If immutable or append, no one can change any of its attributes
	 * except the ones already handled (in some cases, file flags
	 * including the immutability flags themselves for the superuser).
	 */
	if (ip->i_flags & (IMMUTABLE | APPEND))
		return (EPERM);
	/*
	 * Go through the fields and update iff not VNOVAL.
	 */
	if (vap->va_uid != (uid_t)VNOVAL || vap->va_gid != (gid_t)VNOVAL) {
		if (vp->v_mount->mnt_flag & MNT_RDONLY)
			return (EROFS);
		if ((error = ufs_chown(vp, vap->va_uid, vap->va_gid, cred,
		    td)) != 0)
			return (error);
	}
	if (vap->va_size != VNOVAL) {
		/*
		 * XXX most of the following special cases should be in
		 * callers instead of in N filesystems.  The VDIR check
		 * mostly already is.
		 */
		switch (vp->v_type) {
		case VDIR:
			return (EISDIR);
		case VLNK:
		case VREG:
			/*
			 * Truncation should have an effect in these cases.
			 * Disallow it if the filesystem is read-only or
			 * the file is being snapshotted.
			 */
			if (vp->v_mount->mnt_flag & MNT_RDONLY)
				return (EROFS);
			if ((ip->i_flags & SF_SNAPSHOT) != 0)
				return (EPERM);
			break;
		default:
			/*
			 * According to POSIX, the result is unspecified
			 * for file types other than regular files,
			 * directories and shared memory objects.  We
			 * don't support shared memory objects in the file
			 * system, and have dubious support for truncating
			 * symlinks.  Just ignore the request in other cases.
			 */
			return (0);
		}
		if ((error = UFS_TRUNCATE(vp, vap->va_size, IO_NORMAL,
		    cred)) != 0)
			return (error);
	}
	if (vap->va_atime.tv_sec != VNOVAL ||
	    vap->va_mtime.tv_sec != VNOVAL ||
	    vap->va_birthtime.tv_sec != VNOVAL) {
		if (vp->v_mount->mnt_flag & MNT_RDONLY)
			return (EROFS);
		if ((ip->i_flags & SF_SNAPSHOT) != 0)
			return (EPERM);
		/*
		 * From utimes(2):
		 * If times is NULL, ... The caller must be the owner of
		 * the file, have permission to write the file, or be the
		 * super-user.
		 * If times is non-NULL, ... The caller must be the owner of
		 * the file or be the super-user.
		 *
		 * Possibly for historical reasons, try to use VADMIN in
		 * preference to VWRITE for a NULL timestamp.  This means we
		 * will return EACCES in preference to EPERM if neither
		 * check succeeds.
		 */
		if (vap->va_vaflags & VA_UTIMES_NULL) {
			/*
			 * NFSv4.1, draft 21, 6.2.1.3.1, Discussion of Mask Attributes
			 *
			 * "A user having ACL_WRITE_DATA or ACL_WRITE_ATTRIBUTES
			 * will be allowed to set the times [..] to the current
			 * server time."
			 *
			 * XXX: Calling it four times seems a little excessive.
			 */
			error = VOP_ACCESSX(vp, VWRITE_ATTRIBUTES, cred, td);
			if (error)
				error = VOP_ACCESS(vp, VWRITE, cred, td);
		} else
			error = VOP_ACCESSX(vp, VWRITE_ATTRIBUTES, cred, td);
		if (error)
			return (error);
		if (vap->va_atime.tv_sec != VNOVAL)
			ip->i_flag |= IN_ACCESS;
		if (vap->va_mtime.tv_sec != VNOVAL)
			ip->i_flag |= IN_CHANGE | IN_UPDATE;
		if (vap->va_birthtime.tv_sec != VNOVAL &&
		    ip->i_ump->um_fstype == UFS2)
			ip->i_flag |= IN_MODIFIED;
		ufs_itimes(vp);
		if (vap->va_atime.tv_sec != VNOVAL) {
			DIP_SET(ip, i_atime, vap->va_atime.tv_sec);
			DIP_SET(ip, i_atimensec, vap->va_atime.tv_nsec);
		}
		if (vap->va_mtime.tv_sec != VNOVAL) {
			DIP_SET(ip, i_mtime, vap->va_mtime.tv_sec);
			DIP_SET(ip, i_mtimensec, vap->va_mtime.tv_nsec);
		}
		if (vap->va_birthtime.tv_sec != VNOVAL &&
		    ip->i_ump->um_fstype == UFS2) {
			ip->i_din2->di_birthtime = vap->va_birthtime.tv_sec;
			ip->i_din2->di_birthnsec = vap->va_birthtime.tv_nsec;
		}
		error = UFS_UPDATE(vp, 0);
		if (error)
			return (error);
	}
	error = 0;
	if (vap->va_mode != (mode_t)VNOVAL) {
		if (vp->v_mount->mnt_flag & MNT_RDONLY)
			return (EROFS);
		if ((ip->i_flags & SF_SNAPSHOT) != 0 && (vap->va_mode &
		   (S_IXUSR | S_IWUSR | S_IXGRP | S_IWGRP | S_IXOTH | S_IWOTH)))
			return (EPERM);
		error = ufs_chmod(vp, (int)vap->va_mode, cred, td);
	}
	return (error);
}

#ifdef UFS_ACL
static int
ufs_update_nfs4_acl_after_mode_change(struct vnode *vp, int mode,
    int file_owner_id, struct ucred *cred, struct thread *td)
{
	int error;
	struct acl *aclp;

	aclp = acl_alloc(M_WAITOK);
	error = ufs_getacl_nfs4_internal(vp, aclp, td);
	/*
	 * We don't have to handle EOPNOTSUPP here, as the filesystem claims
	 * it supports ACLs.
	 */
	if (error)
		goto out;

	acl_nfs4_sync_acl_from_mode(aclp, mode, file_owner_id);
	error = ufs_setacl_nfs4_internal(vp, aclp, td);

out:
	acl_free(aclp);
	return (error);
}
#endif /* UFS_ACL */

/*
 * Mark this file's access time for update for vfs_mark_atime().  This
 * is called from execve() and mmap().
 */
static int
ufs_markatime(ap)
	struct vop_markatime_args /* {
		struct vnode *a_vp;
	} */ *ap;
{
	struct vnode *vp = ap->a_vp;
	struct inode *ip = VTOI(vp);

	VI_LOCK(vp);
	ip->i_flag |= IN_ACCESS;
	VI_UNLOCK(vp);
	/*
	 * XXXKIB No UFS_UPDATE(ap->a_vp, 0) there.
	 */
	return (0);
}

/*
 * Change the mode on a file.
 * Inode must be locked before calling.
 */
static int
ufs_chmod(vp, mode, cred, td)
	struct vnode *vp;
	int mode;
	struct ucred *cred;
	struct thread *td;
{
	struct inode *ip = VTOI(vp);
	int error;

	/*
	 * To modify the permissions on a file, must possess VADMIN
	 * for that file.
	 */
	if ((error = VOP_ACCESSX(vp, VWRITE_ACL, cred, td)))
		return (error);
	/*
	 * Privileged processes may set the sticky bit on non-directories,
	 * as well as set the setgid bit on a file with a group that the
	 * process is not a member of.  Both of these are allowed in
	 * jail(8).
	 */
	if (vp->v_type != VDIR && (mode & S_ISTXT)) {
		if (priv_check_cred(cred, PRIV_VFS_STICKYFILE, 0))
			return (EFTYPE);
	}
	if (!groupmember(ip->i_gid, cred) && (mode & ISGID)) {
		error = priv_check_cred(cred, PRIV_VFS_SETGID, 0);
		if (error)
			return (error);
	}

	/*
	 * Deny setting setuid if we are not the file owner.
	 */
	if ((mode & ISUID) && ip->i_uid != cred->cr_uid) {
		error = priv_check_cred(cred, PRIV_VFS_ADMIN, 0);
		if (error)
			return (error);
	}

	ip->i_mode &= ~ALLPERMS;
	ip->i_mode |= (mode & ALLPERMS);
	DIP_SET(ip, i_mode, ip->i_mode);
	ip->i_flag |= IN_CHANGE;
#ifdef UFS_ACL
	if ((vp->v_mount->mnt_flag & MNT_NFS4ACLS) != 0)
		error = ufs_update_nfs4_acl_after_mode_change(vp, mode, ip->i_uid, cred, td);
#endif
	if (error == 0 && (ip->i_flag & IN_CHANGE) != 0)
		error = UFS_UPDATE(vp, 0);

	return (error);
}

/*
 * Perform chown operation on inode ip;
 * inode must be locked prior to call.
 */
static int
ufs_chown(vp, uid, gid, cred, td)
	struct vnode *vp;
	uid_t uid;
	gid_t gid;
	struct ucred *cred;
	struct thread *td;
{
	struct inode *ip = VTOI(vp);
	uid_t ouid;
	gid_t ogid;
	int error = 0;
#ifdef QUOTA
	int i;
	ufs2_daddr_t change;
#endif

	if (uid == (uid_t)VNOVAL)
		uid = ip->i_uid;
	if (gid == (gid_t)VNOVAL)
		gid = ip->i_gid;
	/*
	 * To modify the ownership of a file, must possess VADMIN for that
	 * file.
	 */
	if ((error = VOP_ACCESSX(vp, VWRITE_OWNER, cred, td)))
		return (error);
	/*
	 * To change the owner of a file, or change the group of a file to a
	 * group of which we are not a member, the caller must have
	 * privilege.
	 */
	if (((uid != ip->i_uid && uid != cred->cr_uid) || 
	    (gid != ip->i_gid && !groupmember(gid, cred))) &&
	    (error = priv_check_cred(cred, PRIV_VFS_CHOWN, 0)))
		return (error);
	ogid = ip->i_gid;
	ouid = ip->i_uid;
#ifdef QUOTA
	if ((error = getinoquota(ip)) != 0)
		return (error);
	if (ouid == uid) {
		dqrele(vp, ip->i_dquot[USRQUOTA]);
		ip->i_dquot[USRQUOTA] = NODQUOT;
	}
	if (ogid == gid) {
		dqrele(vp, ip->i_dquot[GRPQUOTA]);
		ip->i_dquot[GRPQUOTA] = NODQUOT;
	}
	change = DIP(ip, i_blocks);
	(void) chkdq(ip, -change, cred, CHOWN);
	(void) chkiq(ip, -1, cred, CHOWN);
	for (i = 0; i < MAXQUOTAS; i++) {
		dqrele(vp, ip->i_dquot[i]);
		ip->i_dquot[i] = NODQUOT;
	}
#endif
	ip->i_gid = gid;
	DIP_SET(ip, i_gid, gid);
	ip->i_uid = uid;
	DIP_SET(ip, i_uid, uid);
#ifdef QUOTA
	if ((error = getinoquota(ip)) == 0) {
		if (ouid == uid) {
			dqrele(vp, ip->i_dquot[USRQUOTA]);
			ip->i_dquot[USRQUOTA] = NODQUOT;
		}
		if (ogid == gid) {
			dqrele(vp, ip->i_dquot[GRPQUOTA]);
			ip->i_dquot[GRPQUOTA] = NODQUOT;
		}
		if ((error = chkdq(ip, change, cred, CHOWN)) == 0) {
			if ((error = chkiq(ip, 1, cred, CHOWN)) == 0)
				goto good;
			else
				(void) chkdq(ip, -change, cred, CHOWN|FORCE);
		}
		for (i = 0; i < MAXQUOTAS; i++) {
			dqrele(vp, ip->i_dquot[i]);
			ip->i_dquot[i] = NODQUOT;
		}
	}
	ip->i_gid = ogid;
	DIP_SET(ip, i_gid, ogid);
	ip->i_uid = ouid;
	DIP_SET(ip, i_uid, ouid);
	if (getinoquota(ip) == 0) {
		if (ouid == uid) {
			dqrele(vp, ip->i_dquot[USRQUOTA]);
			ip->i_dquot[USRQUOTA] = NODQUOT;
		}
		if (ogid == gid) {
			dqrele(vp, ip->i_dquot[GRPQUOTA]);
			ip->i_dquot[GRPQUOTA] = NODQUOT;
		}
		(void) chkdq(ip, change, cred, FORCE|CHOWN);
		(void) chkiq(ip, 1, cred, FORCE|CHOWN);
		(void) getinoquota(ip);
	}
	return (error);
good:
	if (getinoquota(ip))
		panic("ufs_chown: lost quota");
#endif /* QUOTA */
	ip->i_flag |= IN_CHANGE;
	if ((ip->i_mode & (ISUID | ISGID)) && (ouid != uid || ogid != gid)) {
		if (priv_check_cred(cred, PRIV_VFS_RETAINSUGID, 0)) {
			ip->i_mode &= ~(ISUID | ISGID);
			DIP_SET(ip, i_mode, ip->i_mode);
		}
	}
	error = UFS_UPDATE(vp, 0);
	return (error);
}

static int
ufs_remove(ap)
	struct vop_remove_args /* {
		struct vnode *a_dvp;
		struct vnode *a_vp;
		struct componentname *a_cnp;
	} */ *ap;
{
	struct inode *ip;
	struct vnode *vp = ap->a_vp;
	struct vnode *dvp = ap->a_dvp;
	int error;
	struct thread *td;

	td = curthread;
	ip = VTOI(vp);
	if ((ip->i_flags & (NOUNLINK | IMMUTABLE | APPEND)) ||
	    (VTOI(dvp)->i_flags & APPEND)) {
		error = EPERM;
		goto out;
	}
#ifdef UFS_GJOURNAL
	ufs_gjournal_orphan(vp);
#endif
	error = ufs_dirremove(dvp, ip, ap->a_cnp->cn_flags, 0);
	if (ip->i_nlink <= 0)
		vp->v_vflag |= VV_NOSYNC;
	if ((ip->i_flags & SF_SNAPSHOT) != 0) {
		/*
		 * Avoid deadlock where another thread is trying to
		 * update the inodeblock for dvp and is waiting on
		 * snaplk.  Temporary unlock the vnode lock for the
		 * unlinked file and sync the directory.  This should
		 * allow vput() of the directory to not block later on
		 * while holding the snapshot vnode locked, assuming
		 * that the directory hasn't been unlinked too.
		 */
		VOP_UNLOCK(vp, 0);
		(void) VOP_FSYNC(dvp, MNT_WAIT, td);
		vn_lock(vp, LK_EXCLUSIVE | LK_RETRY);
	}
out:
	return (error);
}

/*
 * link vnode call
 */
static int
ufs_link(ap)
	struct vop_link_args /* {
		struct vnode *a_tdvp;
		struct vnode *a_vp;
		struct componentname *a_cnp;
	} */ *ap;
{
	struct vnode *vp = ap->a_vp;
	struct vnode *tdvp = ap->a_tdvp;
	struct componentname *cnp = ap->a_cnp;
	struct inode *ip;
	struct direct newdir;
	int error;

#ifdef INVARIANTS
	if ((cnp->cn_flags & HASBUF) == 0)
		panic("ufs_link: no name");
#endif
	if (tdvp->v_mount != vp->v_mount) {
		error = EXDEV;
		goto out;
	}
	if (VTOI(tdvp)->i_effnlink < 2)
		panic("ufs_link: Bad link count %d on parent",
		    VTOI(tdvp)->i_effnlink);
	ip = VTOI(vp);
	if ((nlink_t)ip->i_nlink >= LINK_MAX) {
		error = EMLINK;
		goto out;
	}
	/*
	 * The file may have been removed after namei droped the original
	 * lock.
	 */
	if (ip->i_effnlink == 0) {
		error = ENOENT;
		goto out;
	}
	if (ip->i_flags & (IMMUTABLE | APPEND)) {
		error = EPERM;
		goto out;
	}
	ip->i_effnlink++;
	ip->i_nlink++;
	DIP_SET(ip, i_nlink, ip->i_nlink);
	ip->i_flag |= IN_CHANGE;
	if (DOINGSOFTDEP(vp))
		softdep_setup_link(VTOI(tdvp), ip);
	error = UFS_UPDATE(vp, !(DOINGSOFTDEP(vp) | DOINGASYNC(vp)));
	if (!error) {
		ufs_makedirentry(ip, cnp, &newdir);
		error = ufs_direnter(tdvp, vp, &newdir, cnp, NULL, 0);
	}

	if (error) {
		ip->i_effnlink--;
		ip->i_nlink--;
		DIP_SET(ip, i_nlink, ip->i_nlink);
		ip->i_flag |= IN_CHANGE;
		if (DOINGSOFTDEP(vp))
			softdep_revert_link(VTOI(tdvp), ip);
	}
out:
	return (error);
}

/*
 * whiteout vnode call
 */
static int
ufs_whiteout(ap)
	struct vop_whiteout_args /* {
		struct vnode *a_dvp;
		struct componentname *a_cnp;
		int a_flags;
	} */ *ap;
{
	struct vnode *dvp = ap->a_dvp;
	struct componentname *cnp = ap->a_cnp;
	struct direct newdir;
	int error = 0;

	switch (ap->a_flags) {
	case LOOKUP:
		/* 4.4 format directories support whiteout operations */
		if (dvp->v_mount->mnt_maxsymlinklen > 0)
			return (0);
		return (EOPNOTSUPP);

	case CREATE:
		/* create a new directory whiteout */
#ifdef INVARIANTS
		if ((cnp->cn_flags & SAVENAME) == 0)
			panic("ufs_whiteout: missing name");
		if (dvp->v_mount->mnt_maxsymlinklen <= 0)
			panic("ufs_whiteout: old format filesystem");
#endif

		newdir.d_ino = WINO;
		newdir.d_namlen = cnp->cn_namelen;
		bcopy(cnp->cn_nameptr, newdir.d_name, (unsigned)cnp->cn_namelen + 1);
		newdir.d_type = DT_WHT;
		error = ufs_direnter(dvp, NULL, &newdir, cnp, NULL, 0);
		break;

	case DELETE:
		/* remove an existing directory whiteout */
#ifdef INVARIANTS
		if (dvp->v_mount->mnt_maxsymlinklen <= 0)
			panic("ufs_whiteout: old format filesystem");
#endif

		cnp->cn_flags &= ~DOWHITEOUT;
		error = ufs_dirremove(dvp, NULL, cnp->cn_flags, 0);
		break;
	default:
		panic("ufs_whiteout: unknown op");
	}
	return (error);
}

static volatile int rename_restarts;
SYSCTL_INT(_vfs_ufs, OID_AUTO, rename_restarts, CTLFLAG_RD,
    __DEVOLATILE(int *, &rename_restarts), 0,
    "Times rename had to restart due to lock contention");

/*
 * Rename system call.
 * 	rename("foo", "bar");
 * is essentially
 *	unlink("bar");
 *	link("foo", "bar");
 *	unlink("foo");
 * but ``atomically''.  Can't do full commit without saving state in the
 * inode on disk which isn't feasible at this time.  Best we can do is
 * always guarantee the target exists.
 *
 * Basic algorithm is:
 *
 * 1) Bump link count on source while we're linking it to the
 *    target.  This also ensure the inode won't be deleted out
 *    from underneath us while we work (it may be truncated by
 *    a concurrent `trunc' or `open' for creation).
 * 2) Link source to destination.  If destination already exists,
 *    delete it first.
 * 3) Unlink source reference to inode if still around. If a
 *    directory was moved and the parent of the destination
 *    is different from the source, patch the ".." entry in the
 *    directory.
 */
static int
ufs_rename(ap)
	struct vop_rename_args  /* {
		struct vnode *a_fdvp;
		struct vnode *a_fvp;
		struct componentname *a_fcnp;
		struct vnode *a_tdvp;
		struct vnode *a_tvp;
		struct componentname *a_tcnp;
	} */ *ap;
{
	struct vnode *tvp = ap->a_tvp;
	struct vnode *tdvp = ap->a_tdvp;
	struct vnode *fvp = ap->a_fvp;
	struct vnode *fdvp = ap->a_fdvp;
	struct vnode *nvp;
	struct componentname *tcnp = ap->a_tcnp;
	struct componentname *fcnp = ap->a_fcnp;
	struct thread *td = fcnp->cn_thread;
	struct inode *fip, *tip, *tdp, *fdp;
	struct direct newdir;
	off_t endoff;
	int doingdirectory, newparent;
	int error = 0;
	struct mount *mp;
	ino_t ino;

#ifdef INVARIANTS
	if ((tcnp->cn_flags & HASBUF) == 0 ||
	    (fcnp->cn_flags & HASBUF) == 0)
		panic("ufs_rename: no name");
#endif
	endoff = 0;
	mp = tdvp->v_mount;
	VOP_UNLOCK(tdvp, 0);
	if (tvp && tvp != tdvp)
		VOP_UNLOCK(tvp, 0);
	/*
	 * Check for cross-device rename.
	 */
	if ((fvp->v_mount != tdvp->v_mount) ||
	    (tvp && (fvp->v_mount != tvp->v_mount))) {
		error = EXDEV;
		mp = NULL;
		goto releout;
	}
	error = vfs_busy(mp, 0);
	if (error) {
		mp = NULL;
		goto releout;
	}
relock:
	/* 
	 * We need to acquire 2 to 4 locks depending on whether tvp is NULL
	 * and fdvp and tdvp are the same directory.  Subsequently we need
	 * to double-check all paths and in the directory rename case we
	 * need to verify that we are not creating a directory loop.  To
	 * handle this we acquire all but fdvp using non-blocking
	 * acquisitions.  If we fail to acquire any lock in the path we will
	 * drop all held locks, acquire the new lock in a blocking fashion,
	 * and then release it and restart the rename.  This acquire/release
	 * step ensures that we do not spin on a lock waiting for release.
	 */
	error = vn_lock(fdvp, LK_EXCLUSIVE);
	if (error)
		goto releout;
	if (vn_lock(tdvp, LK_EXCLUSIVE | LK_NOWAIT) != 0) {
		VOP_UNLOCK(fdvp, 0);
		error = vn_lock(tdvp, LK_EXCLUSIVE);
		if (error)
			goto releout;
		VOP_UNLOCK(tdvp, 0);
		atomic_add_int(&rename_restarts, 1);
		goto relock;
	}
	/*
	 * Re-resolve fvp to be certain it still exists and fetch the
	 * correct vnode.
	 */
	error = ufs_lookup_ino(fdvp, NULL, fcnp, &ino);
	if (error) {
		VOP_UNLOCK(fdvp, 0);
		VOP_UNLOCK(tdvp, 0);
		goto releout;
	}
	error = VFS_VGET(mp, ino, LK_EXCLUSIVE | LK_NOWAIT, &nvp);
	if (error) {
		VOP_UNLOCK(fdvp, 0);
		VOP_UNLOCK(tdvp, 0);
		if (error != EBUSY)
			goto releout;
		error = VFS_VGET(mp, ino, LK_EXCLUSIVE, &nvp);
		if (error != 0)
			goto releout;
		VOP_UNLOCK(nvp, 0);
		vrele(fvp);
		fvp = nvp;
		atomic_add_int(&rename_restarts, 1);
		goto relock;
	}
	vrele(fvp);
	fvp = nvp;
	/*
	 * Re-resolve tvp and acquire the vnode lock if present.
	 */
	error = ufs_lookup_ino(tdvp, NULL, tcnp, &ino);
	if (error != 0 && error != EJUSTRETURN) {
		VOP_UNLOCK(fdvp, 0);
		VOP_UNLOCK(tdvp, 0);
		VOP_UNLOCK(fvp, 0);
		goto releout;
	}
	/*
	 * If tvp disappeared we just carry on.
	 */
	if (error == EJUSTRETURN && tvp != NULL) {
		vrele(tvp);
		tvp = NULL;
	}
	/*
	 * Get the tvp ino if the lookup succeeded.  We may have to restart
	 * if the non-blocking acquire fails.
	 */
	if (error == 0) {
		nvp = NULL;
		error = VFS_VGET(mp, ino, LK_EXCLUSIVE | LK_NOWAIT, &nvp);
		if (tvp)
			vrele(tvp);
		tvp = nvp;
		if (error) {
			VOP_UNLOCK(fdvp, 0);
			VOP_UNLOCK(tdvp, 0);
			VOP_UNLOCK(fvp, 0);
			if (error != EBUSY)
				goto releout;
			error = VFS_VGET(mp, ino, LK_EXCLUSIVE, &nvp);
			if (error != 0)
				goto releout;
			VOP_UNLOCK(nvp, 0);
			atomic_add_int(&rename_restarts, 1);
			goto relock;
		}
	}
	fdp = VTOI(fdvp);
	fip = VTOI(fvp);
	tdp = VTOI(tdvp);
	tip = NULL;
	if (tvp)
		tip = VTOI(tvp);
	if (tvp && ((VTOI(tvp)->i_flags & (NOUNLINK | IMMUTABLE | APPEND)) ||
	    (VTOI(tdvp)->i_flags & APPEND))) {
		error = EPERM;
		goto unlockout;
	}
	/*
	 * Renaming a file to itself has no effect.  The upper layers should
	 * not call us in that case.  However, things could change after
	 * we drop the locks above.
	 */
	if (fvp == tvp) {
		error = 0;
		goto unlockout;
	}
	doingdirectory = 0;
	newparent = 0;
	ino = fip->i_number;
	if (fip->i_nlink >= LINK_MAX) {
		error = EMLINK;
		goto unlockout;
	}
	if ((fip->i_flags & (NOUNLINK | IMMUTABLE | APPEND))
	    || (fdp->i_flags & APPEND)) {
		error = EPERM;
		goto unlockout;
	}
	if ((fip->i_mode & IFMT) == IFDIR) {
		/*
		 * Avoid ".", "..", and aliases of "." for obvious reasons.
		 */
		if ((fcnp->cn_namelen == 1 && fcnp->cn_nameptr[0] == '.') ||
		    fdp == fip ||
		    (fcnp->cn_flags | tcnp->cn_flags) & ISDOTDOT) {
			error = EINVAL;
			goto unlockout;
		}
		if (fdp->i_number != tdp->i_number)
			newparent = tdp->i_number;
		doingdirectory = 1;
	}
	if ((fvp->v_type == VDIR && fvp->v_mountedhere != NULL) ||
	    (tvp != NULL && tvp->v_type == VDIR &&
	    tvp->v_mountedhere != NULL)) {
		error = EXDEV;
		goto unlockout;
	}

	/*
	 * If ".." must be changed (ie the directory gets a new
	 * parent) then the source directory must not be in the
	 * directory hierarchy above the target, as this would
	 * orphan everything below the source directory. Also
	 * the user must have write permission in the source so
	 * as to be able to change "..".
	 */
	if (doingdirectory && newparent) {
		error = VOP_ACCESS(fvp, VWRITE, tcnp->cn_cred, tcnp->cn_thread);
		if (error)
			goto unlockout;
		error = ufs_checkpath(ino, fdp->i_number, tdp, tcnp->cn_cred,
		    &ino);
		/*
		 * We encountered a lock that we have to wait for.  Unlock
		 * everything else and VGET before restarting.
		 */
		if (ino) {
			VOP_UNLOCK(fdvp, 0);
			VOP_UNLOCK(fvp, 0);
			VOP_UNLOCK(tdvp, 0);
			if (tvp)
				VOP_UNLOCK(tvp, 0);
			error = VFS_VGET(mp, ino, LK_SHARED, &nvp);
			if (error == 0)
				vput(nvp);
			atomic_add_int(&rename_restarts, 1);
			goto relock;
		}
		if (error)
			goto unlockout;
		if ((tcnp->cn_flags & SAVESTART) == 0)
			panic("ufs_rename: lost to startdir");
	}
	if (fip->i_effnlink == 0 || fdp->i_effnlink == 0 ||
	    tdp->i_effnlink == 0)
		panic("Bad effnlink fip %p, fdp %p, tdp %p", fip, fdp, tdp);

	/*
	 * 1) Bump link count while we're moving stuff
	 *    around.  If we crash somewhere before
	 *    completing our work, the link count
	 *    may be wrong, but correctable.
	 */
	fip->i_effnlink++;
	fip->i_nlink++;
	DIP_SET(fip, i_nlink, fip->i_nlink);
	fip->i_flag |= IN_CHANGE;
	if (DOINGSOFTDEP(fvp))
		softdep_setup_link(tdp, fip);
	error = UFS_UPDATE(fvp, !(DOINGSOFTDEP(fvp) | DOINGASYNC(fvp)));
	if (error)
		goto bad;

	/*
	 * 2) If target doesn't exist, link the target
	 *    to the source and unlink the source.
	 *    Otherwise, rewrite the target directory
	 *    entry to reference the source inode and
	 *    expunge the original entry's existence.
	 */
	if (tip == NULL) {
		if (tdp->i_dev != fip->i_dev)
			panic("ufs_rename: EXDEV");
		if (doingdirectory && newparent) {
			/*
			 * Account for ".." in new directory.
			 * When source and destination have the same
			 * parent we don't adjust the link count.  The
			 * actual link modification is completed when
			 * .. is rewritten below.
			 */
			if ((nlink_t)tdp->i_nlink >= LINK_MAX) {
				error = EMLINK;
				goto bad;
			}
		}
		ufs_makedirentry(fip, tcnp, &newdir);
		error = ufs_direnter(tdvp, NULL, &newdir, tcnp, NULL, 1);
		if (error)
			goto bad;
		/* Setup tdvp for directory compaction if needed. */
		if (tdp->i_count && tdp->i_endoff &&
		    tdp->i_endoff < tdp->i_size)
			endoff = tdp->i_endoff;
	} else {
		if (tip->i_dev != tdp->i_dev || tip->i_dev != fip->i_dev)
			panic("ufs_rename: EXDEV");
		/*
		 * Short circuit rename(foo, foo).
		 */
		if (tip->i_number == fip->i_number)
			panic("ufs_rename: same file");
		/*
		 * If the parent directory is "sticky", then the caller
		 * must possess VADMIN for the parent directory, or the
		 * destination of the rename.  This implements append-only
		 * directories.
		 */
		if ((tdp->i_mode & S_ISTXT) &&
		    VOP_ACCESS(tdvp, VADMIN, tcnp->cn_cred, td) &&
		    VOP_ACCESS(tvp, VADMIN, tcnp->cn_cred, td)) {
			error = EPERM;
			goto bad;
		}
		/*
		 * Target must be empty if a directory and have no links
		 * to it. Also, ensure source and target are compatible
		 * (both directories, or both not directories).
		 */
		if ((tip->i_mode & IFMT) == IFDIR) {
			if ((tip->i_effnlink > 2) ||
			    !ufs_dirempty(tip, tdp->i_number, tcnp->cn_cred)) {
				error = ENOTEMPTY;
				goto bad;
			}
			if (!doingdirectory) {
				error = ENOTDIR;
				goto bad;
			}
			cache_purge(tdvp);
		} else if (doingdirectory) {
			error = EISDIR;
			goto bad;
		}
		if (doingdirectory) {
			if (!newparent) {
				tdp->i_effnlink--;
				if (DOINGSOFTDEP(tdvp))
					softdep_change_linkcnt(tdp);
			}
			tip->i_effnlink--;
			if (DOINGSOFTDEP(tvp))
				softdep_change_linkcnt(tip);
		}
		error = ufs_dirrewrite(tdp, tip, fip->i_number,
		    IFTODT(fip->i_mode),
		    (doingdirectory && newparent) ? newparent : doingdirectory);
		if (error) {
			if (doingdirectory) {
				if (!newparent) {
					tdp->i_effnlink++;
					if (DOINGSOFTDEP(tdvp))
						softdep_change_linkcnt(tdp);
				}
				tip->i_effnlink++;
				if (DOINGSOFTDEP(tvp))
					softdep_change_linkcnt(tip);
			}
		}
		if (doingdirectory && !DOINGSOFTDEP(tvp)) {
			/*
			 * The only stuff left in the directory is "."
			 * and "..". The "." reference is inconsequential
			 * since we are quashing it. We have removed the "."
			 * reference and the reference in the parent directory,
			 * but there may be other hard links. The soft
			 * dependency code will arrange to do these operations
			 * after the parent directory entry has been deleted on
			 * disk, so when running with that code we avoid doing
			 * them now.
			 */
			if (!newparent) {
				tdp->i_nlink--;
				DIP_SET(tdp, i_nlink, tdp->i_nlink);
				tdp->i_flag |= IN_CHANGE;
			}
			tip->i_nlink--;
			DIP_SET(tip, i_nlink, tip->i_nlink);
			tip->i_flag |= IN_CHANGE;
		}
	}

	/*
	 * 3) Unlink the source.  We have to resolve the path again to
	 * fixup the directory offset and count for ufs_dirremove.
	 */
	if (fdvp == tdvp) {
		error = ufs_lookup_ino(fdvp, NULL, fcnp, &ino);
		if (error)
			panic("ufs_rename: from entry went away!");
		if (ino != fip->i_number)
			panic("ufs_rename: ino mismatch %ju != %ju\n",
			    (uintmax_t)ino, (uintmax_t)fip->i_number);
	}
	/*
	 * If the source is a directory with a
	 * new parent, the link count of the old
	 * parent directory must be decremented
	 * and ".." set to point to the new parent.
	 */
	if (doingdirectory && newparent) {
		/*
		 * If tip exists we simply use its link, otherwise we must
		 * add a new one.
		 */
		if (tip == NULL) {
			tdp->i_effnlink++;
			tdp->i_nlink++;
			DIP_SET(tdp, i_nlink, tdp->i_nlink);
			tdp->i_flag |= IN_CHANGE;
			if (DOINGSOFTDEP(tdvp))
				softdep_setup_dotdot_link(tdp, fip);
			error = UFS_UPDATE(tdvp, !(DOINGSOFTDEP(tdvp) |
						   DOINGASYNC(tdvp)));
			/* Don't go to bad here as the new link exists. */
			if (error)
				goto unlockout;
		} else if (DOINGSUJ(tdvp))
			/* Journal must account for each new link. */
			softdep_setup_dotdot_link(tdp, fip);
		fip->i_offset = mastertemplate.dot_reclen;
		ufs_dirrewrite(fip, fdp, newparent, DT_DIR, 0);
		cache_purge(fdvp);
	}
	error = ufs_dirremove(fdvp, fip, fcnp->cn_flags, 0);
	/*
	 * The kern_renameat() looks up the fvp using the DELETE flag, which
	 * causes the removal of the name cache entry for fvp.
	 * As the relookup of the fvp is done in two steps:
	 * ufs_lookup_ino() and then VFS_VGET(), another thread might do a
	 * normal lookup of the from name just before the VFS_VGET() call,
	 * causing the cache entry to be re-instantiated.
	 *
	 * The same issue also applies to tvp if it exists as
	 * otherwise we may have a stale name cache entry for the new
	 * name that references the old i-node if it has other links
	 * or open file descriptors.
	 */
	cache_purge(fvp);
	if (tvp)
		cache_purge(tvp);
	cache_purge_negative(tdvp);

unlockout:
	vput(fdvp);
	vput(fvp);
	if (tvp)
		vput(tvp);
	/*
	 * If compaction or fsync was requested do it now that other locks
	 * are no longer needed.
	 */
	if (error == 0 && endoff != 0) {
#ifdef UFS_DIRHASH
		if (tdp->i_dirhash != NULL)
			ufsdirhash_dirtrunc(tdp, endoff);
#endif
		UFS_TRUNCATE(tdvp, endoff, IO_NORMAL | IO_SYNC, tcnp->cn_cred);
	}
	if (error == 0 && tdp->i_flag & IN_NEEDSYNC)
		error = VOP_FSYNC(tdvp, MNT_WAIT, td);
	vput(tdvp);
	if (mp)
		vfs_unbusy(mp);
	return (error);

bad:
	fip->i_effnlink--;
	fip->i_nlink--;
	DIP_SET(fip, i_nlink, fip->i_nlink);
	fip->i_flag |= IN_CHANGE;
	if (DOINGSOFTDEP(fvp))
		softdep_revert_link(tdp, fip);
	goto unlockout;

releout:
	vrele(fdvp);
	vrele(fvp);
	vrele(tdvp);
	if (tvp)
		vrele(tvp);
	if (mp)
		vfs_unbusy(mp);

	return (error);
}

#ifdef UFS_ACL
static int
ufs_do_posix1e_acl_inheritance_dir(struct vnode *dvp, struct vnode *tvp,
    mode_t dmode, struct ucred *cred, struct thread *td)
{
	int error;
	struct inode *ip = VTOI(tvp);
	struct acl *dacl, *acl;

	acl = acl_alloc(M_WAITOK);
	dacl = acl_alloc(M_WAITOK);

	/*
	 * Retrieve default ACL from parent, if any.
	 */
	error = VOP_GETACL(dvp, ACL_TYPE_DEFAULT, acl, cred, td);
	switch (error) {
	case 0:
		/*
		 * Retrieved a default ACL, so merge mode and ACL if
		 * necessary.  If the ACL is empty, fall through to
		 * the "not defined or available" case.
		 */
		if (acl->acl_cnt != 0) {
			dmode = acl_posix1e_newfilemode(dmode, acl);
			ip->i_mode = dmode;
			DIP_SET(ip, i_mode, dmode);
			*dacl = *acl;
			ufs_sync_acl_from_inode(ip, acl);
			break;
		}
		/* FALLTHROUGH */

	case EOPNOTSUPP:
		/*
		 * Just use the mode as-is.
		 */
		ip->i_mode = dmode;
		DIP_SET(ip, i_mode, dmode);
		error = 0;
		goto out;
	
	default:
		goto out;
	}

	/*
	 * XXX: If we abort now, will Soft Updates notify the extattr
	 * code that the EAs for the file need to be released?
	 */
	error = VOP_SETACL(tvp, ACL_TYPE_ACCESS, acl, cred, td);
	if (error == 0)
		error = VOP_SETACL(tvp, ACL_TYPE_DEFAULT, dacl, cred, td);
	switch (error) {
	case 0:
		break;

	case EOPNOTSUPP:
		/*
		 * XXX: This should not happen, as EOPNOTSUPP above
		 * was supposed to free acl.
		 */
		printf("ufs_mkdir: VOP_GETACL() but no VOP_SETACL()\n");
		/*
		panic("ufs_mkdir: VOP_GETACL() but no VOP_SETACL()");
		 */
		break;

	default:
		goto out;
	}

out:
	acl_free(acl);
	acl_free(dacl);

	return (error);
}

static int
ufs_do_posix1e_acl_inheritance_file(struct vnode *dvp, struct vnode *tvp,
    mode_t mode, struct ucred *cred, struct thread *td)
{
	int error;
	struct inode *ip = VTOI(tvp);
	struct acl *acl;

	acl = acl_alloc(M_WAITOK);

	/*
	 * Retrieve default ACL for parent, if any.
	 */
	error = VOP_GETACL(dvp, ACL_TYPE_DEFAULT, acl, cred, td);
	switch (error) {
	case 0:
		/*
		 * Retrieved a default ACL, so merge mode and ACL if
		 * necessary.
		 */
		if (acl->acl_cnt != 0) {
			/*
			 * Two possible ways for default ACL to not
			 * be present.  First, the EA can be
			 * undefined, or second, the default ACL can
			 * be blank.  If it's blank, fall through to
			 * the it's not defined case.
			 */
			mode = acl_posix1e_newfilemode(mode, acl);
			ip->i_mode = mode;
			DIP_SET(ip, i_mode, mode);
			ufs_sync_acl_from_inode(ip, acl);
			break;
		}
		/* FALLTHROUGH */

	case EOPNOTSUPP:
		/*
		 * Just use the mode as-is.
		 */
		ip->i_mode = mode;
		DIP_SET(ip, i_mode, mode);
		error = 0;
		goto out;

	default:
		goto out;
	}

	/*
	 * XXX: If we abort now, will Soft Updates notify the extattr
	 * code that the EAs for the file need to be released?
	 */
	error = VOP_SETACL(tvp, ACL_TYPE_ACCESS, acl, cred, td);
	switch (error) {
	case 0:
		break;

	case EOPNOTSUPP:
		/*
		 * XXX: This should not happen, as EOPNOTSUPP above was
		 * supposed to free acl.
		 */
		printf("ufs_makeinode: VOP_GETACL() but no "
		    "VOP_SETACL()\n");
		/* panic("ufs_makeinode: VOP_GETACL() but no "
		    "VOP_SETACL()"); */
		break;

	default:
		goto out;
	}

out:
	acl_free(acl);

	return (error);
}

static int
ufs_do_nfs4_acl_inheritance(struct vnode *dvp, struct vnode *tvp,
    mode_t child_mode, struct ucred *cred, struct thread *td)
{
	int error;
	struct acl *parent_aclp, *child_aclp;

	parent_aclp = acl_alloc(M_WAITOK);
	child_aclp = acl_alloc(M_WAITOK | M_ZERO);

	error = ufs_getacl_nfs4_internal(dvp, parent_aclp, td);
	if (error)
		goto out;
	acl_nfs4_compute_inherited_acl(parent_aclp, child_aclp,
	    child_mode, VTOI(tvp)->i_uid, tvp->v_type == VDIR);
	error = ufs_setacl_nfs4_internal(tvp, child_aclp, td);
	if (error)
		goto out;
out:
	acl_free(parent_aclp);
	acl_free(child_aclp);

	return (error);
}
#endif

/*
 * Mkdir system call
 */
static int
ufs_mkdir(ap)
	struct vop_mkdir_args /* {
		struct vnode *a_dvp;
		struct vnode **a_vpp;
		struct componentname *a_cnp;
		struct vattr *a_vap;
	} */ *ap;
{
	struct vnode *dvp = ap->a_dvp;
	struct vattr *vap = ap->a_vap;
	struct componentname *cnp = ap->a_cnp;
	struct inode *ip, *dp;
	struct vnode *tvp;
	struct buf *bp;
	struct dirtemplate dirtemplate, *dtp;
	struct direct newdir;
	int error, dmode;
	long blkoff;

#ifdef INVARIANTS
	if ((cnp->cn_flags & HASBUF) == 0)
		panic("ufs_mkdir: no name");
#endif
	dp = VTOI(dvp);
	if ((nlink_t)dp->i_nlink >= LINK_MAX) {
		error = EMLINK;
		goto out;
	}
	dmode = vap->va_mode & 0777;
	dmode |= IFDIR;
	/*
	 * Must simulate part of ufs_makeinode here to acquire the inode,
	 * but not have it entered in the parent directory. The entry is
	 * made later after writing "." and ".." entries.
	 */
	error = UFS_VALLOC(dvp, dmode, cnp->cn_cred, &tvp);
	if (error)
		goto out;
	ip = VTOI(tvp);
	ip->i_gid = dp->i_gid;
	DIP_SET(ip, i_gid, dp->i_gid);
#ifdef SUIDDIR
	{
#ifdef QUOTA
		struct ucred ucred, *ucp;
		gid_t ucred_group;
		ucp = cnp->cn_cred;
#endif
		/*
		 * If we are hacking owners here, (only do this where told to)
		 * and we are not giving it TO root, (would subvert quotas)
		 * then go ahead and give it to the other user.
		 * The new directory also inherits the SUID bit.
		 * If user's UID and dir UID are the same,
		 * 'give it away' so that the SUID is still forced on.
		 */
		if ((dvp->v_mount->mnt_flag & MNT_SUIDDIR) &&
		    (dp->i_mode & ISUID) && dp->i_uid) {
			dmode |= ISUID;
			ip->i_uid = dp->i_uid;
			DIP_SET(ip, i_uid, dp->i_uid);
#ifdef QUOTA
			if (dp->i_uid != cnp->cn_cred->cr_uid) {
				/*
				 * Make sure the correct user gets charged
				 * for the space.
				 * Make a dummy credential for the victim.
				 * XXX This seems to never be accessed out of
				 * our context so a stack variable is ok.
				 */
				refcount_init(&ucred.cr_ref, 1);
				ucred.cr_uid = ip->i_uid;
				ucred.cr_ngroups = 1;
				ucred.cr_groups = &ucred_group;
				ucred.cr_groups[0] = dp->i_gid;
				ucp = &ucred;
			}
#endif
		} else {
			ip->i_uid = cnp->cn_cred->cr_uid;
			DIP_SET(ip, i_uid, ip->i_uid);
		}
#ifdef QUOTA
		if ((error = getinoquota(ip)) ||
	    	    (error = chkiq(ip, 1, ucp, 0))) {
			if (DOINGSOFTDEP(tvp))
				softdep_revert_link(dp, ip);
			UFS_VFREE(tvp, ip->i_number, dmode);
			vput(tvp);
			return (error);
		}
#endif
	}
#else	/* !SUIDDIR */
	ip->i_uid = cnp->cn_cred->cr_uid;
	DIP_SET(ip, i_uid, ip->i_uid);
#ifdef QUOTA
	if ((error = getinoquota(ip)) ||
	    (error = chkiq(ip, 1, cnp->cn_cred, 0))) {
		if (DOINGSOFTDEP(tvp))
			softdep_revert_link(dp, ip);
		UFS_VFREE(tvp, ip->i_number, dmode);
		vput(tvp);
		return (error);
	}
#endif
#endif	/* !SUIDDIR */
	ip->i_flag |= IN_ACCESS | IN_CHANGE | IN_UPDATE;
	ip->i_mode = dmode;
	DIP_SET(ip, i_mode, dmode);
	tvp->v_type = VDIR;	/* Rest init'd in getnewvnode(). */
	ip->i_effnlink = 2;
	ip->i_nlink = 2;
	DIP_SET(ip, i_nlink, 2);

	if (cnp->cn_flags & ISWHITEOUT) {
		ip->i_flags |= UF_OPAQUE;
		DIP_SET(ip, i_flags, ip->i_flags);
	}

	/*
	 * Bump link count in parent directory to reflect work done below.
	 * Should be done before reference is created so cleanup is
	 * possible if we crash.
	 */
	dp->i_effnlink++;
	dp->i_nlink++;
	DIP_SET(dp, i_nlink, dp->i_nlink);
	dp->i_flag |= IN_CHANGE;
	if (DOINGSOFTDEP(dvp))
		softdep_setup_mkdir(dp, ip);
	error = UFS_UPDATE(dvp, !(DOINGSOFTDEP(dvp) | DOINGASYNC(dvp)));
	if (error)
		goto bad;
#ifdef MAC
	if (dvp->v_mount->mnt_flag & MNT_MULTILABEL) {
		error = mac_vnode_create_extattr(cnp->cn_cred, dvp->v_mount,
		    dvp, tvp, cnp);
		if (error)
			goto bad;
	}
#endif
#ifdef UFS_ACL
	if (dvp->v_mount->mnt_flag & MNT_ACLS) {
		error = ufs_do_posix1e_acl_inheritance_dir(dvp, tvp, dmode,
		    cnp->cn_cred, cnp->cn_thread);
		if (error)
			goto bad;
	} else if (dvp->v_mount->mnt_flag & MNT_NFS4ACLS) {
		error = ufs_do_nfs4_acl_inheritance(dvp, tvp, dmode,
		    cnp->cn_cred, cnp->cn_thread);
		if (error)
			goto bad;
	}
#endif /* !UFS_ACL */

	/*
	 * Initialize directory with "." and ".." from static template.
	 */
	if (dvp->v_mount->mnt_maxsymlinklen > 0)
		dtp = &mastertemplate;
	else
		dtp = (struct dirtemplate *)&omastertemplate;
	dirtemplate = *dtp;
	dirtemplate.dot_ino = ip->i_number;
	dirtemplate.dotdot_ino = dp->i_number;
	if ((error = UFS_BALLOC(tvp, (off_t)0, DIRBLKSIZ, cnp->cn_cred,
	    BA_CLRBUF, &bp)) != 0)
		goto bad;
	ip->i_size = DIRBLKSIZ;
	DIP_SET(ip, i_size, DIRBLKSIZ);
	ip->i_flag |= IN_CHANGE | IN_UPDATE;
	vnode_pager_setsize(tvp, (u_long)ip->i_size);
	bcopy((caddr_t)&dirtemplate, (caddr_t)bp->b_data, sizeof dirtemplate);
	if (DOINGSOFTDEP(tvp)) {
		/*
		 * Ensure that the entire newly allocated block is a
		 * valid directory so that future growth within the
		 * block does not have to ensure that the block is
		 * written before the inode.
		 */
		blkoff = DIRBLKSIZ;
		while (blkoff < bp->b_bcount) {
			((struct direct *)
			   (bp->b_data + blkoff))->d_reclen = DIRBLKSIZ;
			blkoff += DIRBLKSIZ;
		}
	}
	if ((error = UFS_UPDATE(tvp, !(DOINGSOFTDEP(tvp) |
				       DOINGASYNC(tvp)))) != 0) {
		(void)bwrite(bp);
		goto bad;
	}
	/*
	 * Directory set up, now install its entry in the parent directory.
	 *
	 * If we are not doing soft dependencies, then we must write out the
	 * buffer containing the new directory body before entering the new 
	 * name in the parent. If we are doing soft dependencies, then the
	 * buffer containing the new directory body will be passed to and
	 * released in the soft dependency code after the code has attached
	 * an appropriate ordering dependency to the buffer which ensures that
	 * the buffer is written before the new name is written in the parent.
	 */
	if (DOINGASYNC(dvp))
		bdwrite(bp);
	else if (!DOINGSOFTDEP(dvp) && ((error = bwrite(bp))))
		goto bad;
	ufs_makedirentry(ip, cnp, &newdir);
	error = ufs_direnter(dvp, tvp, &newdir, cnp, bp, 0);
	
bad:
	if (error == 0) {
		*ap->a_vpp = tvp;
	} else {
		dp->i_effnlink--;
		dp->i_nlink--;
		DIP_SET(dp, i_nlink, dp->i_nlink);
		dp->i_flag |= IN_CHANGE;
		/*
		 * No need to do an explicit VOP_TRUNCATE here, vrele will
		 * do this for us because we set the link count to 0.
		 */
		ip->i_effnlink = 0;
		ip->i_nlink = 0;
		DIP_SET(ip, i_nlink, 0);
		ip->i_flag |= IN_CHANGE;
		if (DOINGSOFTDEP(tvp))
			softdep_revert_mkdir(dp, ip);

		vput(tvp);
	}
out:
	return (error);
}

/*
 * Rmdir system call.
 */
static int
ufs_rmdir(ap)
	struct vop_rmdir_args /* {
		struct vnode *a_dvp;
		struct vnode *a_vp;
		struct componentname *a_cnp;
	} */ *ap;
{
	struct vnode *vp = ap->a_vp;
	struct vnode *dvp = ap->a_dvp;
	struct componentname *cnp = ap->a_cnp;
	struct inode *ip, *dp;
	int error;

	ip = VTOI(vp);
	dp = VTOI(dvp);

	/*
	 * Do not remove a directory that is in the process of being renamed.
	 * Verify the directory is empty (and valid). Rmdir ".." will not be
	 * valid since ".." will contain a reference to the current directory
	 * and thus be non-empty. Do not allow the removal of mounted on
	 * directories (this can happen when an NFS exported filesystem
	 * tries to remove a locally mounted on directory).
	 */
	error = 0;
	if (ip->i_effnlink < 2) {
		error = EINVAL;
		goto out;
	}
	if (dp->i_effnlink < 3)
		panic("ufs_dirrem: Bad link count %d on parent",
		    dp->i_effnlink);
	if (!ufs_dirempty(ip, dp->i_number, cnp->cn_cred)) {
		error = ENOTEMPTY;
		goto out;
	}
	if ((dp->i_flags & APPEND)
	    || (ip->i_flags & (NOUNLINK | IMMUTABLE | APPEND))) {
		error = EPERM;
		goto out;
	}
	if (vp->v_mountedhere != 0) {
		error = EINVAL;
		goto out;
	}
#ifdef UFS_GJOURNAL
	ufs_gjournal_orphan(vp);
#endif
	/*
	 * Delete reference to directory before purging
	 * inode.  If we crash in between, the directory
	 * will be reattached to lost+found,
	 */
	dp->i_effnlink--;
	ip->i_effnlink--;
	if (DOINGSOFTDEP(vp))
		softdep_setup_rmdir(dp, ip);
	error = ufs_dirremove(dvp, ip, cnp->cn_flags, 1);
	if (error) {
		dp->i_effnlink++;
		ip->i_effnlink++;
		if (DOINGSOFTDEP(vp))
			softdep_revert_rmdir(dp, ip);
		goto out;
	}
	cache_purge(dvp);
	/*
	 * The only stuff left in the directory is "." and "..". The "."
	 * reference is inconsequential since we are quashing it. The soft
	 * dependency code will arrange to do these operations after
	 * the parent directory entry has been deleted on disk, so
	 * when running with that code we avoid doing them now.
	 */
	if (!DOINGSOFTDEP(vp)) {
		dp->i_nlink--;
		DIP_SET(dp, i_nlink, dp->i_nlink);
		dp->i_flag |= IN_CHANGE;
		error = UFS_UPDATE(dvp, 0);
		ip->i_nlink--;
		DIP_SET(ip, i_nlink, ip->i_nlink);
		ip->i_flag |= IN_CHANGE;
	}
	cache_purge(vp);
#ifdef UFS_DIRHASH
	/* Kill any active hash; i_effnlink == 0, so it will not come back. */
	if (ip->i_dirhash != NULL)
		ufsdirhash_free(ip);
#endif
out:
	return (error);
}

/*
 * symlink -- make a symbolic link
 */
static int
ufs_symlink(ap)
	struct vop_symlink_args /* {
		struct vnode *a_dvp;
		struct vnode **a_vpp;
		struct componentname *a_cnp;
		struct vattr *a_vap;
		char *a_target;
	} */ *ap;
{
	struct vnode *vp, **vpp = ap->a_vpp;
	struct inode *ip;
	int len, error;

	error = ufs_makeinode(IFLNK | ap->a_vap->va_mode, ap->a_dvp,
	    vpp, ap->a_cnp);
	if (error)
		return (error);
	vp = *vpp;
	len = strlen(ap->a_target);
	if (len < vp->v_mount->mnt_maxsymlinklen) {
		ip = VTOI(vp);
		bcopy(ap->a_target, SHORTLINK(ip), len);
		ip->i_size = len;
		DIP_SET(ip, i_size, len);
		ip->i_flag |= IN_CHANGE | IN_UPDATE;
		error = UFS_UPDATE(vp, 0);
	} else
		error = vn_rdwr(UIO_WRITE, vp, ap->a_target, len, (off_t)0,
		    UIO_SYSSPACE, IO_NODELOCKED | IO_NOMACCHECK,
		    ap->a_cnp->cn_cred, NOCRED, NULL, NULL);
	if (error)
		vput(vp);
	return (error);
}

/*
 * Vnode op for reading directories.
 */
int
ufs_readdir(ap)
	struct vop_readdir_args /* {
		struct vnode *a_vp;
		struct uio *a_uio;
		struct ucred *a_cred;
		int *a_eofflag;
		int *a_ncookies;
		u_long **a_cookies;
	} */ *ap;
{
	struct vnode *vp = ap->a_vp;
	struct uio *uio = ap->a_uio;
<<<<<<< HEAD
	off_t startoffset = uio->uio_offset;
	struct inode *ip;
	struct direct *dp, *edp;
	struct dirent dstdp;
	struct uio auio;
	struct iovec aiov;
	caddr_t dirbuf;
	int error, ncookies;
	size_t count, readcnt;

	ip = VTOI(ap->a_vp);
	if (ip->i_effnlink == 0)
		return (0);
	count = uio->uio_resid;
	/*
	 * Avoid complications for partial directory entries by adjusting
	 * the i/o to end at a block boundary.  Don't give up (like the old ufs
	 * does) if the initial adjustment gives a negative count, since
	 * many callers don't supply a large enough buffer.  The correct
	 * size is a little larger than DIRBLKSIZ to allow for expansion
	 * of directory entries, but some callers just use 512.
	 */
	count -= (uio->uio_offset + count) & (DIRBLKSIZ - 1);
	if (count <= 0)
		count += DIRBLKSIZ;
	else if (count > MAXBSIZE)
		count = MAXBSIZE;

	auio = *uio;
	auio.uio_iov = &aiov;
	auio.uio_iovcnt = 1;
	auio.uio_resid = count;
	auio.uio_segflg = UIO_SYSSPACE;
	aiov.iov_len = count;
	dirbuf = malloc(count, M_TEMP, M_WAITOK);
	aiov.iov_base = dirbuf;
	error = VOP_READ(ap->a_vp, &auio, 0, ap->a_cred);
	if (error == 0) {
		readcnt = count - auio.uio_resid;
		edp = (struct direct *)&dirbuf[readcnt];
		ncookies = 0;
		bzero(&dstdp, offsetof(struct dirent, d_name));
		for (dp = (struct direct *)dirbuf;
		    !error && uio->uio_resid > 0 && dp < edp; ) {
			dstdp.d_fileno = dp->d_ino;
#if BYTE_ORDER == LITTLE_ENDIAN
			if (ap->a_vp->v_mount->mnt_maxsymlinklen <= 0) {
=======
	struct buf *bp;
	struct inode *ip;
	struct direct *dp, *edp;
	u_long *cookies;
	struct dirent dstdp;
	off_t offset, startoffset;
	size_t readcnt, skipcnt;
	ssize_t startresid;
	int ncookies;
	int error;

	if (uio->uio_offset < 0)
		return (EINVAL);
	ip = VTOI(vp);
	if (ip->i_effnlink == 0)
		return (0);
	if (ap->a_ncookies != NULL) {
		ncookies = uio->uio_resid;
		if (uio->uio_offset >= ip->i_size)
			ncookies = 0;
		else if (ip->i_size - uio->uio_offset < ncookies)
			ncookies = ip->i_size - uio->uio_offset;
		ncookies = ncookies / (offsetof(struct direct, d_name) + 4) + 1;
		cookies = malloc(ncookies * sizeof(*cookies), M_TEMP, M_WAITOK);
		*ap->a_ncookies = ncookies;
		*ap->a_cookies = cookies;
	} else {
		ncookies = 0;
		cookies = NULL;
	}
	offset = startoffset = uio->uio_offset;
	startresid = uio->uio_resid;
	error = 0;
	while (error == 0 && uio->uio_resid > 0 &&
	    uio->uio_offset < ip->i_size) {
		error = ffs_blkatoff(vp, uio->uio_offset, NULL, &bp);
		if (error)
			break;
		if (bp->b_offset + bp->b_bcount > ip->i_size)
			readcnt = ip->i_size - bp->b_offset;
		else
			readcnt = bp->b_bcount;
		skipcnt = (size_t)(uio->uio_offset - bp->b_offset) &
		    ~(size_t)(DIRBLKSIZ - 1);
		offset = bp->b_offset + skipcnt;
		dp = (struct direct *)&bp->b_data[skipcnt];
		edp = (struct direct *)&bp->b_data[readcnt];
		while (error == 0 && uio->uio_resid > 0 && dp < edp) {
			if (dp->d_reclen <= offsetof(struct direct, d_name) ||
			    (caddr_t)dp + dp->d_reclen > (caddr_t)edp) {
				error = EIO;
				break;
			}
#if BYTE_ORDER == LITTLE_ENDIAN
			/* Old filesystem format. */
			if (vp->v_mount->mnt_maxsymlinklen <= 0) {
>>>>>>> 55978816
				dstdp.d_namlen = dp->d_type;
				dstdp.d_type = dp->d_namlen;
			} else
#endif
			{
				dstdp.d_namlen = dp->d_namlen;
				dstdp.d_type = dp->d_type;
			}
<<<<<<< HEAD
			dstdp.d_reclen = GENERIC_DIRSIZ(&dstdp);
			bcopy(dp->d_name, dstdp.d_name, dstdp.d_namlen);
			bzero(dstdp.d_name + dstdp.d_namlen,
			    dstdp.d_reclen - offsetof(struct dirent, d_name) -
			    dstdp.d_namlen);

			if (dp->d_reclen > 0) {
				if (dstdp.d_reclen <= uio->uio_resid) {
					/* advance dp */
					dp = (struct direct *)
					    ((char *)dp + dp->d_reclen);
					error = uiomove((caddr_t)&dstdp,
					    dstdp.d_reclen, uio);
					if (!error)
						ncookies++;
				} else
					break;
			} else {
				error = EIO;
				break;
			}
		}
		/* we need to correct uio_offset */
		uio->uio_offset = startoffset + (caddr_t)dp - dirbuf;
	}

	if (error == 0 && ap->a_ncookies != NULL) {
		u_long *cookiep, *cookies, *ecookies;
		off_t off;

		if (uio->uio_segflg != UIO_SYSSPACE || uio->uio_iovcnt != 1)
			panic("ufs_readdir: unexpected uio from NFS server");
		cookies = malloc(ncookies * sizeof(u_long), M_TEMP,
		    M_WAITOK);
		off = startoffset;
		for (dp = (struct direct *)dirbuf,
		     cookiep = cookies, ecookies = cookies + ncookies;
		     cookiep < ecookies;
		     dp = (struct direct *)((caddr_t) dp + dp->d_reclen)) {
			off += dp->d_reclen;
			*cookiep++ = (u_long) off;
=======
			if (offsetof(struct direct, d_name) + dstdp.d_namlen >
			    dp->d_reclen) {
				error = EIO;
				break;
			}
			if (offset < startoffset || dp->d_ino == 0)
				goto nextentry;
			dstdp.d_fileno = dp->d_ino;
			dstdp.d_reclen = GENERIC_DIRSIZ(&dstdp);
			bcopy(dp->d_name, dstdp.d_name, dstdp.d_namlen);
			dstdp.d_name[dstdp.d_namlen] = '\0';
			if (dstdp.d_reclen > uio->uio_resid) {
				if (uio->uio_resid == startresid)
					error = EINVAL;
				else
					error = EJUSTRETURN;
				break;
			}
			/* Advance dp. */
			error = uiomove((caddr_t)&dstdp, dstdp.d_reclen, uio);
			if (error)
				break;
			if (cookies != NULL) {
				KASSERT(ncookies > 0,
				    ("ufs_readdir: cookies buffer too small"));
				*cookies = offset + dp->d_reclen;
				cookies++;
				ncookies--;
			}
nextentry:
			offset += dp->d_reclen;
			dp = (struct direct *)((caddr_t)dp + dp->d_reclen);
		}
		bqrelse(bp);
		uio->uio_offset = offset;
	}
	/* We need to correct uio_offset. */
	uio->uio_offset = offset;
	if (error == EJUSTRETURN)
		error = 0;
	if (ap->a_ncookies != NULL) {
		if (error == 0) {
			ap->a_ncookies -= ncookies;
		} else {
			free(*ap->a_cookies, M_TEMP);
			*ap->a_ncookies = 0;
			*ap->a_cookies = NULL;
>>>>>>> 55978816
		}
	}
<<<<<<< HEAD
	free(dirbuf, M_TEMP);
	if (ap->a_eofflag)
		*ap->a_eofflag = VTOI(ap->a_vp)->i_size <= uio->uio_offset;
=======
	if (error == 0 && ap->a_eofflag)
		*ap->a_eofflag = ip->i_size <= uio->uio_offset;
>>>>>>> 55978816
	return (error);
}

/*
 * Return target name of a symbolic link
 */
static int
ufs_readlink(ap)
	struct vop_readlink_args /* {
		struct vnode *a_vp;
		struct uio *a_uio;
		struct ucred *a_cred;
	} */ *ap;
{
	struct vnode *vp = ap->a_vp;
	struct inode *ip = VTOI(vp);
	doff_t isize;

	isize = ip->i_size;
	if ((isize < vp->v_mount->mnt_maxsymlinklen) ||
	    DIP(ip, i_blocks) == 0) { /* XXX - for old fastlink support */
		return (uiomove(SHORTLINK(ip), isize, ap->a_uio));
	}
	return (VOP_READ(vp, ap->a_uio, 0, ap->a_cred));
}

/*
 * Calculate the logical to physical mapping if not done already,
 * then call the device strategy routine.
 *
 * In order to be able to swap to a file, the ufs_bmaparray() operation may not
 * deadlock on memory.  See ufs_bmap() for details.
 */
static int
ufs_strategy(ap)
	struct vop_strategy_args /* {
		struct vnode *a_vp;
		struct buf *a_bp;
	} */ *ap;
{
	struct buf *bp = ap->a_bp;
	struct vnode *vp = ap->a_vp;
	struct bufobj *bo;
	struct inode *ip;
	ufs2_daddr_t blkno;
	int error;

	ip = VTOI(vp);
	if (bp->b_blkno == bp->b_lblkno) {
		error = ufs_bmaparray(vp, bp->b_lblkno, &blkno, bp, NULL, NULL);
		bp->b_blkno = blkno;
		if (error) {
			bp->b_error = error;
			bp->b_ioflags |= BIO_ERROR;
			bufdone(bp);
			return (0);
		}
		if ((long)bp->b_blkno == -1)
			vfs_bio_clrbuf(bp);
	}
	if ((long)bp->b_blkno == -1) {
		bufdone(bp);
		return (0);
	}
	bp->b_iooffset = dbtob(bp->b_blkno);
	bo = ip->i_umbufobj;
	BO_STRATEGY(bo, bp);
	return (0);
}

/*
 * Print out the contents of an inode.
 */
static int
ufs_print(ap)
	struct vop_print_args /* {
		struct vnode *a_vp;
	} */ *ap;
{
	struct vnode *vp = ap->a_vp;
	struct inode *ip = VTOI(vp);

	printf("\tino %lu, on dev %s", (u_long)ip->i_number,
	    devtoname(ip->i_dev));
	if (vp->v_type == VFIFO)
		fifo_printinfo(vp);
	printf("\n");
	return (0);
}

/*
 * Close wrapper for fifos.
 *
 * Update the times on the inode then do device close.
 */
static int
ufsfifo_close(ap)
	struct vop_close_args /* {
		struct vnode *a_vp;
		int  a_fflag;
		struct ucred *a_cred;
		struct thread *a_td;
	} */ *ap;
{
	struct vnode *vp = ap->a_vp;
	int usecount;

	VI_LOCK(vp);
	usecount = vp->v_usecount;
	if (usecount > 1)
		ufs_itimes_locked(vp);
	VI_UNLOCK(vp);
	return (fifo_specops.vop_close(ap));
}

/*
 * Kqfilter wrapper for fifos.
 *
 * Fall through to ufs kqfilter routines if needed 
 */
static int
ufsfifo_kqfilter(ap)
	struct vop_kqfilter_args *ap;
{
	int error;

	error = fifo_specops.vop_kqfilter(ap);
	if (error)
		error = vfs_kqfilter(ap);
	return (error);
}

/*
 * Return POSIX pathconf information applicable to fifos.
 */
static int
ufsfifo_pathconf(ap)
	struct vop_pathconf_args /* {
		struct vnode *a_vp;
		int a_name;
		int *a_retval;
	} */ *ap;
{

	switch (ap->a_name) {
	case _PC_ACL_EXTENDED:
	case _PC_ACL_NFS4:
	case _PC_ACL_PATH_MAX:
	case _PC_MAC_PRESENT:
		return (ufs_pathconf(ap));
	default:
		return (fifo_specops.vop_pathconf(ap));
	}
	/* NOTREACHED */
}

/*
 * Return POSIX pathconf information applicable to ufs filesystems.
 */
static int
ufs_pathconf(ap)
	struct vop_pathconf_args /* {
		struct vnode *a_vp;
		int a_name;
		int *a_retval;
	} */ *ap;
{
	int error;

	error = 0;
	switch (ap->a_name) {
	case _PC_LINK_MAX:
		*ap->a_retval = LINK_MAX;
		break;
	case _PC_NAME_MAX:
		*ap->a_retval = NAME_MAX;
		break;
	case _PC_PATH_MAX:
		*ap->a_retval = PATH_MAX;
		break;
	case _PC_PIPE_BUF:
		*ap->a_retval = PIPE_BUF;
		break;
	case _PC_CHOWN_RESTRICTED:
		*ap->a_retval = 1;
		break;
	case _PC_NO_TRUNC:
		*ap->a_retval = 1;
		break;
	case _PC_ACL_EXTENDED:
#ifdef UFS_ACL
		if (ap->a_vp->v_mount->mnt_flag & MNT_ACLS)
			*ap->a_retval = 1;
		else
			*ap->a_retval = 0;
#else
		*ap->a_retval = 0;
#endif
		break;

	case _PC_ACL_NFS4:
#ifdef UFS_ACL
		if (ap->a_vp->v_mount->mnt_flag & MNT_NFS4ACLS)
			*ap->a_retval = 1;
		else
			*ap->a_retval = 0;
#else
		*ap->a_retval = 0;
#endif
		break;

	case _PC_ACL_PATH_MAX:
#ifdef UFS_ACL
		if (ap->a_vp->v_mount->mnt_flag & (MNT_ACLS | MNT_NFS4ACLS))
			*ap->a_retval = ACL_MAX_ENTRIES;
		else
			*ap->a_retval = 3;
#else
		*ap->a_retval = 3;
#endif
		break;
	case _PC_MAC_PRESENT:
#ifdef MAC
		if (ap->a_vp->v_mount->mnt_flag & MNT_MULTILABEL)
			*ap->a_retval = 1;
		else
			*ap->a_retval = 0;
#else
		*ap->a_retval = 0;
#endif
		break;
	case _PC_MIN_HOLE_SIZE:
		*ap->a_retval = ap->a_vp->v_mount->mnt_stat.f_iosize;
		break;
	case _PC_ASYNC_IO:
		/* _PC_ASYNC_IO should have been handled by upper layers. */
		KASSERT(0, ("_PC_ASYNC_IO should not get here"));
		error = EINVAL;
		break;
	case _PC_PRIO_IO:
		*ap->a_retval = 0;
		break;
	case _PC_SYNC_IO:
		*ap->a_retval = 0;
		break;
	case _PC_ALLOC_SIZE_MIN:
		*ap->a_retval = ap->a_vp->v_mount->mnt_stat.f_bsize;
		break;
	case _PC_FILESIZEBITS:
		*ap->a_retval = 64;
		break;
	case _PC_REC_INCR_XFER_SIZE:
		*ap->a_retval = ap->a_vp->v_mount->mnt_stat.f_iosize;
		break;
	case _PC_REC_MAX_XFER_SIZE:
		*ap->a_retval = -1; /* means ``unlimited'' */
		break;
	case _PC_REC_MIN_XFER_SIZE:
		*ap->a_retval = ap->a_vp->v_mount->mnt_stat.f_iosize;
		break;
	case _PC_REC_XFER_ALIGN:
		*ap->a_retval = PAGE_SIZE;
		break;
	case _PC_SYMLINK_MAX:
		*ap->a_retval = MAXPATHLEN;
		break;

	default:
		error = EINVAL;
		break;
	}
	return (error);
}

/*
 * Initialize the vnode associated with a new inode, handle aliased
 * vnodes.
 */
int
ufs_vinit(mntp, fifoops, vpp)
	struct mount *mntp;
	struct vop_vector *fifoops;
	struct vnode **vpp;
{
	struct inode *ip;
	struct vnode *vp;

	vp = *vpp;
	ip = VTOI(vp);
	vp->v_type = IFTOVT(ip->i_mode);
	if (vp->v_type == VFIFO)
		vp->v_op = fifoops;
	ASSERT_VOP_LOCKED(vp, "ufs_vinit");
	if (ip->i_number == ROOTINO)
		vp->v_vflag |= VV_ROOT;
	*vpp = vp;
	return (0);
}

/*
 * Allocate a new inode.
 * Vnode dvp must be locked.
 */
static int
ufs_makeinode(mode, dvp, vpp, cnp)
	int mode;
	struct vnode *dvp;
	struct vnode **vpp;
	struct componentname *cnp;
{
	struct inode *ip, *pdir;
	struct direct newdir;
	struct vnode *tvp;
	int error;

	pdir = VTOI(dvp);
#ifdef INVARIANTS
	if ((cnp->cn_flags & HASBUF) == 0)
		panic("ufs_makeinode: no name");
#endif
	*vpp = NULL;
	if ((mode & IFMT) == 0)
		mode |= IFREG;

	if (VTOI(dvp)->i_effnlink < 2)
		panic("ufs_makeinode: Bad link count %d on parent",
		    VTOI(dvp)->i_effnlink);
	error = UFS_VALLOC(dvp, mode, cnp->cn_cred, &tvp);
	if (error)
		return (error);
	ip = VTOI(tvp);
	ip->i_gid = pdir->i_gid;
	DIP_SET(ip, i_gid, pdir->i_gid);
#ifdef SUIDDIR
	{
#ifdef QUOTA
		struct ucred ucred, *ucp;
		gid_t ucred_group;
		ucp = cnp->cn_cred;
#endif
		/*
		 * If we are not the owner of the directory,
		 * and we are hacking owners here, (only do this where told to)
		 * and we are not giving it TO root, (would subvert quotas)
		 * then go ahead and give it to the other user.
		 * Note that this drops off the execute bits for security.
		 */
		if ((dvp->v_mount->mnt_flag & MNT_SUIDDIR) &&
		    (pdir->i_mode & ISUID) &&
		    (pdir->i_uid != cnp->cn_cred->cr_uid) && pdir->i_uid) {
			ip->i_uid = pdir->i_uid;
			DIP_SET(ip, i_uid, ip->i_uid);
			mode &= ~07111;
#ifdef QUOTA
			/*
			 * Make sure the correct user gets charged
			 * for the space.
			 * Quickly knock up a dummy credential for the victim.
			 * XXX This seems to never be accessed out of our
			 * context so a stack variable is ok.
			 */
			refcount_init(&ucred.cr_ref, 1);
			ucred.cr_uid = ip->i_uid;
			ucred.cr_ngroups = 1;
			ucred.cr_groups = &ucred_group;
			ucred.cr_groups[0] = pdir->i_gid;
			ucp = &ucred;
#endif
		} else {
			ip->i_uid = cnp->cn_cred->cr_uid;
			DIP_SET(ip, i_uid, ip->i_uid);
		}

#ifdef QUOTA
		if ((error = getinoquota(ip)) ||
	    	    (error = chkiq(ip, 1, ucp, 0))) {
			if (DOINGSOFTDEP(tvp))
				softdep_revert_link(pdir, ip);
			UFS_VFREE(tvp, ip->i_number, mode);
			vput(tvp);
			return (error);
		}
#endif
	}
#else	/* !SUIDDIR */
	ip->i_uid = cnp->cn_cred->cr_uid;
	DIP_SET(ip, i_uid, ip->i_uid);
#ifdef QUOTA
	if ((error = getinoquota(ip)) ||
	    (error = chkiq(ip, 1, cnp->cn_cred, 0))) {
		if (DOINGSOFTDEP(tvp))
			softdep_revert_link(pdir, ip);
		UFS_VFREE(tvp, ip->i_number, mode);
		vput(tvp);
		return (error);
	}
#endif
#endif	/* !SUIDDIR */
	ip->i_flag |= IN_ACCESS | IN_CHANGE | IN_UPDATE;
	ip->i_mode = mode;
	DIP_SET(ip, i_mode, mode);
	tvp->v_type = IFTOVT(mode);	/* Rest init'd in getnewvnode(). */
	ip->i_effnlink = 1;
	ip->i_nlink = 1;
	DIP_SET(ip, i_nlink, 1);
	if (DOINGSOFTDEP(tvp))
		softdep_setup_create(VTOI(dvp), ip);
	if ((ip->i_mode & ISGID) && !groupmember(ip->i_gid, cnp->cn_cred) &&
	    priv_check_cred(cnp->cn_cred, PRIV_VFS_SETGID, 0)) {
		ip->i_mode &= ~ISGID;
		DIP_SET(ip, i_mode, ip->i_mode);
	}

	if (cnp->cn_flags & ISWHITEOUT) {
		ip->i_flags |= UF_OPAQUE;
		DIP_SET(ip, i_flags, ip->i_flags);
	}

	/*
	 * Make sure inode goes to disk before directory entry.
	 */
	error = UFS_UPDATE(tvp, !(DOINGSOFTDEP(tvp) | DOINGASYNC(tvp)));
	if (error)
		goto bad;
#ifdef MAC
	if (dvp->v_mount->mnt_flag & MNT_MULTILABEL) {
		error = mac_vnode_create_extattr(cnp->cn_cred, dvp->v_mount,
		    dvp, tvp, cnp);
		if (error)
			goto bad;
	}
#endif
#ifdef UFS_ACL
	if (dvp->v_mount->mnt_flag & MNT_ACLS) {
		error = ufs_do_posix1e_acl_inheritance_file(dvp, tvp, mode,
		    cnp->cn_cred, cnp->cn_thread);
		if (error)
			goto bad;
	} else if (dvp->v_mount->mnt_flag & MNT_NFS4ACLS) {
		error = ufs_do_nfs4_acl_inheritance(dvp, tvp, mode,
		    cnp->cn_cred, cnp->cn_thread);
		if (error)
			goto bad;
	}
#endif /* !UFS_ACL */
	ufs_makedirentry(ip, cnp, &newdir);
	error = ufs_direnter(dvp, tvp, &newdir, cnp, NULL, 0);
	if (error)
		goto bad;
	*vpp = tvp;
	return (0);

bad:
	/*
	 * Write error occurred trying to update the inode
	 * or the directory so must deallocate the inode.
	 */
	ip->i_effnlink = 0;
	ip->i_nlink = 0;
	DIP_SET(ip, i_nlink, 0);
	ip->i_flag |= IN_CHANGE;
	if (DOINGSOFTDEP(tvp))
		softdep_revert_create(VTOI(dvp), ip);
	vput(tvp);
	return (error);
}

static int
ufs_ioctl(struct vop_ioctl_args *ap)
{

	switch (ap->a_command) {
	case FIOSEEKDATA:
	case FIOSEEKHOLE:
		return (vn_bmap_seekhole(ap->a_vp, ap->a_command,
		    (off_t *)ap->a_data, ap->a_cred));
	default:
		return (ENOTTY);
	}
}

/* Global vfs data structures for ufs. */
struct vop_vector ufs_vnodeops = {
	.vop_default =		&default_vnodeops,
	.vop_fsync =		VOP_PANIC,
	.vop_read =		VOP_PANIC,
	.vop_reallocblks =	VOP_PANIC,
	.vop_write =		VOP_PANIC,
	.vop_accessx =		ufs_accessx,
	.vop_bmap =		ufs_bmap,
	.vop_cachedlookup =	ufs_lookup,
	.vop_close =		ufs_close,
	.vop_create =		ufs_create,
	.vop_getattr =		ufs_getattr,
	.vop_inactive =		ufs_inactive,
	.vop_ioctl =		ufs_ioctl,
	.vop_link =		ufs_link,
	.vop_lookup =		vfs_cache_lookup,
	.vop_markatime =	ufs_markatime,
	.vop_mkdir =		ufs_mkdir,
	.vop_mknod =		ufs_mknod,
	.vop_open =		ufs_open,
	.vop_pathconf =		ufs_pathconf,
	.vop_poll =		vop_stdpoll,
	.vop_print =		ufs_print,
	.vop_readdir =		ufs_readdir,
	.vop_readlink =		ufs_readlink,
	.vop_reclaim =		ufs_reclaim,
	.vop_remove =		ufs_remove,
	.vop_rename =		ufs_rename,
	.vop_rmdir =		ufs_rmdir,
	.vop_setattr =		ufs_setattr,
#ifdef MAC
	.vop_setlabel =		vop_stdsetlabel_ea,
#endif
	.vop_strategy =		ufs_strategy,
	.vop_symlink =		ufs_symlink,
	.vop_whiteout =		ufs_whiteout,
#ifdef UFS_EXTATTR
	.vop_getextattr =	ufs_getextattr,
	.vop_deleteextattr =	ufs_deleteextattr,
	.vop_setextattr =	ufs_setextattr,
#endif
#ifdef UFS_ACL
	.vop_getacl =		ufs_getacl,
	.vop_setacl =		ufs_setacl,
	.vop_aclcheck =		ufs_aclcheck,
#endif
};

struct vop_vector ufs_fifoops = {
	.vop_default =		&fifo_specops,
	.vop_fsync =		VOP_PANIC,
	.vop_accessx =		ufs_accessx,
	.vop_close =		ufsfifo_close,
	.vop_getattr =		ufs_getattr,
	.vop_inactive =		ufs_inactive,
	.vop_kqfilter =		ufsfifo_kqfilter,
	.vop_markatime =	ufs_markatime,
	.vop_pathconf = 	ufsfifo_pathconf,
	.vop_print =		ufs_print,
	.vop_read =		VOP_PANIC,
	.vop_reclaim =		ufs_reclaim,
	.vop_setattr =		ufs_setattr,
#ifdef MAC
	.vop_setlabel =		vop_stdsetlabel_ea,
#endif
	.vop_write =		VOP_PANIC,
#ifdef UFS_EXTATTR
	.vop_getextattr =	ufs_getextattr,
	.vop_deleteextattr =	ufs_deleteextattr,
	.vop_setextattr =	ufs_setextattr,
#endif
#ifdef UFS_ACL
	.vop_getacl =		ufs_getacl,
	.vop_setacl =		ufs_setacl,
	.vop_aclcheck =		ufs_aclcheck,
#endif
};<|MERGE_RESOLUTION|>--- conflicted
+++ resolved
@@ -2175,55 +2175,6 @@
 {
 	struct vnode *vp = ap->a_vp;
 	struct uio *uio = ap->a_uio;
-<<<<<<< HEAD
-	off_t startoffset = uio->uio_offset;
-	struct inode *ip;
-	struct direct *dp, *edp;
-	struct dirent dstdp;
-	struct uio auio;
-	struct iovec aiov;
-	caddr_t dirbuf;
-	int error, ncookies;
-	size_t count, readcnt;
-
-	ip = VTOI(ap->a_vp);
-	if (ip->i_effnlink == 0)
-		return (0);
-	count = uio->uio_resid;
-	/*
-	 * Avoid complications for partial directory entries by adjusting
-	 * the i/o to end at a block boundary.  Don't give up (like the old ufs
-	 * does) if the initial adjustment gives a negative count, since
-	 * many callers don't supply a large enough buffer.  The correct
-	 * size is a little larger than DIRBLKSIZ to allow for expansion
-	 * of directory entries, but some callers just use 512.
-	 */
-	count -= (uio->uio_offset + count) & (DIRBLKSIZ - 1);
-	if (count <= 0)
-		count += DIRBLKSIZ;
-	else if (count > MAXBSIZE)
-		count = MAXBSIZE;
-
-	auio = *uio;
-	auio.uio_iov = &aiov;
-	auio.uio_iovcnt = 1;
-	auio.uio_resid = count;
-	auio.uio_segflg = UIO_SYSSPACE;
-	aiov.iov_len = count;
-	dirbuf = malloc(count, M_TEMP, M_WAITOK);
-	aiov.iov_base = dirbuf;
-	error = VOP_READ(ap->a_vp, &auio, 0, ap->a_cred);
-	if (error == 0) {
-		readcnt = count - auio.uio_resid;
-		edp = (struct direct *)&dirbuf[readcnt];
-		ncookies = 0;
-		bzero(&dstdp, offsetof(struct dirent, d_name));
-		for (dp = (struct direct *)dirbuf;
-		    !error && uio->uio_resid > 0 && dp < edp; ) {
-			dstdp.d_fileno = dp->d_ino;
-#if BYTE_ORDER == LITTLE_ENDIAN
-			if (ap->a_vp->v_mount->mnt_maxsymlinklen <= 0) {
-=======
 	struct buf *bp;
 	struct inode *ip;
 	struct direct *dp, *edp;
@@ -2280,7 +2231,6 @@
 #if BYTE_ORDER == LITTLE_ENDIAN
 			/* Old filesystem format. */
 			if (vp->v_mount->mnt_maxsymlinklen <= 0) {
->>>>>>> 55978816
 				dstdp.d_namlen = dp->d_type;
 				dstdp.d_type = dp->d_namlen;
 			} else
@@ -2289,49 +2239,6 @@
 				dstdp.d_namlen = dp->d_namlen;
 				dstdp.d_type = dp->d_type;
 			}
-<<<<<<< HEAD
-			dstdp.d_reclen = GENERIC_DIRSIZ(&dstdp);
-			bcopy(dp->d_name, dstdp.d_name, dstdp.d_namlen);
-			bzero(dstdp.d_name + dstdp.d_namlen,
-			    dstdp.d_reclen - offsetof(struct dirent, d_name) -
-			    dstdp.d_namlen);
-
-			if (dp->d_reclen > 0) {
-				if (dstdp.d_reclen <= uio->uio_resid) {
-					/* advance dp */
-					dp = (struct direct *)
-					    ((char *)dp + dp->d_reclen);
-					error = uiomove((caddr_t)&dstdp,
-					    dstdp.d_reclen, uio);
-					if (!error)
-						ncookies++;
-				} else
-					break;
-			} else {
-				error = EIO;
-				break;
-			}
-		}
-		/* we need to correct uio_offset */
-		uio->uio_offset = startoffset + (caddr_t)dp - dirbuf;
-	}
-
-	if (error == 0 && ap->a_ncookies != NULL) {
-		u_long *cookiep, *cookies, *ecookies;
-		off_t off;
-
-		if (uio->uio_segflg != UIO_SYSSPACE || uio->uio_iovcnt != 1)
-			panic("ufs_readdir: unexpected uio from NFS server");
-		cookies = malloc(ncookies * sizeof(u_long), M_TEMP,
-		    M_WAITOK);
-		off = startoffset;
-		for (dp = (struct direct *)dirbuf,
-		     cookiep = cookies, ecookies = cookies + ncookies;
-		     cookiep < ecookies;
-		     dp = (struct direct *)((caddr_t) dp + dp->d_reclen)) {
-			off += dp->d_reclen;
-			*cookiep++ = (u_long) off;
-=======
 			if (offsetof(struct direct, d_name) + dstdp.d_namlen >
 			    dp->d_reclen) {
 				error = EIO;
@@ -2379,17 +2286,10 @@
 			free(*ap->a_cookies, M_TEMP);
 			*ap->a_ncookies = 0;
 			*ap->a_cookies = NULL;
->>>>>>> 55978816
-		}
-	}
-<<<<<<< HEAD
-	free(dirbuf, M_TEMP);
-	if (ap->a_eofflag)
-		*ap->a_eofflag = VTOI(ap->a_vp)->i_size <= uio->uio_offset;
-=======
+		}
+	}
 	if (error == 0 && ap->a_eofflag)
 		*ap->a_eofflag = ip->i_size <= uio->uio_offset;
->>>>>>> 55978816
 	return (error);
 }
 
