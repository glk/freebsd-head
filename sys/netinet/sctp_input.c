/*-
 * Copyright (c) 2001-2008, by Cisco Systems, Inc. All rights reserved.
 * Copyright (c) 2008-2012, by Randall Stewart. All rights reserved.
 * Copyright (c) 2008-2012, by Michael Tuexen. All rights reserved.
 *
 * Redistribution and use in source and binary forms, with or without
 * modification, are permitted provided that the following conditions are met:
 *
 * a) Redistributions of source code must retain the above copyright notice,
 *    this list of conditions and the following disclaimer.
 *
 * b) Redistributions in binary form must reproduce the above copyright
 *    notice, this list of conditions and the following disclaimer in
 *    the documentation and/or other materials provided with the distribution.
 *
 * c) Neither the name of Cisco Systems, Inc. nor the names of its
 *    contributors may be used to endorse or promote products derived
 *    from this software without specific prior written permission.
 *
 * THIS SOFTWARE IS PROVIDED BY THE COPYRIGHT HOLDERS AND CONTRIBUTORS
 * "AS IS" AND ANY EXPRESS OR IMPLIED WARRANTIES, INCLUDING, BUT NOT LIMITED TO,
 * THE IMPLIED WARRANTIES OF MERCHANTABILITY AND FITNESS FOR A PARTICULAR PURPOSE
 * ARE DISCLAIMED. IN NO EVENT SHALL THE COPYRIGHT OWNER OR CONTRIBUTORS BE
 * LIABLE FOR ANY DIRECT, INDIRECT, INCIDENTAL, SPECIAL, EXEMPLARY, OR
 * CONSEQUENTIAL DAMAGES (INCLUDING, BUT NOT LIMITED TO, PROCUREMENT OF
 * SUBSTITUTE GOODS OR SERVICES; LOSS OF USE, DATA, OR PROFITS; OR BUSINESS
 * INTERRUPTION) HOWEVER CAUSED AND ON ANY THEORY OF LIABILITY, WHETHER IN
 * CONTRACT, STRICT LIABILITY, OR TORT (INCLUDING NEGLIGENCE OR OTHERWISE)
 * ARISING IN ANY WAY OUT OF THE USE OF THIS SOFTWARE, EVEN IF ADVISED OF
 * THE POSSIBILITY OF SUCH DAMAGE.
 */

#include <sys/cdefs.h>
__FBSDID("$FreeBSD$");

#include <netinet/sctp_os.h>
#include <netinet/sctp_var.h>
#include <netinet/sctp_sysctl.h>
#include <netinet/sctp_pcb.h>
#include <netinet/sctp_header.h>
#include <netinet/sctputil.h>
#include <netinet/sctp_output.h>
#include <netinet/sctp_input.h>
#include <netinet/sctp_auth.h>
#include <netinet/sctp_indata.h>
#include <netinet/sctp_asconf.h>
#include <netinet/sctp_bsd_addr.h>
#include <netinet/sctp_timer.h>
#include <netinet/sctp_crc32.h>
#include <netinet/udp.h>
#include <sys/smp.h>



static void
sctp_stop_all_cookie_timers(struct sctp_tcb *stcb)
{
	struct sctp_nets *net;

	/*
	 * This now not only stops all cookie timers it also stops any INIT
	 * timers as well. This will make sure that the timers are stopped
	 * in all collision cases.
	 */
	SCTP_TCB_LOCK_ASSERT(stcb);
	TAILQ_FOREACH(net, &stcb->asoc.nets, sctp_next) {
		if (net->rxt_timer.type == SCTP_TIMER_TYPE_COOKIE) {
			sctp_timer_stop(SCTP_TIMER_TYPE_COOKIE,
			    stcb->sctp_ep,
			    stcb,
			    net, SCTP_FROM_SCTP_INPUT + SCTP_LOC_1);
		} else if (net->rxt_timer.type == SCTP_TIMER_TYPE_INIT) {
			sctp_timer_stop(SCTP_TIMER_TYPE_INIT,
			    stcb->sctp_ep,
			    stcb,
			    net, SCTP_FROM_SCTP_INPUT + SCTP_LOC_2);
		}
	}
}

/* INIT handler */
static void
sctp_handle_init(struct mbuf *m, int iphlen, int offset,
    struct sockaddr *src, struct sockaddr *dst, struct sctphdr *sh,
    struct sctp_init_chunk *cp, struct sctp_inpcb *inp,
    struct sctp_tcb *stcb, int *abort_no_unlock,
    uint8_t use_mflowid, uint32_t mflowid,
    uint32_t vrf_id, uint16_t port)
{
	struct sctp_init *init;
	struct mbuf *op_err;

	SCTPDBG(SCTP_DEBUG_INPUT2, "sctp_handle_init: handling INIT tcb:%p\n",
	    stcb);
	if (stcb == NULL) {
		SCTP_INP_RLOCK(inp);
	}
	/* validate length */
	if (ntohs(cp->ch.chunk_length) < sizeof(struct sctp_init_chunk)) {
		op_err = sctp_generate_invmanparam(SCTP_CAUSE_INVALID_PARAM);
		sctp_abort_association(inp, stcb, m, iphlen, src, dst, sh, op_err,
		    use_mflowid, mflowid,
		    vrf_id, port);
		if (stcb)
			*abort_no_unlock = 1;
		goto outnow;
	}
	/* validate parameters */
	init = &cp->init;
	if (init->initiate_tag == 0) {
		/* protocol error... send abort */
		op_err = sctp_generate_invmanparam(SCTP_CAUSE_INVALID_PARAM);
		sctp_abort_association(inp, stcb, m, iphlen, src, dst, sh, op_err,
		    use_mflowid, mflowid,
		    vrf_id, port);
		if (stcb)
			*abort_no_unlock = 1;
		goto outnow;
	}
	if (ntohl(init->a_rwnd) < SCTP_MIN_RWND) {
		/* invalid parameter... send abort */
		op_err = sctp_generate_invmanparam(SCTP_CAUSE_INVALID_PARAM);
		sctp_abort_association(inp, stcb, m, iphlen, src, dst, sh, op_err,
		    use_mflowid, mflowid,
		    vrf_id, port);
		if (stcb)
			*abort_no_unlock = 1;
		goto outnow;
	}
	if (init->num_inbound_streams == 0) {
		/* protocol error... send abort */
		op_err = sctp_generate_invmanparam(SCTP_CAUSE_INVALID_PARAM);
		sctp_abort_association(inp, stcb, m, iphlen, src, dst, sh, op_err,
		    use_mflowid, mflowid,
		    vrf_id, port);
		if (stcb)
			*abort_no_unlock = 1;
		goto outnow;
	}
	if (init->num_outbound_streams == 0) {
		/* protocol error... send abort */
		op_err = sctp_generate_invmanparam(SCTP_CAUSE_INVALID_PARAM);
		sctp_abort_association(inp, stcb, m, iphlen, src, dst, sh, op_err,
		    use_mflowid, mflowid,
		    vrf_id, port);
		if (stcb)
			*abort_no_unlock = 1;
		goto outnow;
	}
	if (sctp_validate_init_auth_params(m, offset + sizeof(*cp),
	    offset + ntohs(cp->ch.chunk_length))) {
		/* auth parameter(s) error... send abort */
		sctp_abort_association(inp, stcb, m, iphlen, src, dst, sh, NULL,
		    use_mflowid, mflowid,
		    vrf_id, port);
		if (stcb)
			*abort_no_unlock = 1;
		goto outnow;
	}
	/*
	 * We are only accepting if we have a socket with positive
	 * so_qlimit.
	 */
	if ((stcb == NULL) &&
	    ((inp->sctp_flags & SCTP_PCB_FLAGS_SOCKET_GONE) ||
	    (inp->sctp_flags & SCTP_PCB_FLAGS_SOCKET_ALLGONE) ||
	    (inp->sctp_socket == NULL) ||
	    (inp->sctp_socket->so_qlimit == 0))) {
		/*
		 * FIX ME ?? What about TCP model and we have a
		 * match/restart case? Actually no fix is needed. the lookup
		 * will always find the existing assoc so stcb would not be
		 * NULL. It may be questionable to do this since we COULD
		 * just send back the INIT-ACK and hope that the app did
		 * accept()'s by the time the COOKIE was sent. But there is
		 * a price to pay for COOKIE generation and I don't want to
		 * pay it on the chance that the app will actually do some
		 * accepts(). The App just looses and should NOT be in this
		 * state :-)
		 */
		if (SCTP_BASE_SYSCTL(sctp_blackhole) == 0) {
			sctp_send_abort(m, iphlen, src, dst, sh, 0, NULL,
			    use_mflowid, mflowid,
			    vrf_id, port);
		}
		goto outnow;
	}
	if ((stcb != NULL) &&
	    (SCTP_GET_STATE(&stcb->asoc) == SCTP_STATE_SHUTDOWN_ACK_SENT)) {
		SCTPDBG(SCTP_DEBUG_INPUT3, "sctp_handle_init: sending SHUTDOWN-ACK\n");
		sctp_send_shutdown_ack(stcb, NULL);
		sctp_chunk_output(inp, stcb, SCTP_OUTPUT_FROM_CONTROL_PROC, SCTP_SO_NOT_LOCKED);
	} else {
		SCTPDBG(SCTP_DEBUG_INPUT3, "sctp_handle_init: sending INIT-ACK\n");
		sctp_send_initiate_ack(inp, stcb, m, iphlen, offset, src, dst,
		    sh, cp,
		    use_mflowid, mflowid,
		    vrf_id, port,
		    ((stcb == NULL) ? SCTP_HOLDS_LOCK : SCTP_NOT_LOCKED));
	}
outnow:
	if (stcb == NULL) {
		SCTP_INP_RUNLOCK(inp);
	}
}

/*
 * process peer "INIT/INIT-ACK" chunk returns value < 0 on error
 */

int
sctp_is_there_unsent_data(struct sctp_tcb *stcb, int so_locked
#if !defined(__APPLE__) && !defined(SCTP_SO_LOCK_TESTING)
    SCTP_UNUSED
#endif
)
{
	int unsent_data = 0;
	unsigned int i;
	struct sctp_stream_queue_pending *sp;
	struct sctp_association *asoc;

	/*
	 * This function returns the number of streams that have true unsent
	 * data on them. Note that as it looks through it will clean up any
	 * places that have old data that has been sent but left at top of
	 * stream queue.
	 */
	asoc = &stcb->asoc;
	SCTP_TCB_SEND_LOCK(stcb);
	if (!stcb->asoc.ss_functions.sctp_ss_is_empty(stcb, asoc)) {
		/* Check to see if some data queued */
		for (i = 0; i < stcb->asoc.streamoutcnt; i++) {
			/* sa_ignore FREED_MEMORY */
			sp = TAILQ_FIRST(&stcb->asoc.strmout[i].outqueue);
			if (sp == NULL) {
				continue;
			}
			if ((sp->msg_is_complete) &&
			    (sp->length == 0) &&
			    (sp->sender_all_done)) {
				/*
				 * We are doing differed cleanup. Last time
				 * through when we took all the data the
				 * sender_all_done was not set.
				 */
				if (sp->put_last_out == 0) {
					SCTP_PRINTF("Gak, put out entire msg with NO end!-1\n");
					SCTP_PRINTF("sender_done:%d len:%d msg_comp:%d put_last_out:%d\n",
					    sp->sender_all_done,
					    sp->length,
					    sp->msg_is_complete,
					    sp->put_last_out);
				}
				atomic_subtract_int(&stcb->asoc.stream_queue_cnt, 1);
				TAILQ_REMOVE(&stcb->asoc.strmout[i].outqueue, sp, next);
				if (sp->net) {
					sctp_free_remote_addr(sp->net);
					sp->net = NULL;
				}
				if (sp->data) {
					sctp_m_freem(sp->data);
					sp->data = NULL;
				}
				sctp_free_a_strmoq(stcb, sp, so_locked);
			} else {
				unsent_data++;
				break;
			}
		}
	}
	SCTP_TCB_SEND_UNLOCK(stcb);
	return (unsent_data);
}

static int
sctp_process_init(struct sctp_init_chunk *cp, struct sctp_tcb *stcb)
{
	struct sctp_init *init;
	struct sctp_association *asoc;
	struct sctp_nets *lnet;
	unsigned int i;

	init = &cp->init;
	asoc = &stcb->asoc;
	/* save off parameters */
	asoc->peer_vtag = ntohl(init->initiate_tag);
	asoc->peers_rwnd = ntohl(init->a_rwnd);
	/* init tsn's */
	asoc->highest_tsn_inside_map = asoc->asconf_seq_in = ntohl(init->initial_tsn) - 1;

	if (!TAILQ_EMPTY(&asoc->nets)) {
		/* update any ssthresh's that may have a default */
		TAILQ_FOREACH(lnet, &asoc->nets, sctp_next) {
			lnet->ssthresh = asoc->peers_rwnd;
			if (SCTP_BASE_SYSCTL(sctp_logging_level) & (SCTP_CWND_MONITOR_ENABLE | SCTP_CWND_LOGGING_ENABLE)) {
				sctp_log_cwnd(stcb, lnet, 0, SCTP_CWND_INITIALIZATION);
			}
		}
	}
	SCTP_TCB_SEND_LOCK(stcb);
	if (asoc->pre_open_streams > ntohs(init->num_inbound_streams)) {
		unsigned int newcnt;
		struct sctp_stream_out *outs;
		struct sctp_stream_queue_pending *sp, *nsp;
		struct sctp_tmit_chunk *chk, *nchk;

		/* abandon the upper streams */
		newcnt = ntohs(init->num_inbound_streams);
		TAILQ_FOREACH_SAFE(chk, &asoc->send_queue, sctp_next, nchk) {
			if (chk->rec.data.stream_number >= newcnt) {
				TAILQ_REMOVE(&asoc->send_queue, chk, sctp_next);
				asoc->send_queue_cnt--;
				if (chk->data != NULL) {
					sctp_free_bufspace(stcb, asoc, chk, 1);
					sctp_ulp_notify(SCTP_NOTIFY_UNSENT_DG_FAIL, stcb,
					    0, chk, SCTP_SO_NOT_LOCKED);
					if (chk->data) {
						sctp_m_freem(chk->data);
						chk->data = NULL;
					}
				}
				sctp_free_a_chunk(stcb, chk, SCTP_SO_NOT_LOCKED);
				/* sa_ignore FREED_MEMORY */
			}
		}
		if (asoc->strmout) {
			for (i = newcnt; i < asoc->pre_open_streams; i++) {
				outs = &asoc->strmout[i];
				TAILQ_FOREACH_SAFE(sp, &outs->outqueue, next, nsp) {
					TAILQ_REMOVE(&outs->outqueue, sp, next);
					asoc->stream_queue_cnt--;
					sctp_ulp_notify(SCTP_NOTIFY_SPECIAL_SP_FAIL,
					    stcb, 0, sp, SCTP_SO_NOT_LOCKED);
					if (sp->data) {
						sctp_m_freem(sp->data);
						sp->data = NULL;
					}
					if (sp->net) {
						sctp_free_remote_addr(sp->net);
						sp->net = NULL;
					}
					/* Free the chunk */
					sctp_free_a_strmoq(stcb, sp, SCTP_SO_NOT_LOCKED);
					/* sa_ignore FREED_MEMORY */
				}
			}
		}
		/* cut back the count */
		asoc->pre_open_streams = newcnt;
	}
	SCTP_TCB_SEND_UNLOCK(stcb);
	asoc->strm_realoutsize = asoc->streamoutcnt = asoc->pre_open_streams;

	/* EY - nr_sack: initialize highest tsn in nr_mapping_array */
	asoc->highest_tsn_inside_nr_map = asoc->highest_tsn_inside_map;
	if (SCTP_BASE_SYSCTL(sctp_logging_level) & SCTP_MAP_LOGGING_ENABLE) {
		sctp_log_map(0, 5, asoc->highest_tsn_inside_map, SCTP_MAP_SLIDE_RESULT);
	}
	/* This is the next one we expect */
	asoc->str_reset_seq_in = asoc->asconf_seq_in + 1;

	asoc->mapping_array_base_tsn = ntohl(init->initial_tsn);
	asoc->tsn_last_delivered = asoc->cumulative_tsn = asoc->asconf_seq_in;

	asoc->advanced_peer_ack_point = asoc->last_acked_seq;
	/* open the requested streams */

	if (asoc->strmin != NULL) {
		/* Free the old ones */
		struct sctp_queued_to_read *ctl, *nctl;

		for (i = 0; i < asoc->streamincnt; i++) {
			TAILQ_FOREACH_SAFE(ctl, &asoc->strmin[i].inqueue, next, nctl) {
				TAILQ_REMOVE(&asoc->strmin[i].inqueue, ctl, next);
				sctp_free_remote_addr(ctl->whoFrom);
				ctl->whoFrom = NULL;
				sctp_m_freem(ctl->data);
				ctl->data = NULL;
				sctp_free_a_readq(stcb, ctl);
			}
		}
		SCTP_FREE(asoc->strmin, SCTP_M_STRMI);
	}
	asoc->streamincnt = ntohs(init->num_outbound_streams);
	if (asoc->streamincnt > MAX_SCTP_STREAMS) {
		asoc->streamincnt = MAX_SCTP_STREAMS;
	}
	SCTP_MALLOC(asoc->strmin, struct sctp_stream_in *, asoc->streamincnt *
	    sizeof(struct sctp_stream_in), SCTP_M_STRMI);
	if (asoc->strmin == NULL) {
		/* we didn't get memory for the streams! */
		SCTPDBG(SCTP_DEBUG_INPUT2, "process_init: couldn't get memory for the streams!\n");
		return (-1);
	}
	for (i = 0; i < asoc->streamincnt; i++) {
		asoc->strmin[i].stream_no = i;
		asoc->strmin[i].last_sequence_delivered = 0xffff;
		/*
		 * U-stream ranges will be set when the cookie is unpacked.
		 * Or for the INIT sender they are un set (if pr-sctp not
		 * supported) when the INIT-ACK arrives.
		 */
		TAILQ_INIT(&asoc->strmin[i].inqueue);
		asoc->strmin[i].delivery_started = 0;
	}
	/*
	 * load_address_from_init will put the addresses into the
	 * association when the COOKIE is processed or the INIT-ACK is
	 * processed. Both types of COOKIE's existing and new call this
	 * routine. It will remove addresses that are no longer in the
	 * association (for the restarting case where addresses are
	 * removed). Up front when the INIT arrives we will discard it if it
	 * is a restart and new addresses have been added.
	 */
	/* sa_ignore MEMLEAK */
	return (0);
}

/*
 * INIT-ACK message processing/consumption returns value < 0 on error
 */
static int
sctp_process_init_ack(struct mbuf *m, int iphlen, int offset,
    struct sockaddr *src, struct sockaddr *dst, struct sctphdr *sh,
    struct sctp_init_ack_chunk *cp, struct sctp_tcb *stcb,
    struct sctp_nets *net, int *abort_no_unlock,
    uint8_t use_mflowid, uint32_t mflowid,
    uint32_t vrf_id)
{
	struct sctp_association *asoc;
	struct mbuf *op_err;
	int retval, abort_flag;
	uint32_t initack_limit;
	int nat_friendly = 0;

	/* First verify that we have no illegal param's */
	abort_flag = 0;
	op_err = NULL;

	op_err = sctp_arethere_unrecognized_parameters(m,
	    (offset + sizeof(struct sctp_init_chunk)),
	    &abort_flag, (struct sctp_chunkhdr *)cp, &nat_friendly);
	if (abort_flag) {
		/* Send an abort and notify peer */
		sctp_abort_an_association(stcb->sctp_ep, stcb, op_err, SCTP_SO_NOT_LOCKED);
		*abort_no_unlock = 1;
		return (-1);
	}
	asoc = &stcb->asoc;
	asoc->peer_supports_nat = (uint8_t) nat_friendly;
	/* process the peer's parameters in the INIT-ACK */
	retval = sctp_process_init((struct sctp_init_chunk *)cp, stcb);
	if (retval < 0) {
		return (retval);
	}
	initack_limit = offset + ntohs(cp->ch.chunk_length);
	/* load all addresses */
	if ((retval = sctp_load_addresses_from_init(stcb, m,
	    (offset + sizeof(struct sctp_init_chunk)), initack_limit,
	    src, dst, NULL))) {
		/* Huh, we should abort */
		SCTPDBG(SCTP_DEBUG_INPUT1,
		    "Load addresses from INIT causes an abort %d\n",
		    retval);
		sctp_abort_association(stcb->sctp_ep, stcb, m, iphlen,
		    src, dst, sh, NULL,
		    use_mflowid, mflowid,
		    vrf_id, net->port);
		*abort_no_unlock = 1;
		return (-1);
	}
	/* if the peer doesn't support asconf, flush the asconf queue */
	if (asoc->peer_supports_asconf == 0) {
		struct sctp_asconf_addr *param, *nparam;

		TAILQ_FOREACH_SAFE(param, &asoc->asconf_queue, next, nparam) {
			TAILQ_REMOVE(&asoc->asconf_queue, param, next);
			SCTP_FREE(param, SCTP_M_ASC_ADDR);
		}
	}
	stcb->asoc.peer_hmac_id = sctp_negotiate_hmacid(stcb->asoc.peer_hmacs,
	    stcb->asoc.local_hmacs);
	if (op_err) {
		sctp_queue_op_err(stcb, op_err);
		/* queuing will steal away the mbuf chain to the out queue */
		op_err = NULL;
	}
	/* extract the cookie and queue it to "echo" it back... */
	if (SCTP_BASE_SYSCTL(sctp_logging_level) & SCTP_THRESHOLD_LOGGING) {
		sctp_misc_ints(SCTP_THRESHOLD_CLEAR,
		    stcb->asoc.overall_error_count,
		    0,
		    SCTP_FROM_SCTP_INPUT,
		    __LINE__);
	}
	stcb->asoc.overall_error_count = 0;
	net->error_count = 0;

	/*
	 * Cancel the INIT timer, We do this first before queueing the
	 * cookie. We always cancel at the primary to assue that we are
	 * canceling the timer started by the INIT which always goes to the
	 * primary.
	 */
	sctp_timer_stop(SCTP_TIMER_TYPE_INIT, stcb->sctp_ep, stcb,
	    asoc->primary_destination, SCTP_FROM_SCTP_INPUT + SCTP_LOC_4);

	/* calculate the RTO */
	net->RTO = sctp_calculate_rto(stcb, asoc, net, &asoc->time_entered, sctp_align_safe_nocopy,
	    SCTP_RTT_FROM_NON_DATA);

	retval = sctp_send_cookie_echo(m, offset, stcb, net);
	if (retval < 0) {
		/*
		 * No cookie, we probably should send a op error. But in any
		 * case if there is no cookie in the INIT-ACK, we can
		 * abandon the peer, its broke.
		 */
		if (retval == -3) {
			/* We abort with an error of missing mandatory param */
			op_err =
			    sctp_generate_invmanparam(SCTP_CAUSE_MISSING_PARAM);
			if (op_err) {
				/*
				 * Expand beyond to include the mandatory
				 * param cookie
				 */
				struct sctp_inv_mandatory_param *mp;

				SCTP_BUF_LEN(op_err) =
				    sizeof(struct sctp_inv_mandatory_param);
				mp = mtod(op_err,
				    struct sctp_inv_mandatory_param *);
				/* Subtract the reserved param */
				mp->length =
				    htons(sizeof(struct sctp_inv_mandatory_param) - 2);
				mp->num_param = htonl(1);
				mp->param = htons(SCTP_STATE_COOKIE);
				mp->resv = 0;
			}
			sctp_abort_association(stcb->sctp_ep, stcb, m, iphlen,
			    src, dst, sh, op_err,
			    use_mflowid, mflowid,
			    vrf_id, net->port);
			*abort_no_unlock = 1;
		}
		return (retval);
	}
	return (0);
}

static void
sctp_handle_heartbeat_ack(struct sctp_heartbeat_chunk *cp,
    struct sctp_tcb *stcb, struct sctp_nets *net)
{
	struct sockaddr_storage store;
	struct sctp_nets *r_net, *f_net;
	struct timeval tv;
	int req_prim = 0;
	uint16_t old_error_counter;

#ifdef INET
	struct sockaddr_in *sin;

#endif
#ifdef INET6
	struct sockaddr_in6 *sin6;

#endif

	if (ntohs(cp->ch.chunk_length) != sizeof(struct sctp_heartbeat_chunk)) {
		/* Invalid length */
		return;
	}
	memset(&store, 0, sizeof(store));
	switch (cp->heartbeat.hb_info.addr_family) {
#ifdef INET
	case AF_INET:
		if (cp->heartbeat.hb_info.addr_len == sizeof(struct sockaddr_in)) {
			sin = (struct sockaddr_in *)&store;
			sin->sin_family = cp->heartbeat.hb_info.addr_family;
			sin->sin_len = cp->heartbeat.hb_info.addr_len;
			sin->sin_port = stcb->rport;
			memcpy(&sin->sin_addr, cp->heartbeat.hb_info.address,
			    sizeof(sin->sin_addr));
		} else {
			return;
		}
		break;
#endif
#ifdef INET6
	case AF_INET6:
		if (cp->heartbeat.hb_info.addr_len == sizeof(struct sockaddr_in6)) {
			sin6 = (struct sockaddr_in6 *)&store;
			sin6->sin6_family = cp->heartbeat.hb_info.addr_family;
			sin6->sin6_len = cp->heartbeat.hb_info.addr_len;
			sin6->sin6_port = stcb->rport;
			memcpy(&sin6->sin6_addr, cp->heartbeat.hb_info.address,
			    sizeof(sin6->sin6_addr));
		} else {
			return;
		}
		break;
#endif
	default:
		return;
	}
	r_net = sctp_findnet(stcb, (struct sockaddr *)&store);
	if (r_net == NULL) {
		SCTPDBG(SCTP_DEBUG_INPUT1, "Huh? I can't find the address I sent it to, discard\n");
		return;
	}
	if ((r_net && (r_net->dest_state & SCTP_ADDR_UNCONFIRMED)) &&
	    (r_net->heartbeat_random1 == cp->heartbeat.hb_info.random_value1) &&
	    (r_net->heartbeat_random2 == cp->heartbeat.hb_info.random_value2)) {
		/*
		 * If the its a HB and it's random value is correct when can
		 * confirm the destination.
		 */
		r_net->dest_state &= ~SCTP_ADDR_UNCONFIRMED;
		if (r_net->dest_state & SCTP_ADDR_REQ_PRIMARY) {
			stcb->asoc.primary_destination = r_net;
			r_net->dest_state &= ~SCTP_ADDR_REQ_PRIMARY;
			f_net = TAILQ_FIRST(&stcb->asoc.nets);
			if (f_net != r_net) {
				/*
				 * first one on the list is NOT the primary
				 * sctp_cmpaddr() is much more efficent if
				 * the primary is the first on the list,
				 * make it so.
				 */
				TAILQ_REMOVE(&stcb->asoc.nets, r_net, sctp_next);
				TAILQ_INSERT_HEAD(&stcb->asoc.nets, r_net, sctp_next);
			}
			req_prim = 1;
		}
		sctp_ulp_notify(SCTP_NOTIFY_INTERFACE_CONFIRMED,
		    stcb, 0, (void *)r_net, SCTP_SO_NOT_LOCKED);
		sctp_timer_stop(SCTP_TIMER_TYPE_HEARTBEAT, stcb->sctp_ep, stcb, r_net, SCTP_FROM_SCTP_INPUT + SCTP_LOC_3);
		sctp_timer_start(SCTP_TIMER_TYPE_HEARTBEAT, stcb->sctp_ep, stcb, r_net);
	}
	old_error_counter = r_net->error_count;
	r_net->error_count = 0;
	r_net->hb_responded = 1;
	tv.tv_sec = cp->heartbeat.hb_info.time_value_1;
	tv.tv_usec = cp->heartbeat.hb_info.time_value_2;
	/* Now lets do a RTO with this */
	r_net->RTO = sctp_calculate_rto(stcb, &stcb->asoc, r_net, &tv, sctp_align_safe_nocopy,
	    SCTP_RTT_FROM_NON_DATA);
	if (!(r_net->dest_state & SCTP_ADDR_REACHABLE)) {
		r_net->dest_state |= SCTP_ADDR_REACHABLE;
		sctp_ulp_notify(SCTP_NOTIFY_INTERFACE_UP, stcb,
		    0, (void *)r_net, SCTP_SO_NOT_LOCKED);
	}
	if (r_net->dest_state & SCTP_ADDR_PF) {
		r_net->dest_state &= ~SCTP_ADDR_PF;
		stcb->asoc.cc_functions.sctp_cwnd_update_exit_pf(stcb, net);
	}
	if (old_error_counter > 0) {
		sctp_timer_stop(SCTP_TIMER_TYPE_HEARTBEAT, stcb->sctp_ep, stcb, r_net, SCTP_FROM_SCTP_INPUT + SCTP_LOC_3);
		sctp_timer_start(SCTP_TIMER_TYPE_HEARTBEAT, stcb->sctp_ep, stcb, r_net);
	}
	if (r_net == stcb->asoc.primary_destination) {
		if (stcb->asoc.alternate) {
			/* release the alternate, primary is good */
			sctp_free_remote_addr(stcb->asoc.alternate);
			stcb->asoc.alternate = NULL;
		}
	}
	/* Mobility adaptation */
	if (req_prim) {
		if ((sctp_is_mobility_feature_on(stcb->sctp_ep,
		    SCTP_MOBILITY_BASE) ||
		    sctp_is_mobility_feature_on(stcb->sctp_ep,
		    SCTP_MOBILITY_FASTHANDOFF)) &&
		    sctp_is_mobility_feature_on(stcb->sctp_ep,
		    SCTP_MOBILITY_PRIM_DELETED)) {

			sctp_timer_stop(SCTP_TIMER_TYPE_PRIM_DELETED, stcb->sctp_ep, stcb, NULL, SCTP_FROM_SCTP_TIMER + SCTP_LOC_7);
			if (sctp_is_mobility_feature_on(stcb->sctp_ep,
			    SCTP_MOBILITY_FASTHANDOFF)) {
				sctp_assoc_immediate_retrans(stcb,
				    stcb->asoc.primary_destination);
			}
			if (sctp_is_mobility_feature_on(stcb->sctp_ep,
			    SCTP_MOBILITY_BASE)) {
				sctp_move_chunks_from_net(stcb,
				    stcb->asoc.deleted_primary);
			}
			sctp_delete_prim_timer(stcb->sctp_ep, stcb,
			    stcb->asoc.deleted_primary);
		}
	}
}

static int
sctp_handle_nat_colliding_state(struct sctp_tcb *stcb)
{
	/*
	 * return 0 means we want you to proceed with the abort non-zero
	 * means no abort processing
	 */
	struct sctpasochead *head;

	if (SCTP_GET_STATE(&stcb->asoc) == SCTP_STATE_COOKIE_WAIT) {
		/* generate a new vtag and send init */
		LIST_REMOVE(stcb, sctp_asocs);
		stcb->asoc.my_vtag = sctp_select_a_tag(stcb->sctp_ep, stcb->sctp_ep->sctp_lport, stcb->rport, 1);
		head = &SCTP_BASE_INFO(sctp_asochash)[SCTP_PCBHASH_ASOC(stcb->asoc.my_vtag, SCTP_BASE_INFO(hashasocmark))];
		/*
		 * put it in the bucket in the vtag hash of assoc's for the
		 * system
		 */
		LIST_INSERT_HEAD(head, stcb, sctp_asocs);
		sctp_send_initiate(stcb->sctp_ep, stcb, SCTP_SO_NOT_LOCKED);
		return (1);
	}
	if (SCTP_GET_STATE(&stcb->asoc) == SCTP_STATE_COOKIE_ECHOED) {
		/*
		 * treat like a case where the cookie expired i.e.: - dump
		 * current cookie. - generate a new vtag. - resend init.
		 */
		/* generate a new vtag and send init */
		LIST_REMOVE(stcb, sctp_asocs);
		stcb->asoc.state &= ~SCTP_STATE_COOKIE_ECHOED;
		stcb->asoc.state |= SCTP_STATE_COOKIE_WAIT;
		sctp_stop_all_cookie_timers(stcb);
		sctp_toss_old_cookies(stcb, &stcb->asoc);
		stcb->asoc.my_vtag = sctp_select_a_tag(stcb->sctp_ep, stcb->sctp_ep->sctp_lport, stcb->rport, 1);
		head = &SCTP_BASE_INFO(sctp_asochash)[SCTP_PCBHASH_ASOC(stcb->asoc.my_vtag, SCTP_BASE_INFO(hashasocmark))];
		/*
		 * put it in the bucket in the vtag hash of assoc's for the
		 * system
		 */
		LIST_INSERT_HEAD(head, stcb, sctp_asocs);
		sctp_send_initiate(stcb->sctp_ep, stcb, SCTP_SO_NOT_LOCKED);
		return (1);
	}
	return (0);
}

static int
sctp_handle_nat_missing_state(struct sctp_tcb *stcb,
    struct sctp_nets *net)
{
	/*
	 * return 0 means we want you to proceed with the abort non-zero
	 * means no abort processing
	 */
	if (stcb->asoc.peer_supports_auth == 0) {
		SCTPDBG(SCTP_DEBUG_INPUT2, "sctp_handle_nat_missing_state: Peer does not support AUTH, cannot send an asconf\n");
		return (0);
	}
	sctp_asconf_send_nat_state_update(stcb, net);
	return (1);
}


static void
sctp_handle_abort(struct sctp_abort_chunk *abort,
    struct sctp_tcb *stcb, struct sctp_nets *net)
{
#if defined(__APPLE__) || defined(SCTP_SO_LOCK_TESTING)
	struct socket *so;

#endif
	uint16_t len;
	uint16_t error;

	SCTPDBG(SCTP_DEBUG_INPUT2, "sctp_handle_abort: handling ABORT\n");
	if (stcb == NULL)
		return;

	len = ntohs(abort->ch.chunk_length);
	if (len > sizeof(struct sctp_chunkhdr)) {
		/*
		 * Need to check the cause codes for our two magic nat
		 * aborts which don't kill the assoc necessarily.
		 */
		struct sctp_missing_nat_state *natc;

		natc = (struct sctp_missing_nat_state *)(abort + 1);
		error = ntohs(natc->cause);
		if (error == SCTP_CAUSE_NAT_COLLIDING_STATE) {
			SCTPDBG(SCTP_DEBUG_INPUT2, "Received Colliding state abort flags:%x\n",
			    abort->ch.chunk_flags);
			if (sctp_handle_nat_colliding_state(stcb)) {
				return;
			}
		} else if (error == SCTP_CAUSE_NAT_MISSING_STATE) {
			SCTPDBG(SCTP_DEBUG_INPUT2, "Received missing state abort flags:%x\n",
			    abort->ch.chunk_flags);
			if (sctp_handle_nat_missing_state(stcb, net)) {
				return;
			}
		}
	} else {
		error = 0;
	}
	/* stop any receive timers */
	sctp_timer_stop(SCTP_TIMER_TYPE_RECV, stcb->sctp_ep, stcb, net, SCTP_FROM_SCTP_INPUT + SCTP_LOC_6);
	/* notify user of the abort and clean up... */
	sctp_abort_notification(stcb, 1, error, abort, SCTP_SO_NOT_LOCKED);
	/* free the tcb */
	SCTP_STAT_INCR_COUNTER32(sctps_aborted);
	if ((SCTP_GET_STATE(&stcb->asoc) == SCTP_STATE_OPEN) ||
	    (SCTP_GET_STATE(&stcb->asoc) == SCTP_STATE_SHUTDOWN_RECEIVED)) {
		SCTP_STAT_DECR_GAUGE32(sctps_currestab);
	}
#ifdef SCTP_ASOCLOG_OF_TSNS
	sctp_print_out_track_log(stcb);
#endif
#if defined(__APPLE__) || defined(SCTP_SO_LOCK_TESTING)
	so = SCTP_INP_SO(stcb->sctp_ep);
	atomic_add_int(&stcb->asoc.refcnt, 1);
	SCTP_TCB_UNLOCK(stcb);
	SCTP_SOCKET_LOCK(so, 1);
	SCTP_TCB_LOCK(stcb);
	atomic_subtract_int(&stcb->asoc.refcnt, 1);
#endif
	stcb->asoc.state |= SCTP_STATE_WAS_ABORTED;
	(void)sctp_free_assoc(stcb->sctp_ep, stcb, SCTP_NORMAL_PROC,
	    SCTP_FROM_SCTP_INPUT + SCTP_LOC_6);
#if defined(__APPLE__) || defined(SCTP_SO_LOCK_TESTING)
	SCTP_SOCKET_UNLOCK(so, 1);
#endif
	SCTPDBG(SCTP_DEBUG_INPUT2, "sctp_handle_abort: finished\n");
}

static void
sctp_start_net_timers(struct sctp_tcb *stcb)
{
	uint32_t cnt_hb_sent;
	struct sctp_nets *net;

	cnt_hb_sent = 0;
	TAILQ_FOREACH(net, &stcb->asoc.nets, sctp_next) {
		/*
		 * For each network start: 1) A pmtu timer. 2) A HB timer 3)
		 * If the dest in unconfirmed send a hb as well if under
		 * max_hb_burst have been sent.
		 */
		sctp_timer_start(SCTP_TIMER_TYPE_PATHMTURAISE, stcb->sctp_ep, stcb, net);
		sctp_timer_start(SCTP_TIMER_TYPE_HEARTBEAT, stcb->sctp_ep, stcb, net);
		if ((net->dest_state & SCTP_ADDR_UNCONFIRMED) &&
		    (cnt_hb_sent < SCTP_BASE_SYSCTL(sctp_hb_maxburst))) {
			sctp_send_hb(stcb, net, SCTP_SO_NOT_LOCKED);
			cnt_hb_sent++;
		}
	}
	if (cnt_hb_sent) {
		sctp_chunk_output(stcb->sctp_ep, stcb,
		    SCTP_OUTPUT_FROM_COOKIE_ACK,
		    SCTP_SO_NOT_LOCKED);
	}
}


static void
sctp_handle_shutdown(struct sctp_shutdown_chunk *cp,
    struct sctp_tcb *stcb, struct sctp_nets *net, int *abort_flag)
{
	struct sctp_association *asoc;
	int some_on_streamwheel;

#if defined(__APPLE__) || defined(SCTP_SO_LOCK_TESTING)
	struct socket *so;

#endif

	SCTPDBG(SCTP_DEBUG_INPUT2,
	    "sctp_handle_shutdown: handling SHUTDOWN\n");
	if (stcb == NULL)
		return;
	asoc = &stcb->asoc;
	if ((SCTP_GET_STATE(asoc) == SCTP_STATE_COOKIE_WAIT) ||
	    (SCTP_GET_STATE(asoc) == SCTP_STATE_COOKIE_ECHOED)) {
		return;
	}
	if (ntohs(cp->ch.chunk_length) != sizeof(struct sctp_shutdown_chunk)) {
		/* Shutdown NOT the expected size */
		return;
	} else {
		sctp_update_acked(stcb, cp, abort_flag);
		if (*abort_flag) {
			return;
		}
	}
	if (asoc->control_pdapi) {
		/*
		 * With a normal shutdown we assume the end of last record.
		 */
		SCTP_INP_READ_LOCK(stcb->sctp_ep);
		asoc->control_pdapi->end_added = 1;
		asoc->control_pdapi->pdapi_aborted = 1;
		asoc->control_pdapi = NULL;
		SCTP_INP_READ_UNLOCK(stcb->sctp_ep);
#if defined(__APPLE__) || defined(SCTP_SO_LOCK_TESTING)
		so = SCTP_INP_SO(stcb->sctp_ep);
		atomic_add_int(&stcb->asoc.refcnt, 1);
		SCTP_TCB_UNLOCK(stcb);
		SCTP_SOCKET_LOCK(so, 1);
		SCTP_TCB_LOCK(stcb);
		atomic_subtract_int(&stcb->asoc.refcnt, 1);
		if (stcb->asoc.state & SCTP_STATE_CLOSED_SOCKET) {
			/* assoc was freed while we were unlocked */
			SCTP_SOCKET_UNLOCK(so, 1);
			return;
		}
#endif
		sctp_sorwakeup(stcb->sctp_ep, stcb->sctp_socket);
#if defined(__APPLE__) || defined(SCTP_SO_LOCK_TESTING)
		SCTP_SOCKET_UNLOCK(so, 1);
#endif
	}
	/* goto SHUTDOWN_RECEIVED state to block new requests */
	if (stcb->sctp_socket) {
		if ((SCTP_GET_STATE(asoc) != SCTP_STATE_SHUTDOWN_RECEIVED) &&
		    (SCTP_GET_STATE(asoc) != SCTP_STATE_SHUTDOWN_ACK_SENT) &&
		    (SCTP_GET_STATE(asoc) != SCTP_STATE_SHUTDOWN_SENT)) {
			SCTP_SET_STATE(asoc, SCTP_STATE_SHUTDOWN_RECEIVED);
			SCTP_CLEAR_SUBSTATE(asoc, SCTP_STATE_SHUTDOWN_PENDING);
			/*
			 * notify upper layer that peer has initiated a
			 * shutdown
			 */
			sctp_ulp_notify(SCTP_NOTIFY_PEER_SHUTDOWN, stcb, 0, NULL, SCTP_SO_NOT_LOCKED);

			/* reset time */
			(void)SCTP_GETTIME_TIMEVAL(&asoc->time_entered);
		}
	}
	if (SCTP_GET_STATE(asoc) == SCTP_STATE_SHUTDOWN_SENT) {
		/*
		 * stop the shutdown timer, since we WILL move to
		 * SHUTDOWN-ACK-SENT.
		 */
		sctp_timer_stop(SCTP_TIMER_TYPE_SHUTDOWN, stcb->sctp_ep, stcb, net, SCTP_FROM_SCTP_INPUT + SCTP_LOC_8);
	}
	/* Now is there unsent data on a stream somewhere? */
	some_on_streamwheel = sctp_is_there_unsent_data(stcb, SCTP_SO_NOT_LOCKED);

	if (!TAILQ_EMPTY(&asoc->send_queue) ||
	    !TAILQ_EMPTY(&asoc->sent_queue) ||
	    some_on_streamwheel) {
		/* By returning we will push more data out */
		return;
	} else {
		/* no outstanding data to send, so move on... */
		/* send SHUTDOWN-ACK */
		sctp_send_shutdown_ack(stcb, net);
		/* move to SHUTDOWN-ACK-SENT state */
		if ((SCTP_GET_STATE(asoc) == SCTP_STATE_OPEN) ||
		    (SCTP_GET_STATE(asoc) == SCTP_STATE_SHUTDOWN_RECEIVED)) {
			SCTP_STAT_DECR_GAUGE32(sctps_currestab);
		}
		SCTP_SET_STATE(asoc, SCTP_STATE_SHUTDOWN_ACK_SENT);
		SCTP_CLEAR_SUBSTATE(asoc, SCTP_STATE_SHUTDOWN_PENDING);
		sctp_stop_timers_for_shutdown(stcb);
		sctp_timer_start(SCTP_TIMER_TYPE_SHUTDOWNACK, stcb->sctp_ep,
		    stcb, net);
	}
}

static void
sctp_handle_shutdown_ack(struct sctp_shutdown_ack_chunk *cp SCTP_UNUSED,
    struct sctp_tcb *stcb,
    struct sctp_nets *net)
{
	struct sctp_association *asoc;

#if defined(__APPLE__) || defined(SCTP_SO_LOCK_TESTING)
	struct socket *so;

	so = SCTP_INP_SO(stcb->sctp_ep);
#endif
	SCTPDBG(SCTP_DEBUG_INPUT2,
	    "sctp_handle_shutdown_ack: handling SHUTDOWN ACK\n");
	if (stcb == NULL)
		return;

	asoc = &stcb->asoc;
	/* process according to association state */
	if ((SCTP_GET_STATE(asoc) == SCTP_STATE_COOKIE_WAIT) ||
	    (SCTP_GET_STATE(asoc) == SCTP_STATE_COOKIE_ECHOED)) {
		/* unexpected SHUTDOWN-ACK... do OOTB handling... */
		sctp_send_shutdown_complete(stcb, net, 1);
		SCTP_TCB_UNLOCK(stcb);
		return;
	}
	if ((SCTP_GET_STATE(asoc) != SCTP_STATE_SHUTDOWN_SENT) &&
	    (SCTP_GET_STATE(asoc) != SCTP_STATE_SHUTDOWN_ACK_SENT)) {
		/* unexpected SHUTDOWN-ACK... so ignore... */
		SCTP_TCB_UNLOCK(stcb);
		return;
	}
	if (asoc->control_pdapi) {
		/*
		 * With a normal shutdown we assume the end of last record.
		 */
		SCTP_INP_READ_LOCK(stcb->sctp_ep);
		asoc->control_pdapi->end_added = 1;
		asoc->control_pdapi->pdapi_aborted = 1;
		asoc->control_pdapi = NULL;
		SCTP_INP_READ_UNLOCK(stcb->sctp_ep);
#if defined(__APPLE__) || defined(SCTP_SO_LOCK_TESTING)
		atomic_add_int(&stcb->asoc.refcnt, 1);
		SCTP_TCB_UNLOCK(stcb);
		SCTP_SOCKET_LOCK(so, 1);
		SCTP_TCB_LOCK(stcb);
		atomic_subtract_int(&stcb->asoc.refcnt, 1);
		if (stcb->asoc.state & SCTP_STATE_CLOSED_SOCKET) {
			/* assoc was freed while we were unlocked */
			SCTP_SOCKET_UNLOCK(so, 1);
			return;
		}
#endif
		sctp_sorwakeup(stcb->sctp_ep, stcb->sctp_socket);
#if defined(__APPLE__) || defined(SCTP_SO_LOCK_TESTING)
		SCTP_SOCKET_UNLOCK(so, 1);
#endif
	}
	/* are the queues empty? */
	if (!TAILQ_EMPTY(&asoc->send_queue) ||
	    !TAILQ_EMPTY(&asoc->sent_queue) ||
	    !stcb->asoc.ss_functions.sctp_ss_is_empty(stcb, asoc)) {
		sctp_report_all_outbound(stcb, 0, 0, SCTP_SO_NOT_LOCKED);
	}
	/* stop the timer */
	sctp_timer_stop(SCTP_TIMER_TYPE_SHUTDOWN, stcb->sctp_ep, stcb, net, SCTP_FROM_SCTP_INPUT + SCTP_LOC_9);
	/* send SHUTDOWN-COMPLETE */
	sctp_send_shutdown_complete(stcb, net, 0);
	/* notify upper layer protocol */
	if (stcb->sctp_socket) {
		if ((stcb->sctp_ep->sctp_flags & SCTP_PCB_FLAGS_TCPTYPE) ||
		    (stcb->sctp_ep->sctp_flags & SCTP_PCB_FLAGS_IN_TCPPOOL)) {
			stcb->sctp_socket->so_snd.sb_cc = 0;
		}
		sctp_ulp_notify(SCTP_NOTIFY_ASSOC_DOWN, stcb, 0, NULL, SCTP_SO_NOT_LOCKED);
	}
	SCTP_STAT_INCR_COUNTER32(sctps_shutdown);
	/* free the TCB but first save off the ep */
#if defined(__APPLE__) || defined(SCTP_SO_LOCK_TESTING)
	atomic_add_int(&stcb->asoc.refcnt, 1);
	SCTP_TCB_UNLOCK(stcb);
	SCTP_SOCKET_LOCK(so, 1);
	SCTP_TCB_LOCK(stcb);
	atomic_subtract_int(&stcb->asoc.refcnt, 1);
#endif
	(void)sctp_free_assoc(stcb->sctp_ep, stcb, SCTP_NORMAL_PROC,
	    SCTP_FROM_SCTP_INPUT + SCTP_LOC_10);
#if defined(__APPLE__) || defined(SCTP_SO_LOCK_TESTING)
	SCTP_SOCKET_UNLOCK(so, 1);
#endif
}

/*
 * Skip past the param header and then we will find the chunk that caused the
 * problem. There are two possiblities ASCONF or FWD-TSN other than that and
 * our peer must be broken.
 */
static void
sctp_process_unrecog_chunk(struct sctp_tcb *stcb, struct sctp_paramhdr *phdr,
    struct sctp_nets *net)
{
	struct sctp_chunkhdr *chk;

	chk = (struct sctp_chunkhdr *)((caddr_t)phdr + sizeof(*phdr));
	switch (chk->chunk_type) {
	case SCTP_ASCONF_ACK:
	case SCTP_ASCONF:
		sctp_asconf_cleanup(stcb, net);
		break;
	case SCTP_FORWARD_CUM_TSN:
		stcb->asoc.peer_supports_prsctp = 0;
		break;
	default:
		SCTPDBG(SCTP_DEBUG_INPUT2,
		    "Peer does not support chunk type %d(%x)??\n",
		    chk->chunk_type, (uint32_t) chk->chunk_type);
		break;
	}
}

/*
 * Skip past the param header and then we will find the param that caused the
 * problem.  There are a number of param's in a ASCONF OR the prsctp param
 * these will turn of specific features.
 */
static void
sctp_process_unrecog_param(struct sctp_tcb *stcb, struct sctp_paramhdr *phdr)
{
	struct sctp_paramhdr *pbad;

	pbad = phdr + 1;
	switch (ntohs(pbad->param_type)) {
		/* pr-sctp draft */
	case SCTP_PRSCTP_SUPPORTED:
		stcb->asoc.peer_supports_prsctp = 0;
		break;
	case SCTP_SUPPORTED_CHUNK_EXT:
		break;
		/* draft-ietf-tsvwg-addip-sctp */
	case SCTP_HAS_NAT_SUPPORT:
		stcb->asoc.peer_supports_nat = 0;
		break;
	case SCTP_ADD_IP_ADDRESS:
	case SCTP_DEL_IP_ADDRESS:
	case SCTP_SET_PRIM_ADDR:
		stcb->asoc.peer_supports_asconf = 0;
		break;
	case SCTP_SUCCESS_REPORT:
	case SCTP_ERROR_CAUSE_IND:
		SCTPDBG(SCTP_DEBUG_INPUT2, "Huh, the peer does not support success? or error cause?\n");
		SCTPDBG(SCTP_DEBUG_INPUT2,
		    "Turning off ASCONF to this strange peer\n");
		stcb->asoc.peer_supports_asconf = 0;
		break;
	default:
		SCTPDBG(SCTP_DEBUG_INPUT2,
		    "Peer does not support param type %d(%x)??\n",
		    pbad->param_type, (uint32_t) pbad->param_type);
		break;
	}
}

static int
sctp_handle_error(struct sctp_chunkhdr *ch,
    struct sctp_tcb *stcb, struct sctp_nets *net)
{
	int chklen;
	struct sctp_paramhdr *phdr;
	uint16_t error, error_type;
	uint16_t error_len;
	struct sctp_association *asoc;
	int adjust;

#if defined(__APPLE__) || defined(SCTP_SO_LOCK_TESTING)
	struct socket *so;

#endif

	/* parse through all of the errors and process */
	asoc = &stcb->asoc;
	phdr = (struct sctp_paramhdr *)((caddr_t)ch +
	    sizeof(struct sctp_chunkhdr));
	chklen = ntohs(ch->chunk_length) - sizeof(struct sctp_chunkhdr);
	error = 0;
	while ((size_t)chklen >= sizeof(struct sctp_paramhdr)) {
		/* Process an Error Cause */
		error_type = ntohs(phdr->param_type);
		error_len = ntohs(phdr->param_length);
		if ((error_len > chklen) || (error_len == 0)) {
			/* invalid param length for this param */
			SCTPDBG(SCTP_DEBUG_INPUT1, "Bogus length in error param- chunk left:%d errorlen:%d\n",
			    chklen, error_len);
			return (0);
		}
		if (error == 0) {
			/* report the first error cause */
			error = error_type;
		}
		switch (error_type) {
		case SCTP_CAUSE_INVALID_STREAM:
		case SCTP_CAUSE_MISSING_PARAM:
		case SCTP_CAUSE_INVALID_PARAM:
		case SCTP_CAUSE_NO_USER_DATA:
			SCTPDBG(SCTP_DEBUG_INPUT1, "Software error we got a %d back? We have a bug :/ (or do they?)\n",
			    error_type);
			break;
		case SCTP_CAUSE_NAT_COLLIDING_STATE:
			SCTPDBG(SCTP_DEBUG_INPUT2, "Received Colliding state abort flags:%x\n",
			    ch->chunk_flags);
			if (sctp_handle_nat_colliding_state(stcb)) {
				return (0);
			}
			break;
		case SCTP_CAUSE_NAT_MISSING_STATE:
			SCTPDBG(SCTP_DEBUG_INPUT2, "Received missing state abort flags:%x\n",
			    ch->chunk_flags);
			if (sctp_handle_nat_missing_state(stcb, net)) {
				return (0);
			}
			break;
		case SCTP_CAUSE_STALE_COOKIE:
			/*
			 * We only act if we have echoed a cookie and are
			 * waiting.
			 */
			if (SCTP_GET_STATE(asoc) == SCTP_STATE_COOKIE_ECHOED) {
				int *p;

				p = (int *)((caddr_t)phdr + sizeof(*phdr));
				/* Save the time doubled */
				asoc->cookie_preserve_req = ntohl(*p) << 1;
				asoc->stale_cookie_count++;
				if (asoc->stale_cookie_count >
				    asoc->max_init_times) {
					sctp_abort_notification(stcb, 0, 0, NULL, SCTP_SO_NOT_LOCKED);
					/* now free the asoc */
#if defined(__APPLE__) || defined(SCTP_SO_LOCK_TESTING)
					so = SCTP_INP_SO(stcb->sctp_ep);
					atomic_add_int(&stcb->asoc.refcnt, 1);
					SCTP_TCB_UNLOCK(stcb);
					SCTP_SOCKET_LOCK(so, 1);
					SCTP_TCB_LOCK(stcb);
					atomic_subtract_int(&stcb->asoc.refcnt, 1);
#endif
					(void)sctp_free_assoc(stcb->sctp_ep, stcb, SCTP_NORMAL_PROC,
					    SCTP_FROM_SCTP_INPUT + SCTP_LOC_11);
#if defined(__APPLE__) || defined(SCTP_SO_LOCK_TESTING)
					SCTP_SOCKET_UNLOCK(so, 1);
#endif
					return (-1);
				}
				/* blast back to INIT state */
				sctp_toss_old_cookies(stcb, &stcb->asoc);
				asoc->state &= ~SCTP_STATE_COOKIE_ECHOED;
				asoc->state |= SCTP_STATE_COOKIE_WAIT;
				sctp_stop_all_cookie_timers(stcb);
				sctp_send_initiate(stcb->sctp_ep, stcb, SCTP_SO_NOT_LOCKED);
			}
			break;
		case SCTP_CAUSE_UNRESOLVABLE_ADDR:
			/*
			 * Nothing we can do here, we don't do hostname
			 * addresses so if the peer does not like my IPv6
			 * (or IPv4 for that matter) it does not matter. If
			 * they don't support that type of address, they can
			 * NOT possibly get that packet type... i.e. with no
			 * IPv6 you can't recieve a IPv6 packet. so we can
			 * safely ignore this one. If we ever added support
			 * for HOSTNAME Addresses, then we would need to do
			 * something here.
			 */
			break;
		case SCTP_CAUSE_UNRECOG_CHUNK:
			sctp_process_unrecog_chunk(stcb, phdr, net);
			break;
		case SCTP_CAUSE_UNRECOG_PARAM:
			sctp_process_unrecog_param(stcb, phdr);
			break;
		case SCTP_CAUSE_COOKIE_IN_SHUTDOWN:
			/*
			 * We ignore this since the timer will drive out a
			 * new cookie anyway and there timer will drive us
			 * to send a SHUTDOWN_COMPLETE. We can't send one
			 * here since we don't have their tag.
			 */
			break;
		case SCTP_CAUSE_DELETING_LAST_ADDR:
		case SCTP_CAUSE_RESOURCE_SHORTAGE:
		case SCTP_CAUSE_DELETING_SRC_ADDR:
			/*
			 * We should NOT get these here, but in a
			 * ASCONF-ACK.
			 */
			SCTPDBG(SCTP_DEBUG_INPUT2, "Peer sends ASCONF errors in a Operational Error?<%d>?\n",
			    error_type);
			break;
		case SCTP_CAUSE_OUT_OF_RESC:
			/*
			 * And what, pray tell do we do with the fact that
			 * the peer is out of resources? Not really sure we
			 * could do anything but abort. I suspect this
			 * should have came WITH an abort instead of in a
			 * OP-ERROR.
			 */
			break;
		default:
			SCTPDBG(SCTP_DEBUG_INPUT1, "sctp_handle_error: unknown error type = 0x%xh\n",
			    error_type);
			break;
		}
		adjust = SCTP_SIZE32(error_len);
		chklen -= adjust;
		phdr = (struct sctp_paramhdr *)((caddr_t)phdr + adjust);
	}
	sctp_ulp_notify(SCTP_NOTIFY_REMOTE_ERROR, stcb, error, ch, SCTP_SO_NOT_LOCKED);
	return (0);
}

static int
sctp_handle_init_ack(struct mbuf *m, int iphlen, int offset,
    struct sockaddr *src, struct sockaddr *dst, struct sctphdr *sh,
    struct sctp_init_ack_chunk *cp, struct sctp_tcb *stcb,
    struct sctp_nets *net, int *abort_no_unlock,
    uint8_t use_mflowid, uint32_t mflowid,
    uint32_t vrf_id)
{
	struct sctp_init_ack *init_ack;
	struct mbuf *op_err;

	SCTPDBG(SCTP_DEBUG_INPUT2,
	    "sctp_handle_init_ack: handling INIT-ACK\n");

	if (stcb == NULL) {
		SCTPDBG(SCTP_DEBUG_INPUT2,
		    "sctp_handle_init_ack: TCB is null\n");
		return (-1);
	}
	if (ntohs(cp->ch.chunk_length) < sizeof(struct sctp_init_ack_chunk)) {
		/* Invalid length */
		op_err = sctp_generate_invmanparam(SCTP_CAUSE_INVALID_PARAM);
		sctp_abort_association(stcb->sctp_ep, stcb, m, iphlen,
		    src, dst, sh, op_err,
		    use_mflowid, mflowid,
		    vrf_id, net->port);
		*abort_no_unlock = 1;
		return (-1);
	}
	init_ack = &cp->init;
	/* validate parameters */
	if (init_ack->initiate_tag == 0) {
		/* protocol error... send an abort */
		op_err = sctp_generate_invmanparam(SCTP_CAUSE_INVALID_PARAM);
		sctp_abort_association(stcb->sctp_ep, stcb, m, iphlen,
		    src, dst, sh, op_err,
		    use_mflowid, mflowid,
		    vrf_id, net->port);
		*abort_no_unlock = 1;
		return (-1);
	}
	if (ntohl(init_ack->a_rwnd) < SCTP_MIN_RWND) {
		/* protocol error... send an abort */
		op_err = sctp_generate_invmanparam(SCTP_CAUSE_INVALID_PARAM);
		sctp_abort_association(stcb->sctp_ep, stcb, m, iphlen,
		    src, dst, sh, op_err,
		    use_mflowid, mflowid,
		    vrf_id, net->port);
		*abort_no_unlock = 1;
		return (-1);
	}
	if (init_ack->num_inbound_streams == 0) {
		/* protocol error... send an abort */
		op_err = sctp_generate_invmanparam(SCTP_CAUSE_INVALID_PARAM);
		sctp_abort_association(stcb->sctp_ep, stcb, m, iphlen,
		    src, dst, sh, op_err,
		    use_mflowid, mflowid,
		    vrf_id, net->port);
		*abort_no_unlock = 1;
		return (-1);
	}
	if (init_ack->num_outbound_streams == 0) {
		/* protocol error... send an abort */
		op_err = sctp_generate_invmanparam(SCTP_CAUSE_INVALID_PARAM);
		sctp_abort_association(stcb->sctp_ep, stcb, m, iphlen,
		    src, dst, sh, op_err,
		    use_mflowid, mflowid,
		    vrf_id, net->port);
		*abort_no_unlock = 1;
		return (-1);
	}
	/* process according to association state... */
	switch (stcb->asoc.state & SCTP_STATE_MASK) {
	case SCTP_STATE_COOKIE_WAIT:
		/* this is the expected state for this chunk */
		/* process the INIT-ACK parameters */
		if (stcb->asoc.primary_destination->dest_state &
		    SCTP_ADDR_UNCONFIRMED) {
			/*
			 * The primary is where we sent the INIT, we can
			 * always consider it confirmed when the INIT-ACK is
			 * returned. Do this before we load addresses
			 * though.
			 */
			stcb->asoc.primary_destination->dest_state &=
			    ~SCTP_ADDR_UNCONFIRMED;
			sctp_ulp_notify(SCTP_NOTIFY_INTERFACE_CONFIRMED,
			    stcb, 0, (void *)stcb->asoc.primary_destination, SCTP_SO_NOT_LOCKED);
		}
		if (sctp_process_init_ack(m, iphlen, offset, src, dst, sh, cp, stcb,
		    net, abort_no_unlock,
		    use_mflowid, mflowid,
		    vrf_id) < 0) {
			/* error in parsing parameters */
			return (-1);
		}
		/* update our state */
		SCTPDBG(SCTP_DEBUG_INPUT2, "moving to COOKIE-ECHOED state\n");
		SCTP_SET_STATE(&stcb->asoc, SCTP_STATE_COOKIE_ECHOED);

		/* reset the RTO calc */
		if (SCTP_BASE_SYSCTL(sctp_logging_level) & SCTP_THRESHOLD_LOGGING) {
			sctp_misc_ints(SCTP_THRESHOLD_CLEAR,
			    stcb->asoc.overall_error_count,
			    0,
			    SCTP_FROM_SCTP_INPUT,
			    __LINE__);
		}
		stcb->asoc.overall_error_count = 0;
		(void)SCTP_GETTIME_TIMEVAL(&stcb->asoc.time_entered);
		/*
		 * collapse the init timer back in case of a exponential
		 * backoff
		 */
		sctp_timer_start(SCTP_TIMER_TYPE_COOKIE, stcb->sctp_ep,
		    stcb, net);
		/*
		 * the send at the end of the inbound data processing will
		 * cause the cookie to be sent
		 */
		break;
	case SCTP_STATE_SHUTDOWN_SENT:
		/* incorrect state... discard */
		break;
	case SCTP_STATE_COOKIE_ECHOED:
		/* incorrect state... discard */
		break;
	case SCTP_STATE_OPEN:
		/* incorrect state... discard */
		break;
	case SCTP_STATE_EMPTY:
	case SCTP_STATE_INUSE:
	default:
		/* incorrect state... discard */
		return (-1);
		break;
	}
	SCTPDBG(SCTP_DEBUG_INPUT1, "Leaving handle-init-ack end\n");
	return (0);
}

static struct sctp_tcb *
sctp_process_cookie_new(struct mbuf *m, int iphlen, int offset,
    struct sockaddr *src, struct sockaddr *dst,
    struct sctphdr *sh, struct sctp_state_cookie *cookie, int cookie_len,
    struct sctp_inpcb *inp, struct sctp_nets **netp,
    struct sockaddr *init_src, int *notification,
    int auth_skipped, uint32_t auth_offset, uint32_t auth_len,
    uint8_t use_mflowid, uint32_t mflowid,
    uint32_t vrf_id, uint16_t port);


/*
 * handle a state cookie for an existing association m: input packet mbuf
 * chain-- assumes a pullup on IP/SCTP/COOKIE-ECHO chunk note: this is a
 * "split" mbuf and the cookie signature does not exist offset: offset into
 * mbuf to the cookie-echo chunk
 */
static struct sctp_tcb *
sctp_process_cookie_existing(struct mbuf *m, int iphlen, int offset,
    struct sockaddr *src, struct sockaddr *dst,
    struct sctphdr *sh, struct sctp_state_cookie *cookie, int cookie_len,
    struct sctp_inpcb *inp, struct sctp_tcb *stcb, struct sctp_nets **netp,
    struct sockaddr *init_src, int *notification,
    int auth_skipped, uint32_t auth_offset, uint32_t auth_len,
    uint8_t use_mflowid, uint32_t mflowid,
    uint32_t vrf_id, uint16_t port)
{
	struct sctp_association *asoc;
	struct sctp_init_chunk *init_cp, init_buf;
	struct sctp_init_ack_chunk *initack_cp, initack_buf;
	struct sctp_nets *net;
	struct mbuf *op_err;
	struct sctp_paramhdr *ph;
	int init_offset, initack_offset, i;
	int retval;
	int spec_flag = 0;
	uint32_t how_indx;

	net = *netp;
	/* I know that the TCB is non-NULL from the caller */
	asoc = &stcb->asoc;
	for (how_indx = 0; how_indx < sizeof(asoc->cookie_how); how_indx++) {
		if (asoc->cookie_how[how_indx] == 0)
			break;
	}
	if (how_indx < sizeof(asoc->cookie_how)) {
		asoc->cookie_how[how_indx] = 1;
	}
	if (SCTP_GET_STATE(asoc) == SCTP_STATE_SHUTDOWN_ACK_SENT) {
		/* SHUTDOWN came in after sending INIT-ACK */
		sctp_send_shutdown_ack(stcb, stcb->asoc.primary_destination);
		op_err = sctp_get_mbuf_for_msg(sizeof(struct sctp_paramhdr),
		    0, M_DONTWAIT, 1, MT_DATA);
		if (op_err == NULL) {
			/* FOOBAR */
			return (NULL);
		}
		/* Set the len */
		SCTP_BUF_LEN(op_err) = sizeof(struct sctp_paramhdr);
		ph = mtod(op_err, struct sctp_paramhdr *);
		ph->param_type = htons(SCTP_CAUSE_COOKIE_IN_SHUTDOWN);
		ph->param_length = htons(sizeof(struct sctp_paramhdr));
		sctp_send_operr_to(src, dst, sh, cookie->peers_vtag, op_err,
		    use_mflowid, mflowid,
		    vrf_id, net->port);
		if (how_indx < sizeof(asoc->cookie_how))
			asoc->cookie_how[how_indx] = 2;
		return (NULL);
	}
	/*
	 * find and validate the INIT chunk in the cookie (peer's info) the
	 * INIT should start after the cookie-echo header struct (chunk
	 * header, state cookie header struct)
	 */
	init_offset = offset += sizeof(struct sctp_cookie_echo_chunk);

	init_cp = (struct sctp_init_chunk *)
	    sctp_m_getptr(m, init_offset, sizeof(struct sctp_init_chunk),
	    (uint8_t *) & init_buf);
	if (init_cp == NULL) {
		/* could not pull a INIT chunk in cookie */
		return (NULL);
	}
	if (init_cp->ch.chunk_type != SCTP_INITIATION) {
		return (NULL);
	}
	/*
	 * find and validate the INIT-ACK chunk in the cookie (my info) the
	 * INIT-ACK follows the INIT chunk
	 */
	initack_offset = init_offset + SCTP_SIZE32(ntohs(init_cp->ch.chunk_length));
	initack_cp = (struct sctp_init_ack_chunk *)
	    sctp_m_getptr(m, initack_offset, sizeof(struct sctp_init_ack_chunk),
	    (uint8_t *) & initack_buf);
	if (initack_cp == NULL) {
		/* could not pull INIT-ACK chunk in cookie */
		return (NULL);
	}
	if (initack_cp->ch.chunk_type != SCTP_INITIATION_ACK) {
		return (NULL);
	}
	if ((ntohl(initack_cp->init.initiate_tag) == asoc->my_vtag) &&
	    (ntohl(init_cp->init.initiate_tag) == asoc->peer_vtag)) {
		/*
		 * case D in Section 5.2.4 Table 2: MMAA process accordingly
		 * to get into the OPEN state
		 */
		if (ntohl(initack_cp->init.initial_tsn) != asoc->init_seq_number) {
			/*-
			 * Opps, this means that we somehow generated two vtag's
			 * the same. I.e. we did:
			 *  Us               Peer
			 *   <---INIT(tag=a)------
			 *   ----INIT-ACK(tag=t)-->
			 *   ----INIT(tag=t)------> *1
			 *   <---INIT-ACK(tag=a)---
                         *   <----CE(tag=t)------------- *2
			 *
			 * At point *1 we should be generating a different
			 * tag t'. Which means we would throw away the CE and send
			 * ours instead. Basically this is case C (throw away side).
			 */
			if (how_indx < sizeof(asoc->cookie_how))
				asoc->cookie_how[how_indx] = 17;
			return (NULL);

		}
		switch SCTP_GET_STATE
			(asoc) {
		case SCTP_STATE_COOKIE_WAIT:
		case SCTP_STATE_COOKIE_ECHOED:
			/*
			 * INIT was sent but got a COOKIE_ECHO with the
			 * correct tags... just accept it...but we must
			 * process the init so that we can make sure we have
			 * the right seq no's.
			 */
			/* First we must process the INIT !! */
			retval = sctp_process_init(init_cp, stcb);
			if (retval < 0) {
				if (how_indx < sizeof(asoc->cookie_how))
					asoc->cookie_how[how_indx] = 3;
				return (NULL);
			}
			/* we have already processed the INIT so no problem */
			sctp_timer_stop(SCTP_TIMER_TYPE_HEARTBEAT, inp, stcb,
			    net, SCTP_FROM_SCTP_INPUT + SCTP_LOC_12);
			sctp_timer_stop(SCTP_TIMER_TYPE_INIT, inp, stcb, net, SCTP_FROM_SCTP_INPUT + SCTP_LOC_13);
			/* update current state */
			if (SCTP_GET_STATE(asoc) == SCTP_STATE_COOKIE_ECHOED)
				SCTP_STAT_INCR_COUNTER32(sctps_activeestab);
			else
				SCTP_STAT_INCR_COUNTER32(sctps_collisionestab);

			SCTP_SET_STATE(asoc, SCTP_STATE_OPEN);
			if (asoc->state & SCTP_STATE_SHUTDOWN_PENDING) {
				sctp_timer_start(SCTP_TIMER_TYPE_SHUTDOWNGUARD,
				    stcb->sctp_ep, stcb, asoc->primary_destination);
			}
			SCTP_STAT_INCR_GAUGE32(sctps_currestab);
			sctp_stop_all_cookie_timers(stcb);
			if (((stcb->sctp_ep->sctp_flags & SCTP_PCB_FLAGS_TCPTYPE) ||
			    (stcb->sctp_ep->sctp_flags & SCTP_PCB_FLAGS_IN_TCPPOOL)) &&
			    (inp->sctp_socket->so_qlimit == 0)
			    ) {
#if defined(__APPLE__) || defined(SCTP_SO_LOCK_TESTING)
				struct socket *so;

#endif
				/*
				 * Here is where collision would go if we
				 * did a connect() and instead got a
				 * init/init-ack/cookie done before the
				 * init-ack came back..
				 */
				stcb->sctp_ep->sctp_flags |=
				    SCTP_PCB_FLAGS_CONNECTED;
#if defined(__APPLE__) || defined(SCTP_SO_LOCK_TESTING)
				so = SCTP_INP_SO(stcb->sctp_ep);
				atomic_add_int(&stcb->asoc.refcnt, 1);
				SCTP_TCB_UNLOCK(stcb);
				SCTP_SOCKET_LOCK(so, 1);
				SCTP_TCB_LOCK(stcb);
				atomic_add_int(&stcb->asoc.refcnt, -1);
				if (stcb->asoc.state & SCTP_STATE_CLOSED_SOCKET) {
					SCTP_SOCKET_UNLOCK(so, 1);
					return (NULL);
				}
#endif
				soisconnected(stcb->sctp_socket);
#if defined(__APPLE__) || defined(SCTP_SO_LOCK_TESTING)
				SCTP_SOCKET_UNLOCK(so, 1);
#endif
			}
			/* notify upper layer */
			*notification = SCTP_NOTIFY_ASSOC_UP;
			/*
			 * since we did not send a HB make sure we don't
			 * double things
			 */
			net->hb_responded = 1;
			net->RTO = sctp_calculate_rto(stcb, asoc, net,
			    &cookie->time_entered,
			    sctp_align_unsafe_makecopy,
			    SCTP_RTT_FROM_NON_DATA);

			if (stcb->asoc.sctp_autoclose_ticks &&
			    (sctp_is_feature_on(inp, SCTP_PCB_FLAGS_AUTOCLOSE))) {
				sctp_timer_start(SCTP_TIMER_TYPE_AUTOCLOSE,
				    inp, stcb, NULL);
			}
			break;
		default:
			/*
			 * we're in the OPEN state (or beyond), so peer must
			 * have simply lost the COOKIE-ACK
			 */
			break;
			}	/* end switch */
		sctp_stop_all_cookie_timers(stcb);
		/*
		 * We ignore the return code here.. not sure if we should
		 * somehow abort.. but we do have an existing asoc. This
		 * really should not fail.
		 */
		if (sctp_load_addresses_from_init(stcb, m,
		    init_offset + sizeof(struct sctp_init_chunk),
		    initack_offset, src, dst, init_src)) {
			if (how_indx < sizeof(asoc->cookie_how))
				asoc->cookie_how[how_indx] = 4;
			return (NULL);
		}
		/* respond with a COOKIE-ACK */
		sctp_toss_old_cookies(stcb, asoc);
		sctp_send_cookie_ack(stcb);
		if (how_indx < sizeof(asoc->cookie_how))
			asoc->cookie_how[how_indx] = 5;
		return (stcb);
	}
	if (ntohl(initack_cp->init.initiate_tag) != asoc->my_vtag &&
	    ntohl(init_cp->init.initiate_tag) == asoc->peer_vtag &&
	    cookie->tie_tag_my_vtag == 0 &&
	    cookie->tie_tag_peer_vtag == 0) {
		/*
		 * case C in Section 5.2.4 Table 2: XMOO silently discard
		 */
		if (how_indx < sizeof(asoc->cookie_how))
			asoc->cookie_how[how_indx] = 6;
		return (NULL);
	}
	/*
	 * If nat support, and the below and stcb is established, send back
	 * a ABORT(colliding state) if we are established.
	 */
	if ((SCTP_GET_STATE(asoc) == SCTP_STATE_OPEN) &&
	    (asoc->peer_supports_nat) &&
	    ((ntohl(initack_cp->init.initiate_tag) == asoc->my_vtag) &&
	    ((ntohl(init_cp->init.initiate_tag) != asoc->peer_vtag) ||
	    (asoc->peer_vtag == 0)))) {
		/*
		 * Special case - Peer's support nat. We may have two init's
		 * that we gave out the same tag on since one was not
		 * established.. i.e. we get INIT from host-1 behind the nat
		 * and we respond tag-a, we get a INIT from host-2 behind
		 * the nat and we get tag-a again. Then we bring up host-1
		 * (or 2's) assoc, Then comes the cookie from hsot-2 (or 1).
		 * Now we have colliding state. We must send an abort here
		 * with colliding state indication.
		 */
		op_err = sctp_get_mbuf_for_msg(sizeof(struct sctp_paramhdr),
		    0, M_DONTWAIT, 1, MT_DATA);
		if (op_err == NULL) {
			/* FOOBAR */
			return (NULL);
		}
		/* pre-reserve some space */
#ifdef INET6
		SCTP_BUF_RESV_UF(op_err, sizeof(struct ip6_hdr));
#else
		SCTP_BUF_RESV_UF(op_err, sizeof(struct ip));
#endif
		SCTP_BUF_RESV_UF(op_err, sizeof(struct sctphdr));
		SCTP_BUF_RESV_UF(op_err, sizeof(struct sctp_chunkhdr));
		/* Set the len */
		SCTP_BUF_LEN(op_err) = sizeof(struct sctp_paramhdr);
		ph = mtod(op_err, struct sctp_paramhdr *);
		ph->param_type = htons(SCTP_CAUSE_NAT_COLLIDING_STATE);
		ph->param_length = htons(sizeof(struct sctp_paramhdr));
		sctp_send_abort(m, iphlen, src, dst, sh, 0, op_err,
		    use_mflowid, mflowid,
		    vrf_id, port);
		return (NULL);
	}
	if ((ntohl(initack_cp->init.initiate_tag) == asoc->my_vtag) &&
	    ((ntohl(init_cp->init.initiate_tag) != asoc->peer_vtag) ||
	    (asoc->peer_vtag == 0))) {
		/*
		 * case B in Section 5.2.4 Table 2: MXAA or MOAA my info
		 * should be ok, re-accept peer info
		 */
		if (ntohl(initack_cp->init.initial_tsn) != asoc->init_seq_number) {
			/*
			 * Extension of case C. If we hit this, then the
			 * random number generator returned the same vtag
			 * when we first sent our INIT-ACK and when we later
			 * sent our INIT. The side with the seq numbers that
			 * are different will be the one that normnally
			 * would have hit case C. This in effect "extends"
			 * our vtags in this collision case to be 64 bits.
			 * The same collision could occur aka you get both
			 * vtag and seq number the same twice in a row.. but
			 * is much less likely. If it did happen then we
			 * would proceed through and bring up the assoc.. we
			 * may end up with the wrong stream setup however..
			 * which would be bad.. but there is no way to
			 * tell.. until we send on a stream that does not
			 * exist :-)
			 */
			if (how_indx < sizeof(asoc->cookie_how))
				asoc->cookie_how[how_indx] = 7;

			return (NULL);
		}
		if (how_indx < sizeof(asoc->cookie_how))
			asoc->cookie_how[how_indx] = 8;
		sctp_timer_stop(SCTP_TIMER_TYPE_HEARTBEAT, inp, stcb, net, SCTP_FROM_SCTP_INPUT + SCTP_LOC_14);
		sctp_stop_all_cookie_timers(stcb);
		/*
		 * since we did not send a HB make sure we don't double
		 * things
		 */
		net->hb_responded = 1;
		if (stcb->asoc.sctp_autoclose_ticks &&
		    sctp_is_feature_on(inp, SCTP_PCB_FLAGS_AUTOCLOSE)) {
			sctp_timer_start(SCTP_TIMER_TYPE_AUTOCLOSE, inp, stcb,
			    NULL);
		}
		asoc->my_rwnd = ntohl(initack_cp->init.a_rwnd);
		asoc->pre_open_streams = ntohs(initack_cp->init.num_outbound_streams);

		if (ntohl(init_cp->init.initiate_tag) != asoc->peer_vtag) {
			/*
			 * Ok the peer probably discarded our data (if we
			 * echoed a cookie+data). So anything on the
			 * sent_queue should be marked for retransmit, we
			 * may not get something to kick us so it COULD
			 * still take a timeout to move these.. but it can't
			 * hurt to mark them.
			 */
			struct sctp_tmit_chunk *chk;

			TAILQ_FOREACH(chk, &stcb->asoc.sent_queue, sctp_next) {
				if (chk->sent < SCTP_DATAGRAM_RESEND) {
					chk->sent = SCTP_DATAGRAM_RESEND;
					sctp_flight_size_decrease(chk);
					sctp_total_flight_decrease(stcb, chk);
					sctp_ucount_incr(stcb->asoc.sent_queue_retran_cnt);
					spec_flag++;
				}
			}

		}
		/* process the INIT info (peer's info) */
		retval = sctp_process_init(init_cp, stcb);
		if (retval < 0) {
			if (how_indx < sizeof(asoc->cookie_how))
				asoc->cookie_how[how_indx] = 9;
			return (NULL);
		}
		if (sctp_load_addresses_from_init(stcb, m,
		    init_offset + sizeof(struct sctp_init_chunk),
		    initack_offset, src, dst, init_src)) {
			if (how_indx < sizeof(asoc->cookie_how))
				asoc->cookie_how[how_indx] = 10;
			return (NULL);
		}
		if ((asoc->state & SCTP_STATE_COOKIE_WAIT) ||
		    (asoc->state & SCTP_STATE_COOKIE_ECHOED)) {
			*notification = SCTP_NOTIFY_ASSOC_UP;

			if (((stcb->sctp_ep->sctp_flags & SCTP_PCB_FLAGS_TCPTYPE) ||
			    (stcb->sctp_ep->sctp_flags & SCTP_PCB_FLAGS_IN_TCPPOOL)) &&
			    (inp->sctp_socket->so_qlimit == 0)) {
#if defined(__APPLE__) || defined(SCTP_SO_LOCK_TESTING)
				struct socket *so;

#endif
				stcb->sctp_ep->sctp_flags |=
				    SCTP_PCB_FLAGS_CONNECTED;
#if defined(__APPLE__) || defined(SCTP_SO_LOCK_TESTING)
				so = SCTP_INP_SO(stcb->sctp_ep);
				atomic_add_int(&stcb->asoc.refcnt, 1);
				SCTP_TCB_UNLOCK(stcb);
				SCTP_SOCKET_LOCK(so, 1);
				SCTP_TCB_LOCK(stcb);
				atomic_add_int(&stcb->asoc.refcnt, -1);
				if (stcb->asoc.state & SCTP_STATE_CLOSED_SOCKET) {
					SCTP_SOCKET_UNLOCK(so, 1);
					return (NULL);
				}
#endif
				soisconnected(stcb->sctp_socket);
#if defined(__APPLE__) || defined(SCTP_SO_LOCK_TESTING)
				SCTP_SOCKET_UNLOCK(so, 1);
#endif
			}
			if (SCTP_GET_STATE(asoc) == SCTP_STATE_COOKIE_ECHOED)
				SCTP_STAT_INCR_COUNTER32(sctps_activeestab);
			else
				SCTP_STAT_INCR_COUNTER32(sctps_collisionestab);
			SCTP_STAT_INCR_GAUGE32(sctps_currestab);
		} else if (SCTP_GET_STATE(asoc) == SCTP_STATE_OPEN) {
			SCTP_STAT_INCR_COUNTER32(sctps_restartestab);
		} else {
			SCTP_STAT_INCR_COUNTER32(sctps_collisionestab);
		}
		SCTP_SET_STATE(asoc, SCTP_STATE_OPEN);
		if (asoc->state & SCTP_STATE_SHUTDOWN_PENDING) {
			sctp_timer_start(SCTP_TIMER_TYPE_SHUTDOWNGUARD,
			    stcb->sctp_ep, stcb, asoc->primary_destination);
		}
		sctp_stop_all_cookie_timers(stcb);
		sctp_toss_old_cookies(stcb, asoc);
		sctp_send_cookie_ack(stcb);
		if (spec_flag) {
			/*
			 * only if we have retrans set do we do this. What
			 * this call does is get only the COOKIE-ACK out and
			 * then when we return the normal call to
			 * sctp_chunk_output will get the retrans out behind
			 * this.
			 */
			sctp_chunk_output(inp, stcb, SCTP_OUTPUT_FROM_COOKIE_ACK, SCTP_SO_NOT_LOCKED);
		}
		if (how_indx < sizeof(asoc->cookie_how))
			asoc->cookie_how[how_indx] = 11;

		return (stcb);
	}
	if ((ntohl(initack_cp->init.initiate_tag) != asoc->my_vtag &&
	    ntohl(init_cp->init.initiate_tag) != asoc->peer_vtag) &&
	    cookie->tie_tag_my_vtag == asoc->my_vtag_nonce &&
	    cookie->tie_tag_peer_vtag == asoc->peer_vtag_nonce &&
	    cookie->tie_tag_peer_vtag != 0) {
		struct sctpasochead *head;

		if (asoc->peer_supports_nat) {
			/*
			 * This is a gross gross hack. just call the
			 * cookie_new code since we are allowing a duplicate
			 * association. I hope this works...
			 */
			return (sctp_process_cookie_new(m, iphlen, offset, src, dst,
			    sh, cookie, cookie_len,
			    inp, netp, init_src, notification,
			    auth_skipped, auth_offset, auth_len,
			    use_mflowid, mflowid,
			    vrf_id, port));
		}
		/*
		 * case A in Section 5.2.4 Table 2: XXMM (peer restarted)
		 */
		/* temp code */
		if (how_indx < sizeof(asoc->cookie_how))
			asoc->cookie_how[how_indx] = 12;
		sctp_timer_stop(SCTP_TIMER_TYPE_INIT, inp, stcb, net, SCTP_FROM_SCTP_INPUT + SCTP_LOC_15);
		sctp_timer_stop(SCTP_TIMER_TYPE_HEARTBEAT, inp, stcb, net, SCTP_FROM_SCTP_INPUT + SCTP_LOC_16);

		/* notify upper layer */
		*notification = SCTP_NOTIFY_ASSOC_RESTART;
		atomic_add_int(&stcb->asoc.refcnt, 1);
		if ((SCTP_GET_STATE(asoc) != SCTP_STATE_OPEN) &&
		    (SCTP_GET_STATE(asoc) != SCTP_STATE_SHUTDOWN_RECEIVED) &&
		    (SCTP_GET_STATE(asoc) != SCTP_STATE_SHUTDOWN_SENT)) {
			SCTP_STAT_INCR_GAUGE32(sctps_currestab);
		}
		if (SCTP_GET_STATE(asoc) == SCTP_STATE_OPEN) {
			SCTP_STAT_INCR_GAUGE32(sctps_restartestab);
		} else if (SCTP_GET_STATE(asoc) != SCTP_STATE_SHUTDOWN_SENT) {
			SCTP_STAT_INCR_GAUGE32(sctps_collisionestab);
		}
		if (asoc->state & SCTP_STATE_SHUTDOWN_PENDING) {
			SCTP_SET_STATE(asoc, SCTP_STATE_OPEN);
			sctp_timer_start(SCTP_TIMER_TYPE_SHUTDOWNGUARD,
			    stcb->sctp_ep, stcb, asoc->primary_destination);

		} else if (!(asoc->state & SCTP_STATE_SHUTDOWN_SENT)) {
			/* move to OPEN state, if not in SHUTDOWN_SENT */
			SCTP_SET_STATE(asoc, SCTP_STATE_OPEN);
		}
		asoc->pre_open_streams =
		    ntohs(initack_cp->init.num_outbound_streams);
		asoc->init_seq_number = ntohl(initack_cp->init.initial_tsn);
		asoc->sending_seq = asoc->asconf_seq_out = asoc->str_reset_seq_out = asoc->init_seq_number;
		asoc->asconf_seq_out_acked = asoc->asconf_seq_out - 1;

		asoc->asconf_seq_in = asoc->last_acked_seq = asoc->init_seq_number - 1;

		asoc->str_reset_seq_in = asoc->init_seq_number;

		asoc->advanced_peer_ack_point = asoc->last_acked_seq;
		if (asoc->mapping_array) {
			memset(asoc->mapping_array, 0,
			    asoc->mapping_array_size);
		}
		if (asoc->nr_mapping_array) {
			memset(asoc->nr_mapping_array, 0,
			    asoc->mapping_array_size);
		}
		SCTP_TCB_UNLOCK(stcb);
		SCTP_INP_INFO_WLOCK();
		SCTP_INP_WLOCK(stcb->sctp_ep);
		SCTP_TCB_LOCK(stcb);
		atomic_add_int(&stcb->asoc.refcnt, -1);
		/* send up all the data */
		SCTP_TCB_SEND_LOCK(stcb);

		sctp_report_all_outbound(stcb, 0, 1, SCTP_SO_NOT_LOCKED);
		for (i = 0; i < stcb->asoc.streamoutcnt; i++) {
			stcb->asoc.strmout[i].stream_no = i;
			stcb->asoc.strmout[i].next_sequence_sent = 0;
			stcb->asoc.strmout[i].last_msg_incomplete = 0;
		}
		/* process the INIT-ACK info (my info) */
		asoc->my_vtag = ntohl(initack_cp->init.initiate_tag);
		asoc->my_rwnd = ntohl(initack_cp->init.a_rwnd);

		/* pull from vtag hash */
		LIST_REMOVE(stcb, sctp_asocs);
		/* re-insert to new vtag position */
		head = &SCTP_BASE_INFO(sctp_asochash)[SCTP_PCBHASH_ASOC(stcb->asoc.my_vtag,
		    SCTP_BASE_INFO(hashasocmark))];
		/*
		 * put it in the bucket in the vtag hash of assoc's for the
		 * system
		 */
		LIST_INSERT_HEAD(head, stcb, sctp_asocs);

		/* process the INIT info (peer's info) */
		SCTP_TCB_SEND_UNLOCK(stcb);
		SCTP_INP_WUNLOCK(stcb->sctp_ep);
		SCTP_INP_INFO_WUNLOCK();

		retval = sctp_process_init(init_cp, stcb);
		if (retval < 0) {
			if (how_indx < sizeof(asoc->cookie_how))
				asoc->cookie_how[how_indx] = 13;

			return (NULL);
		}
		/*
		 * since we did not send a HB make sure we don't double
		 * things
		 */
		net->hb_responded = 1;

		if (sctp_load_addresses_from_init(stcb, m,
		    init_offset + sizeof(struct sctp_init_chunk),
		    initack_offset, src, dst, init_src)) {
			if (how_indx < sizeof(asoc->cookie_how))
				asoc->cookie_how[how_indx] = 14;

			return (NULL);
		}
		/* respond with a COOKIE-ACK */
		sctp_stop_all_cookie_timers(stcb);
		sctp_toss_old_cookies(stcb, asoc);
		sctp_send_cookie_ack(stcb);
		if (how_indx < sizeof(asoc->cookie_how))
			asoc->cookie_how[how_indx] = 15;

		return (stcb);
	}
	if (how_indx < sizeof(asoc->cookie_how))
		asoc->cookie_how[how_indx] = 16;
	/* all other cases... */
	return (NULL);
}


/*
 * handle a state cookie for a new association m: input packet mbuf chain--
 * assumes a pullup on IP/SCTP/COOKIE-ECHO chunk note: this is a "split" mbuf
 * and the cookie signature does not exist offset: offset into mbuf to the
 * cookie-echo chunk length: length of the cookie chunk to: where the init
 * was from returns a new TCB
 */
static struct sctp_tcb *
sctp_process_cookie_new(struct mbuf *m, int iphlen, int offset,
    struct sockaddr *src, struct sockaddr *dst,
    struct sctphdr *sh, struct sctp_state_cookie *cookie, int cookie_len,
    struct sctp_inpcb *inp, struct sctp_nets **netp,
    struct sockaddr *init_src, int *notification,
    int auth_skipped, uint32_t auth_offset, uint32_t auth_len,
    uint8_t use_mflowid, uint32_t mflowid,
    uint32_t vrf_id, uint16_t port)
{
	struct sctp_tcb *stcb;
	struct sctp_init_chunk *init_cp, init_buf;
	struct sctp_init_ack_chunk *initack_cp, initack_buf;
	struct sockaddr_storage sa_store;
	struct sockaddr *initack_src = (struct sockaddr *)&sa_store;
	struct sctp_association *asoc;
	int init_offset, initack_offset, initack_limit;
	int retval;
	int error = 0;
	uint8_t auth_chunk_buf[SCTP_PARAM_BUFFER_SIZE];

#ifdef INET
	struct sockaddr_in *sin;

#endif
#ifdef INET6
	struct sockaddr_in6 *sin6;

#endif
#if defined(__APPLE__) || defined(SCTP_SO_LOCK_TESTING)
	struct socket *so;

	so = SCTP_INP_SO(inp);
#endif

	/*
	 * find and validate the INIT chunk in the cookie (peer's info) the
	 * INIT should start after the cookie-echo header struct (chunk
	 * header, state cookie header struct)
	 */
	init_offset = offset + sizeof(struct sctp_cookie_echo_chunk);
	init_cp = (struct sctp_init_chunk *)
	    sctp_m_getptr(m, init_offset, sizeof(struct sctp_init_chunk),
	    (uint8_t *) & init_buf);
	if (init_cp == NULL) {
		/* could not pull a INIT chunk in cookie */
		SCTPDBG(SCTP_DEBUG_INPUT1,
		    "process_cookie_new: could not pull INIT chunk hdr\n");
		return (NULL);
	}
	if (init_cp->ch.chunk_type != SCTP_INITIATION) {
		SCTPDBG(SCTP_DEBUG_INPUT1, "HUH? process_cookie_new: could not find INIT chunk!\n");
		return (NULL);
	}
	initack_offset = init_offset + SCTP_SIZE32(ntohs(init_cp->ch.chunk_length));
	/*
	 * find and validate the INIT-ACK chunk in the cookie (my info) the
	 * INIT-ACK follows the INIT chunk
	 */
	initack_cp = (struct sctp_init_ack_chunk *)
	    sctp_m_getptr(m, initack_offset, sizeof(struct sctp_init_ack_chunk),
	    (uint8_t *) & initack_buf);
	if (initack_cp == NULL) {
		/* could not pull INIT-ACK chunk in cookie */
		SCTPDBG(SCTP_DEBUG_INPUT1, "process_cookie_new: could not pull INIT-ACK chunk hdr\n");
		return (NULL);
	}
	if (initack_cp->ch.chunk_type != SCTP_INITIATION_ACK) {
		return (NULL);
	}
	/*
	 * NOTE: We can't use the INIT_ACK's chk_length to determine the
	 * "initack_limit" value.  This is because the chk_length field
	 * includes the length of the cookie, but the cookie is omitted when
	 * the INIT and INIT_ACK are tacked onto the cookie...
	 */
	initack_limit = offset + cookie_len;

	/*
	 * now that we know the INIT/INIT-ACK are in place, create a new TCB
	 * and popluate
	 */

	/*
	 * Here we do a trick, we set in NULL for the proc/thread argument.
	 * We do this since in effect we only use the p argument when the
	 * socket is unbound and we must do an implicit bind. Since we are
	 * getting a cookie, we cannot be unbound.
	 */
	stcb = sctp_aloc_assoc(inp, init_src, &error,
	    ntohl(initack_cp->init.initiate_tag), vrf_id,
	    (struct thread *)NULL
	    );
	if (stcb == NULL) {
		struct mbuf *op_err;

		/* memory problem? */
		SCTPDBG(SCTP_DEBUG_INPUT1,
		    "process_cookie_new: no room for another TCB!\n");
		op_err = sctp_generate_invmanparam(SCTP_CAUSE_OUT_OF_RESC);

		sctp_abort_association(inp, (struct sctp_tcb *)NULL, m, iphlen,
		    src, dst, sh, op_err,
		    use_mflowid, mflowid,
		    vrf_id, port);
		return (NULL);
	}
	/* get the correct sctp_nets */
	if (netp)
		*netp = sctp_findnet(stcb, init_src);

	asoc = &stcb->asoc;
	/* get scope variables out of cookie */
	asoc->ipv4_local_scope = cookie->ipv4_scope;
	asoc->site_scope = cookie->site_scope;
	asoc->local_scope = cookie->local_scope;
	asoc->loopback_scope = cookie->loopback_scope;

	if ((asoc->ipv4_addr_legal != cookie->ipv4_addr_legal) ||
	    (asoc->ipv6_addr_legal != cookie->ipv6_addr_legal)) {
		struct mbuf *op_err;

		/*
		 * Houston we have a problem. The EP changed while the
		 * cookie was in flight. Only recourse is to abort the
		 * association.
		 */
		atomic_add_int(&stcb->asoc.refcnt, 1);
		op_err = sctp_generate_invmanparam(SCTP_CAUSE_OUT_OF_RESC);
		sctp_abort_association(inp, (struct sctp_tcb *)NULL, m, iphlen,
		    src, dst, sh, op_err,
		    use_mflowid, mflowid,
		    vrf_id, port);
#if defined(__APPLE__) || defined(SCTP_SO_LOCK_TESTING)
		SCTP_TCB_UNLOCK(stcb);
		SCTP_SOCKET_LOCK(so, 1);
		SCTP_TCB_LOCK(stcb);
#endif
		(void)sctp_free_assoc(inp, stcb, SCTP_NORMAL_PROC,
		    SCTP_FROM_SCTP_INPUT + SCTP_LOC_16);
#if defined(__APPLE__) || defined(SCTP_SO_LOCK_TESTING)
		SCTP_SOCKET_UNLOCK(so, 1);
#endif
		atomic_subtract_int(&stcb->asoc.refcnt, 1);
		return (NULL);
	}
	/* process the INIT-ACK info (my info) */
	asoc->my_vtag = ntohl(initack_cp->init.initiate_tag);
	asoc->my_rwnd = ntohl(initack_cp->init.a_rwnd);
	asoc->pre_open_streams = ntohs(initack_cp->init.num_outbound_streams);
	asoc->init_seq_number = ntohl(initack_cp->init.initial_tsn);
	asoc->sending_seq = asoc->asconf_seq_out = asoc->str_reset_seq_out = asoc->init_seq_number;
	asoc->asconf_seq_out_acked = asoc->asconf_seq_out - 1;
	asoc->asconf_seq_in = asoc->last_acked_seq = asoc->init_seq_number - 1;
	asoc->str_reset_seq_in = asoc->init_seq_number;

	asoc->advanced_peer_ack_point = asoc->last_acked_seq;

	/* process the INIT info (peer's info) */
	if (netp)
		retval = sctp_process_init(init_cp, stcb);
	else
		retval = 0;
	if (retval < 0) {
		atomic_add_int(&stcb->asoc.refcnt, 1);
#if defined(__APPLE__) || defined(SCTP_SO_LOCK_TESTING)
		SCTP_TCB_UNLOCK(stcb);
		SCTP_SOCKET_LOCK(so, 1);
		SCTP_TCB_LOCK(stcb);
#endif
		(void)sctp_free_assoc(inp, stcb, SCTP_NORMAL_PROC, SCTP_FROM_SCTP_INPUT + SCTP_LOC_16);
#if defined(__APPLE__) || defined(SCTP_SO_LOCK_TESTING)
		SCTP_SOCKET_UNLOCK(so, 1);
#endif
		atomic_subtract_int(&stcb->asoc.refcnt, 1);
		return (NULL);
	}
	/* load all addresses */
	if (sctp_load_addresses_from_init(stcb, m,
	    init_offset + sizeof(struct sctp_init_chunk), initack_offset,
	    src, dst, init_src)) {
		atomic_add_int(&stcb->asoc.refcnt, 1);
#if defined(__APPLE__) || defined(SCTP_SO_LOCK_TESTING)
		SCTP_TCB_UNLOCK(stcb);
		SCTP_SOCKET_LOCK(so, 1);
		SCTP_TCB_LOCK(stcb);
#endif
		(void)sctp_free_assoc(inp, stcb, SCTP_NORMAL_PROC, SCTP_FROM_SCTP_INPUT + SCTP_LOC_17);
#if defined(__APPLE__) || defined(SCTP_SO_LOCK_TESTING)
		SCTP_SOCKET_UNLOCK(so, 1);
#endif
		atomic_subtract_int(&stcb->asoc.refcnt, 1);
		return (NULL);
	}
	/*
	 * verify any preceding AUTH chunk that was skipped
	 */
	/* pull the local authentication parameters from the cookie/init-ack */
	sctp_auth_get_cookie_params(stcb, m,
	    initack_offset + sizeof(struct sctp_init_ack_chunk),
	    initack_limit - (initack_offset + sizeof(struct sctp_init_ack_chunk)));
	if (auth_skipped) {
		struct sctp_auth_chunk *auth;

		auth = (struct sctp_auth_chunk *)
		    sctp_m_getptr(m, auth_offset, auth_len, auth_chunk_buf);
		if ((auth == NULL) || sctp_handle_auth(stcb, auth, m, auth_offset)) {
			/* auth HMAC failed, dump the assoc and packet */
			SCTPDBG(SCTP_DEBUG_AUTH1,
			    "COOKIE-ECHO: AUTH failed\n");
			atomic_add_int(&stcb->asoc.refcnt, 1);
#if defined(__APPLE__) || defined(SCTP_SO_LOCK_TESTING)
			SCTP_TCB_UNLOCK(stcb);
			SCTP_SOCKET_LOCK(so, 1);
			SCTP_TCB_LOCK(stcb);
#endif
			(void)sctp_free_assoc(inp, stcb, SCTP_NORMAL_PROC, SCTP_FROM_SCTP_INPUT + SCTP_LOC_18);
#if defined(__APPLE__) || defined(SCTP_SO_LOCK_TESTING)
			SCTP_SOCKET_UNLOCK(so, 1);
#endif
			atomic_subtract_int(&stcb->asoc.refcnt, 1);
			return (NULL);
		} else {
			/* remaining chunks checked... good to go */
			stcb->asoc.authenticated = 1;
		}
	}
	/* update current state */
	SCTPDBG(SCTP_DEBUG_INPUT2, "moving to OPEN state\n");
	SCTP_SET_STATE(asoc, SCTP_STATE_OPEN);
	if (asoc->state & SCTP_STATE_SHUTDOWN_PENDING) {
		sctp_timer_start(SCTP_TIMER_TYPE_SHUTDOWNGUARD,
		    stcb->sctp_ep, stcb, asoc->primary_destination);
	}
	sctp_stop_all_cookie_timers(stcb);
	SCTP_STAT_INCR_COUNTER32(sctps_passiveestab);
	SCTP_STAT_INCR_GAUGE32(sctps_currestab);

	/*
	 * if we're doing ASCONFs, check to see if we have any new local
	 * addresses that need to get added to the peer (eg. addresses
	 * changed while cookie echo in flight).  This needs to be done
	 * after we go to the OPEN state to do the correct asconf
	 * processing. else, make sure we have the correct addresses in our
	 * lists
	 */

	/* warning, we re-use sin, sin6, sa_store here! */
	/* pull in local_address (our "from" address) */
	switch (cookie->laddr_type) {
#ifdef INET
	case SCTP_IPV4_ADDRESS:
		/* source addr is IPv4 */
		sin = (struct sockaddr_in *)initack_src;
		memset(sin, 0, sizeof(*sin));
		sin->sin_family = AF_INET;
		sin->sin_len = sizeof(struct sockaddr_in);
		sin->sin_addr.s_addr = cookie->laddress[0];
		break;
#endif
#ifdef INET6
	case SCTP_IPV6_ADDRESS:
		/* source addr is IPv6 */
		sin6 = (struct sockaddr_in6 *)initack_src;
		memset(sin6, 0, sizeof(*sin6));
		sin6->sin6_family = AF_INET6;
		sin6->sin6_len = sizeof(struct sockaddr_in6);
		sin6->sin6_scope_id = cookie->scope_id;
		memcpy(&sin6->sin6_addr, cookie->laddress,
		    sizeof(sin6->sin6_addr));
		break;
#endif
	default:
		atomic_add_int(&stcb->asoc.refcnt, 1);
#if defined(__APPLE__) || defined(SCTP_SO_LOCK_TESTING)
		SCTP_TCB_UNLOCK(stcb);
		SCTP_SOCKET_LOCK(so, 1);
		SCTP_TCB_LOCK(stcb);
#endif
		(void)sctp_free_assoc(inp, stcb, SCTP_NORMAL_PROC, SCTP_FROM_SCTP_INPUT + SCTP_LOC_19);
#if defined(__APPLE__) || defined(SCTP_SO_LOCK_TESTING)
		SCTP_SOCKET_UNLOCK(so, 1);
#endif
		atomic_subtract_int(&stcb->asoc.refcnt, 1);
		return (NULL);
	}

	/* set up to notify upper layer */
	*notification = SCTP_NOTIFY_ASSOC_UP;
	if (((stcb->sctp_ep->sctp_flags & SCTP_PCB_FLAGS_TCPTYPE) ||
	    (stcb->sctp_ep->sctp_flags & SCTP_PCB_FLAGS_IN_TCPPOOL)) &&
	    (inp->sctp_socket->so_qlimit == 0)) {
		/*
		 * This is an endpoint that called connect() how it got a
		 * cookie that is NEW is a bit of a mystery. It must be that
		 * the INIT was sent, but before it got there.. a complete
		 * INIT/INIT-ACK/COOKIE arrived. But of course then it
		 * should have went to the other code.. not here.. oh well..
		 * a bit of protection is worth having..
		 */
		stcb->sctp_ep->sctp_flags |= SCTP_PCB_FLAGS_CONNECTED;
#if defined(__APPLE__) || defined(SCTP_SO_LOCK_TESTING)
		atomic_add_int(&stcb->asoc.refcnt, 1);
		SCTP_TCB_UNLOCK(stcb);
		SCTP_SOCKET_LOCK(so, 1);
		SCTP_TCB_LOCK(stcb);
		atomic_subtract_int(&stcb->asoc.refcnt, 1);
		if (stcb->asoc.state & SCTP_STATE_CLOSED_SOCKET) {
			SCTP_SOCKET_UNLOCK(so, 1);
			return (NULL);
		}
#endif
		soisconnected(stcb->sctp_socket);
#if defined(__APPLE__) || defined(SCTP_SO_LOCK_TESTING)
		SCTP_SOCKET_UNLOCK(so, 1);
#endif
	} else if ((stcb->sctp_ep->sctp_flags & SCTP_PCB_FLAGS_TCPTYPE) &&
	    (inp->sctp_socket->so_qlimit)) {
		/*
		 * We don't want to do anything with this one. Since it is
		 * the listening guy. The timer will get started for
		 * accepted connections in the caller.
		 */
		;
	}
	/* since we did not send a HB make sure we don't double things */
	if ((netp) && (*netp))
		(*netp)->hb_responded = 1;

	if (stcb->asoc.sctp_autoclose_ticks &&
	    sctp_is_feature_on(inp, SCTP_PCB_FLAGS_AUTOCLOSE)) {
		sctp_timer_start(SCTP_TIMER_TYPE_AUTOCLOSE, inp, stcb, NULL);
	}
	/* calculate the RTT */
	(void)SCTP_GETTIME_TIMEVAL(&stcb->asoc.time_entered);
	if ((netp) && (*netp)) {
		(*netp)->RTO = sctp_calculate_rto(stcb, asoc, *netp,
		    &cookie->time_entered, sctp_align_unsafe_makecopy,
		    SCTP_RTT_FROM_NON_DATA);
	}
	/* respond with a COOKIE-ACK */
	sctp_send_cookie_ack(stcb);

	/*
	 * check the address lists for any ASCONFs that need to be sent
	 * AFTER the cookie-ack is sent
	 */
	sctp_check_address_list(stcb, m,
	    initack_offset + sizeof(struct sctp_init_ack_chunk),
	    initack_limit - (initack_offset + sizeof(struct sctp_init_ack_chunk)),
	    initack_src, cookie->local_scope, cookie->site_scope,
	    cookie->ipv4_scope, cookie->loopback_scope);


	return (stcb);
}

/*
 * CODE LIKE THIS NEEDS TO RUN IF the peer supports the NAT extension, i.e
 * we NEED to make sure we are not already using the vtag. If so we
 * need to send back an ABORT-TRY-AGAIN-WITH-NEW-TAG No middle box bit!
	head = &SCTP_BASE_INFO(sctp_asochash)[SCTP_PCBHASH_ASOC(tag,
							    SCTP_BASE_INFO(hashasocmark))];
	LIST_FOREACH(stcb, head, sctp_asocs) {
	        if ((stcb->asoc.my_vtag == tag) && (stcb->rport == rport) && (inp == stcb->sctp_ep))  {
		       -- SEND ABORT - TRY AGAIN --
		}
	}
*/

/*
 * handles a COOKIE-ECHO message stcb: modified to either a new or left as
 * existing (non-NULL) TCB
 */
static struct mbuf *
sctp_handle_cookie_echo(struct mbuf *m, int iphlen, int offset,
    struct sockaddr *src, struct sockaddr *dst,
    struct sctphdr *sh, struct sctp_cookie_echo_chunk *cp,
    struct sctp_inpcb **inp_p, struct sctp_tcb **stcb, struct sctp_nets **netp,
    int auth_skipped, uint32_t auth_offset, uint32_t auth_len,
    struct sctp_tcb **locked_tcb,
    uint8_t use_mflowid, uint32_t mflowid,
    uint32_t vrf_id, uint16_t port)
{
	struct sctp_state_cookie *cookie;
	struct sctp_tcb *l_stcb = *stcb;
	struct sctp_inpcb *l_inp;
	struct sockaddr *to;
	struct sctp_pcb *ep;
	struct mbuf *m_sig;
	uint8_t calc_sig[SCTP_SIGNATURE_SIZE], tmp_sig[SCTP_SIGNATURE_SIZE];
	uint8_t *sig;
	uint8_t cookie_ok = 0;
	unsigned int sig_offset, cookie_offset;
	unsigned int cookie_len;
	struct timeval now;
	struct timeval time_expires;
	int notification = 0;
	struct sctp_nets *netl;
	int had_a_existing_tcb = 0;
	int send_int_conf = 0;

#ifdef INET
	struct sockaddr_in sin;

#endif
#ifdef INET6
	struct sockaddr_in6 sin6;

#endif

	SCTPDBG(SCTP_DEBUG_INPUT2,
	    "sctp_handle_cookie: handling COOKIE-ECHO\n");

	if (inp_p == NULL) {
		return (NULL);
	}
	cookie = &cp->cookie;
	cookie_offset = offset + sizeof(struct sctp_chunkhdr);
	cookie_len = ntohs(cp->ch.chunk_length);

	if ((cookie->peerport != sh->src_port) &&
	    (cookie->myport != sh->dest_port) &&
	    (cookie->my_vtag != sh->v_tag)) {
		/*
		 * invalid ports or bad tag.  Note that we always leave the
		 * v_tag in the header in network order and when we stored
		 * it in the my_vtag slot we also left it in network order.
		 * This maintains the match even though it may be in the
		 * opposite byte order of the machine :->
		 */
		return (NULL);
	}
	if (cookie_len < sizeof(struct sctp_cookie_echo_chunk) +
	    sizeof(struct sctp_init_chunk) +
	    sizeof(struct sctp_init_ack_chunk) + SCTP_SIGNATURE_SIZE) {
		/* cookie too small */
		return (NULL);
	}
	/*
	 * split off the signature into its own mbuf (since it should not be
	 * calculated in the sctp_hmac_m() call).
	 */
	sig_offset = offset + cookie_len - SCTP_SIGNATURE_SIZE;
	m_sig = m_split(m, sig_offset, M_DONTWAIT);
	if (m_sig == NULL) {
		/* out of memory or ?? */
		return (NULL);
	}
#ifdef SCTP_MBUF_LOGGING
	if (SCTP_BASE_SYSCTL(sctp_logging_level) & SCTP_MBUF_LOGGING_ENABLE) {
		struct mbuf *mat;

		for (mat = m_sig; mat; mat = SCTP_BUF_NEXT(mat)) {
			if (SCTP_BUF_IS_EXTENDED(mat)) {
				sctp_log_mb(mat, SCTP_MBUF_SPLIT);
			}
		}
	}
#endif

	/*
	 * compute the signature/digest for the cookie
	 */
	ep = &(*inp_p)->sctp_ep;
	l_inp = *inp_p;
	if (l_stcb) {
		SCTP_TCB_UNLOCK(l_stcb);
	}
	SCTP_INP_RLOCK(l_inp);
	if (l_stcb) {
		SCTP_TCB_LOCK(l_stcb);
	}
	/* which cookie is it? */
	if ((cookie->time_entered.tv_sec < (long)ep->time_of_secret_change) &&
	    (ep->current_secret_number != ep->last_secret_number)) {
		/* it's the old cookie */
		(void)sctp_hmac_m(SCTP_HMAC,
		    (uint8_t *) ep->secret_key[(int)ep->last_secret_number],
		    SCTP_SECRET_SIZE, m, cookie_offset, calc_sig, 0);
	} else {
		/* it's the current cookie */
		(void)sctp_hmac_m(SCTP_HMAC,
		    (uint8_t *) ep->secret_key[(int)ep->current_secret_number],
		    SCTP_SECRET_SIZE, m, cookie_offset, calc_sig, 0);
	}
	/* get the signature */
	SCTP_INP_RUNLOCK(l_inp);
	sig = (uint8_t *) sctp_m_getptr(m_sig, 0, SCTP_SIGNATURE_SIZE, (uint8_t *) & tmp_sig);
	if (sig == NULL) {
		/* couldn't find signature */
		sctp_m_freem(m_sig);
		return (NULL);
	}
	/* compare the received digest with the computed digest */
	if (memcmp(calc_sig, sig, SCTP_SIGNATURE_SIZE) != 0) {
		/* try the old cookie? */
		if ((cookie->time_entered.tv_sec == (long)ep->time_of_secret_change) &&
		    (ep->current_secret_number != ep->last_secret_number)) {
			/* compute digest with old */
			(void)sctp_hmac_m(SCTP_HMAC,
			    (uint8_t *) ep->secret_key[(int)ep->last_secret_number],
			    SCTP_SECRET_SIZE, m, cookie_offset, calc_sig, 0);
			/* compare */
			if (memcmp(calc_sig, sig, SCTP_SIGNATURE_SIZE) == 0)
				cookie_ok = 1;
		}
	} else {
		cookie_ok = 1;
	}

	/*
	 * Now before we continue we must reconstruct our mbuf so that
	 * normal processing of any other chunks will work.
	 */
	{
		struct mbuf *m_at;

		m_at = m;
		while (SCTP_BUF_NEXT(m_at) != NULL) {
			m_at = SCTP_BUF_NEXT(m_at);
		}
		SCTP_BUF_NEXT(m_at) = m_sig;
	}

	if (cookie_ok == 0) {
		SCTPDBG(SCTP_DEBUG_INPUT2, "handle_cookie_echo: cookie signature validation failed!\n");
		SCTPDBG(SCTP_DEBUG_INPUT2,
		    "offset = %u, cookie_offset = %u, sig_offset = %u\n",
		    (uint32_t) offset, cookie_offset, sig_offset);
		return (NULL);
	}
	/*
	 * check the cookie timestamps to be sure it's not stale
	 */
	(void)SCTP_GETTIME_TIMEVAL(&now);
	/* Expire time is in Ticks, so we convert to seconds */
	time_expires.tv_sec = cookie->time_entered.tv_sec + TICKS_TO_SEC(cookie->cookie_life);
	time_expires.tv_usec = cookie->time_entered.tv_usec;
	/*
	 * TODO sctp_constants.h needs alternative time macros when _KERNEL
	 * is undefined.
	 */
	if (timevalcmp(&now, &time_expires, >)) {
		/* cookie is stale! */
		struct mbuf *op_err;
		struct sctp_stale_cookie_msg *scm;
		uint32_t tim;

		op_err = sctp_get_mbuf_for_msg(sizeof(struct sctp_stale_cookie_msg),
		    0, M_DONTWAIT, 1, MT_DATA);
		if (op_err == NULL) {
			/* FOOBAR */
			return (NULL);
		}
		/* Set the len */
		SCTP_BUF_LEN(op_err) = sizeof(struct sctp_stale_cookie_msg);
		scm = mtod(op_err, struct sctp_stale_cookie_msg *);
		scm->ph.param_type = htons(SCTP_CAUSE_STALE_COOKIE);
		scm->ph.param_length = htons((sizeof(struct sctp_paramhdr) +
		    (sizeof(uint32_t))));
		/* seconds to usec */
		tim = (now.tv_sec - time_expires.tv_sec) * 1000000;
		/* add in usec */
		if (tim == 0)
			tim = now.tv_usec - cookie->time_entered.tv_usec;
		scm->time_usec = htonl(tim);
		sctp_send_operr_to(src, dst, sh, cookie->peers_vtag, op_err,
		    use_mflowid, mflowid,
		    vrf_id, port);
		return (NULL);
	}
	/*
	 * Now we must see with the lookup address if we have an existing
	 * asoc. This will only happen if we were in the COOKIE-WAIT state
	 * and a INIT collided with us and somewhere the peer sent the
	 * cookie on another address besides the single address our assoc
	 * had for him. In this case we will have one of the tie-tags set at
	 * least AND the address field in the cookie can be used to look it
	 * up.
	 */
	to = NULL;
	switch (cookie->addr_type) {
#ifdef INET6
	case SCTP_IPV6_ADDRESS:
		memset(&sin6, 0, sizeof(sin6));
		sin6.sin6_family = AF_INET6;
		sin6.sin6_len = sizeof(sin6);
		sin6.sin6_port = sh->src_port;
		sin6.sin6_scope_id = cookie->scope_id;
		memcpy(&sin6.sin6_addr.s6_addr, cookie->address,
		    sizeof(sin6.sin6_addr.s6_addr));
		to = (struct sockaddr *)&sin6;
		break;
#endif
#ifdef INET
	case SCTP_IPV4_ADDRESS:
		memset(&sin, 0, sizeof(sin));
		sin.sin_family = AF_INET;
		sin.sin_len = sizeof(sin);
		sin.sin_port = sh->src_port;
		sin.sin_addr.s_addr = cookie->address[0];
		to = (struct sockaddr *)&sin;
		break;
#endif
	default:
		/* This should not happen */
		return (NULL);
	}
	if ((*stcb == NULL) && to) {
		/* Yep, lets check */
		*stcb = sctp_findassociation_ep_addr(inp_p, to, netp, dst, NULL);
		if (*stcb == NULL) {
			/*
			 * We should have only got back the same inp. If we
			 * got back a different ep we have a problem. The
			 * original findep got back l_inp and now
			 */
			if (l_inp != *inp_p) {
				SCTP_PRINTF("Bad problem find_ep got a diff inp then special_locate?\n");
			}
		} else {
			if (*locked_tcb == NULL) {
				/*
				 * In this case we found the assoc only
				 * after we locked the create lock. This
				 * means we are in a colliding case and we
				 * must make sure that we unlock the tcb if
				 * its one of the cases where we throw away
				 * the incoming packets.
				 */
				*locked_tcb = *stcb;

				/*
				 * We must also increment the inp ref count
				 * since the ref_count flags was set when we
				 * did not find the TCB, now we found it
				 * which reduces the refcount.. we must
				 * raise it back out to balance it all :-)
				 */
				SCTP_INP_INCR_REF((*stcb)->sctp_ep);
				if ((*stcb)->sctp_ep != l_inp) {
					SCTP_PRINTF("Huh? ep:%p diff then l_inp:%p?\n",
					    (*stcb)->sctp_ep, l_inp);
				}
			}
		}
	}
	if (to == NULL) {
		return (NULL);
	}
	cookie_len -= SCTP_SIGNATURE_SIZE;
	if (*stcb == NULL) {
		/* this is the "normal" case... get a new TCB */
		*stcb = sctp_process_cookie_new(m, iphlen, offset, src, dst, sh,
		    cookie, cookie_len, *inp_p,
		    netp, to, &notification,
		    auth_skipped, auth_offset, auth_len,
		    use_mflowid, mflowid,
		    vrf_id, port);
	} else {
		/* this is abnormal... cookie-echo on existing TCB */
		had_a_existing_tcb = 1;
		*stcb = sctp_process_cookie_existing(m, iphlen, offset,
		    src, dst, sh,
		    cookie, cookie_len, *inp_p, *stcb, netp, to,
		    &notification, auth_skipped, auth_offset, auth_len,
		    use_mflowid, mflowid,
		    vrf_id, port);
	}

	if (*stcb == NULL) {
		/* still no TCB... must be bad cookie-echo */
		return (NULL);
	}
	if ((*netp != NULL) && (use_mflowid != 0)) {
		(*netp)->flowid = mflowid;
#ifdef INVARIANTS
		(*netp)->flowidset = 1;
#endif
	}
	/*
	 * Ok, we built an association so confirm the address we sent the
	 * INIT-ACK to.
	 */
	netl = sctp_findnet(*stcb, to);
	/*
	 * This code should in theory NOT run but
	 */
	if (netl == NULL) {
		/* TSNH! Huh, why do I need to add this address here? */
		if (sctp_add_remote_addr(*stcb, to, NULL, SCTP_DONOT_SETSCOPE, SCTP_IN_COOKIE_PROC)) {
			return (NULL);
		}
		netl = sctp_findnet(*stcb, to);
	}
	if (netl) {
		if (netl->dest_state & SCTP_ADDR_UNCONFIRMED) {
			netl->dest_state &= ~SCTP_ADDR_UNCONFIRMED;
			(void)sctp_set_primary_addr((*stcb), (struct sockaddr *)NULL,
			    netl);
			send_int_conf = 1;
		}
	}
	sctp_start_net_timers(*stcb);
	if ((*inp_p)->sctp_flags & SCTP_PCB_FLAGS_TCPTYPE) {
		if (!had_a_existing_tcb ||
		    (((*inp_p)->sctp_flags & SCTP_PCB_FLAGS_CONNECTED) == 0)) {
			/*
			 * If we have a NEW cookie or the connect never
			 * reached the connected state during collision we
			 * must do the TCP accept thing.
			 */
			struct socket *so, *oso;
			struct sctp_inpcb *inp;

			if (notification == SCTP_NOTIFY_ASSOC_RESTART) {
				/*
				 * For a restart we will keep the same
				 * socket, no need to do anything. I THINK!!
				 */
				sctp_ulp_notify(notification, *stcb, 0, NULL, SCTP_SO_NOT_LOCKED);
				if (send_int_conf) {
					sctp_ulp_notify(SCTP_NOTIFY_INTERFACE_CONFIRMED,
					    (*stcb), 0, (void *)netl, SCTP_SO_NOT_LOCKED);
				}
				return (m);
			}
			oso = (*inp_p)->sctp_socket;
			atomic_add_int(&(*stcb)->asoc.refcnt, 1);
			SCTP_TCB_UNLOCK((*stcb));
			CURVNET_SET(oso->so_vnet);
			so = sonewconn(oso, 0
			    );
			CURVNET_RESTORE();
			SCTP_TCB_LOCK((*stcb));
			atomic_subtract_int(&(*stcb)->asoc.refcnt, 1);

			if (so == NULL) {
				struct mbuf *op_err;

#if defined(__APPLE__) || defined(SCTP_SO_LOCK_TESTING)
				struct socket *pcb_so;

#endif
				/* Too many sockets */
				SCTPDBG(SCTP_DEBUG_INPUT1, "process_cookie_new: no room for another socket!\n");
				op_err = sctp_generate_invmanparam(SCTP_CAUSE_OUT_OF_RESC);
				sctp_abort_association(*inp_p, NULL, m, iphlen,
				    src, dst, sh, op_err,
				    use_mflowid, mflowid,
				    vrf_id, port);
#if defined(__APPLE__) || defined(SCTP_SO_LOCK_TESTING)
				pcb_so = SCTP_INP_SO(*inp_p);
				atomic_add_int(&(*stcb)->asoc.refcnt, 1);
				SCTP_TCB_UNLOCK((*stcb));
				SCTP_SOCKET_LOCK(pcb_so, 1);
				SCTP_TCB_LOCK((*stcb));
				atomic_subtract_int(&(*stcb)->asoc.refcnt, 1);
#endif
				(void)sctp_free_assoc(*inp_p, *stcb, SCTP_NORMAL_PROC, SCTP_FROM_SCTP_INPUT + SCTP_LOC_20);
#if defined(__APPLE__) || defined(SCTP_SO_LOCK_TESTING)
				SCTP_SOCKET_UNLOCK(pcb_so, 1);
#endif
				return (NULL);
			}
			inp = (struct sctp_inpcb *)so->so_pcb;
			SCTP_INP_INCR_REF(inp);
			/*
			 * We add the unbound flag here so that if we get an
			 * soabort() before we get the move_pcb done, we
			 * will properly cleanup.
			 */
			inp->sctp_flags = (SCTP_PCB_FLAGS_TCPTYPE |
			    SCTP_PCB_FLAGS_CONNECTED |
			    SCTP_PCB_FLAGS_IN_TCPPOOL |
			    SCTP_PCB_FLAGS_UNBOUND |
			    (SCTP_PCB_COPY_FLAGS & (*inp_p)->sctp_flags) |
			    SCTP_PCB_FLAGS_DONT_WAKE);
			inp->sctp_features = (*inp_p)->sctp_features;
			inp->sctp_mobility_features = (*inp_p)->sctp_mobility_features;
			inp->sctp_socket = so;
			inp->sctp_frag_point = (*inp_p)->sctp_frag_point;
			inp->sctp_cmt_on_off = (*inp_p)->sctp_cmt_on_off;
			inp->sctp_ecn_enable = (*inp_p)->sctp_ecn_enable;
			inp->partial_delivery_point = (*inp_p)->partial_delivery_point;
			inp->sctp_context = (*inp_p)->sctp_context;
			inp->local_strreset_support = (*inp_p)->local_strreset_support;
			inp->inp_starting_point_for_iterator = NULL;
			/*
			 * copy in the authentication parameters from the
			 * original endpoint
			 */
			if (inp->sctp_ep.local_hmacs)
				sctp_free_hmaclist(inp->sctp_ep.local_hmacs);
			inp->sctp_ep.local_hmacs =
			    sctp_copy_hmaclist((*inp_p)->sctp_ep.local_hmacs);
			if (inp->sctp_ep.local_auth_chunks)
				sctp_free_chunklist(inp->sctp_ep.local_auth_chunks);
			inp->sctp_ep.local_auth_chunks =
			    sctp_copy_chunklist((*inp_p)->sctp_ep.local_auth_chunks);

			/*
			 * Now we must move it from one hash table to
			 * another and get the tcb in the right place.
			 */

			/*
			 * This is where the one-2-one socket is put into
			 * the accept state waiting for the accept!
			 */
			if (*stcb) {
				(*stcb)->asoc.state |= SCTP_STATE_IN_ACCEPT_QUEUE;
			}
			sctp_move_pcb_and_assoc(*inp_p, inp, *stcb);

			atomic_add_int(&(*stcb)->asoc.refcnt, 1);
			SCTP_TCB_UNLOCK((*stcb));

			sctp_pull_off_control_to_new_inp((*inp_p), inp, *stcb,
			    0);
			SCTP_TCB_LOCK((*stcb));
			atomic_subtract_int(&(*stcb)->asoc.refcnt, 1);


			/*
			 * now we must check to see if we were aborted while
			 * the move was going on and the lock/unlock
			 * happened.
			 */
			if (inp->sctp_flags & SCTP_PCB_FLAGS_SOCKET_GONE) {
				/*
				 * yep it was, we leave the assoc attached
				 * to the socket since the sctp_inpcb_free()
				 * call will send an abort for us.
				 */
				SCTP_INP_DECR_REF(inp);
				return (NULL);
			}
			SCTP_INP_DECR_REF(inp);
			/* Switch over to the new guy */
			*inp_p = inp;
			sctp_ulp_notify(notification, *stcb, 0, NULL, SCTP_SO_NOT_LOCKED);
			if (send_int_conf) {
				sctp_ulp_notify(SCTP_NOTIFY_INTERFACE_CONFIRMED,
				    (*stcb), 0, (void *)netl, SCTP_SO_NOT_LOCKED);
			}
			/*
			 * Pull it from the incomplete queue and wake the
			 * guy
			 */
#if defined(__APPLE__) || defined(SCTP_SO_LOCK_TESTING)
			atomic_add_int(&(*stcb)->asoc.refcnt, 1);
			SCTP_TCB_UNLOCK((*stcb));
			SCTP_SOCKET_LOCK(so, 1);
#endif
			soisconnected(so);
#if defined(__APPLE__) || defined(SCTP_SO_LOCK_TESTING)
			SCTP_TCB_LOCK((*stcb));
			atomic_subtract_int(&(*stcb)->asoc.refcnt, 1);
			SCTP_SOCKET_UNLOCK(so, 1);
#endif
			return (m);
		}
	}
	if (notification) {
		sctp_ulp_notify(notification, *stcb, 0, NULL, SCTP_SO_NOT_LOCKED);
	}
	if (send_int_conf) {
		sctp_ulp_notify(SCTP_NOTIFY_INTERFACE_CONFIRMED,
		    (*stcb), 0, (void *)netl, SCTP_SO_NOT_LOCKED);
	}
	return (m);
}

static void
sctp_handle_cookie_ack(struct sctp_cookie_ack_chunk *cp SCTP_UNUSED,
    struct sctp_tcb *stcb, struct sctp_nets *net)
{
	/* cp must not be used, others call this without a c-ack :-) */
	struct sctp_association *asoc;

	SCTPDBG(SCTP_DEBUG_INPUT2,
	    "sctp_handle_cookie_ack: handling COOKIE-ACK\n");
	if (stcb == NULL)
		return;

	asoc = &stcb->asoc;

	sctp_stop_all_cookie_timers(stcb);
	/* process according to association state */
	if (SCTP_GET_STATE(asoc) == SCTP_STATE_COOKIE_ECHOED) {
		/* state change only needed when I am in right state */
		SCTPDBG(SCTP_DEBUG_INPUT2, "moving to OPEN state\n");
		SCTP_SET_STATE(asoc, SCTP_STATE_OPEN);
		sctp_start_net_timers(stcb);
		if (asoc->state & SCTP_STATE_SHUTDOWN_PENDING) {
			sctp_timer_start(SCTP_TIMER_TYPE_SHUTDOWNGUARD,
			    stcb->sctp_ep, stcb, asoc->primary_destination);

		}
		/* update RTO */
		SCTP_STAT_INCR_COUNTER32(sctps_activeestab);
		SCTP_STAT_INCR_GAUGE32(sctps_currestab);
		if (asoc->overall_error_count == 0) {
			net->RTO = sctp_calculate_rto(stcb, asoc, net,
			    &asoc->time_entered, sctp_align_safe_nocopy,
			    SCTP_RTT_FROM_NON_DATA);
		}
		(void)SCTP_GETTIME_TIMEVAL(&asoc->time_entered);
		sctp_ulp_notify(SCTP_NOTIFY_ASSOC_UP, stcb, 0, NULL, SCTP_SO_NOT_LOCKED);
		if ((stcb->sctp_ep->sctp_flags & SCTP_PCB_FLAGS_TCPTYPE) ||
		    (stcb->sctp_ep->sctp_flags & SCTP_PCB_FLAGS_IN_TCPPOOL)) {
#if defined(__APPLE__) || defined(SCTP_SO_LOCK_TESTING)
			struct socket *so;

#endif
			stcb->sctp_ep->sctp_flags |= SCTP_PCB_FLAGS_CONNECTED;
#if defined(__APPLE__) || defined(SCTP_SO_LOCK_TESTING)
			so = SCTP_INP_SO(stcb->sctp_ep);
			atomic_add_int(&stcb->asoc.refcnt, 1);
			SCTP_TCB_UNLOCK(stcb);
			SCTP_SOCKET_LOCK(so, 1);
			SCTP_TCB_LOCK(stcb);
			atomic_subtract_int(&stcb->asoc.refcnt, 1);
#endif
			if ((stcb->asoc.state & SCTP_STATE_CLOSED_SOCKET) == 0) {
				soisconnected(stcb->sctp_socket);
			}
#if defined(__APPLE__) || defined(SCTP_SO_LOCK_TESTING)
			SCTP_SOCKET_UNLOCK(so, 1);
#endif
		}
		/*
		 * since we did not send a HB make sure we don't double
		 * things
		 */
		net->hb_responded = 1;

		if (stcb->asoc.state & SCTP_STATE_CLOSED_SOCKET) {
			/*
			 * We don't need to do the asconf thing, nor hb or
			 * autoclose if the socket is closed.
			 */
			goto closed_socket;
		}
		sctp_timer_start(SCTP_TIMER_TYPE_HEARTBEAT, stcb->sctp_ep,
		    stcb, net);


		if (stcb->asoc.sctp_autoclose_ticks &&
		    sctp_is_feature_on(stcb->sctp_ep, SCTP_PCB_FLAGS_AUTOCLOSE)) {
			sctp_timer_start(SCTP_TIMER_TYPE_AUTOCLOSE,
			    stcb->sctp_ep, stcb, NULL);
		}
		/*
		 * send ASCONF if parameters are pending and ASCONFs are
		 * allowed (eg. addresses changed when init/cookie echo were
		 * in flight)
		 */
		if ((sctp_is_feature_on(stcb->sctp_ep, SCTP_PCB_FLAGS_DO_ASCONF)) &&
		    (stcb->asoc.peer_supports_asconf) &&
		    (!TAILQ_EMPTY(&stcb->asoc.asconf_queue))) {
#ifdef SCTP_TIMER_BASED_ASCONF
			sctp_timer_start(SCTP_TIMER_TYPE_ASCONF,
			    stcb->sctp_ep, stcb,
			    stcb->asoc.primary_destination);
#else
			sctp_send_asconf(stcb, stcb->asoc.primary_destination,
			    SCTP_ADDR_NOT_LOCKED);
#endif
		}
	}
closed_socket:
	/* Toss the cookie if I can */
	sctp_toss_old_cookies(stcb, asoc);
	if (!TAILQ_EMPTY(&asoc->sent_queue)) {
		/* Restart the timer if we have pending data */
		struct sctp_tmit_chunk *chk;

		chk = TAILQ_FIRST(&asoc->sent_queue);
		sctp_timer_start(SCTP_TIMER_TYPE_SEND, stcb->sctp_ep, stcb, chk->whoTo);
	}
}

static void
sctp_handle_ecn_echo(struct sctp_ecne_chunk *cp,
    struct sctp_tcb *stcb)
{
	struct sctp_nets *net;
	struct sctp_tmit_chunk *lchk;
	struct sctp_ecne_chunk bkup;
	uint8_t override_bit;
	uint32_t tsn, window_data_tsn;
	int len;
	unsigned int pkt_cnt;

	len = ntohs(cp->ch.chunk_length);
	if ((len != sizeof(struct sctp_ecne_chunk)) &&
	    (len != sizeof(struct old_sctp_ecne_chunk))) {
		return;
	}
	if (len == sizeof(struct old_sctp_ecne_chunk)) {
		/* Its the old format */
		memcpy(&bkup, cp, sizeof(struct old_sctp_ecne_chunk));
		bkup.num_pkts_since_cwr = htonl(1);
		cp = &bkup;
	}
	SCTP_STAT_INCR(sctps_recvecne);
	tsn = ntohl(cp->tsn);
	pkt_cnt = ntohl(cp->num_pkts_since_cwr);
	lchk = TAILQ_LAST(&stcb->asoc.send_queue, sctpchunk_listhead);
	if (lchk == NULL) {
		window_data_tsn = stcb->asoc.sending_seq - 1;
	} else {
		window_data_tsn = lchk->rec.data.TSN_seq;
	}

	/* Find where it was sent to if possible. */
	net = NULL;
	TAILQ_FOREACH(lchk, &stcb->asoc.sent_queue, sctp_next) {
		if (lchk->rec.data.TSN_seq == tsn) {
			net = lchk->whoTo;
			net->ecn_prev_cwnd = lchk->rec.data.cwnd_at_send;
			break;
		}
		if (SCTP_TSN_GT(lchk->rec.data.TSN_seq, tsn)) {
			break;
		}
	}
	if (net == NULL) {
		/*
		 * What to do. A previous send of a CWR was possibly lost.
		 * See how old it is, we may have it marked on the actual
		 * net.
		 */
		TAILQ_FOREACH(net, &stcb->asoc.nets, sctp_next) {
			if (tsn == net->last_cwr_tsn) {
				/* Found him, send it off */
				break;
			}
		}
		if (net == NULL) {
			/*
			 * If we reach here, we need to send a special CWR
			 * that says hey, we did this a long time ago and
			 * you lost the response.
			 */
			net = TAILQ_FIRST(&stcb->asoc.nets);
			if (net == NULL) {
				/* TSNH */
				return;
			}
			override_bit = SCTP_CWR_REDUCE_OVERRIDE;
		} else {
			override_bit = 0;
		}
	} else {
		override_bit = 0;
	}
	if (SCTP_TSN_GT(tsn, net->cwr_window_tsn) &&
	    ((override_bit & SCTP_CWR_REDUCE_OVERRIDE) == 0)) {
		/*
		 * JRS - Use the congestion control given in the pluggable
		 * CC module
		 */
		stcb->asoc.cc_functions.sctp_cwnd_update_after_ecn_echo(stcb, net, 0, pkt_cnt);
		/*
		 * We reduce once every RTT. So we will only lower cwnd at
		 * the next sending seq i.e. the window_data_tsn
		 */
		net->cwr_window_tsn = window_data_tsn;
		net->ecn_ce_pkt_cnt += pkt_cnt;
		net->lost_cnt = pkt_cnt;
		net->last_cwr_tsn = tsn;
	} else {
		override_bit |= SCTP_CWR_IN_SAME_WINDOW;
		if (SCTP_TSN_GT(tsn, net->last_cwr_tsn) &&
		    ((override_bit & SCTP_CWR_REDUCE_OVERRIDE) == 0)) {
			/*
			 * Another loss in the same window update how many
			 * marks/packets lost we have had.
			 */
			int cnt = 1;

			if (pkt_cnt > net->lost_cnt) {
				/* Should be the case */
				cnt = (pkt_cnt - net->lost_cnt);
				net->ecn_ce_pkt_cnt += cnt;
			}
			net->lost_cnt = pkt_cnt;
			net->last_cwr_tsn = tsn;
			/*
			 * Most CC functions will ignore this call, since we
			 * are in-window yet of the initial CE the peer saw.
			 */
			stcb->asoc.cc_functions.sctp_cwnd_update_after_ecn_echo(stcb, net, 1, cnt);
		}
	}
	/*
	 * We always send a CWR this way if our previous one was lost our
	 * peer will get an update, or if it is not time again to reduce we
	 * still get the cwr to the peer. Note we set the override when we
	 * could not find the TSN on the chunk or the destination network.
	 */
	sctp_send_cwr(stcb, net, net->last_cwr_tsn, override_bit);
}

static void
sctp_handle_ecn_cwr(struct sctp_cwr_chunk *cp, struct sctp_tcb *stcb, struct sctp_nets *net)
{
	/*
	 * Here we get a CWR from the peer. We must look in the outqueue and
	 * make sure that we have a covered ECNE in teh control chunk part.
	 * If so remove it.
	 */
	struct sctp_tmit_chunk *chk;
	struct sctp_ecne_chunk *ecne;
	int override;
	uint32_t cwr_tsn;

	cwr_tsn = ntohl(cp->tsn);

	override = cp->ch.chunk_flags & SCTP_CWR_REDUCE_OVERRIDE;
	TAILQ_FOREACH(chk, &stcb->asoc.control_send_queue, sctp_next) {
		if (chk->rec.chunk_id.id != SCTP_ECN_ECHO) {
			continue;
		}
		if ((override == 0) && (chk->whoTo != net)) {
			/* Must be from the right src unless override is set */
			continue;
		}
		ecne = mtod(chk->data, struct sctp_ecne_chunk *);
		if (SCTP_TSN_GE(cwr_tsn, ntohl(ecne->tsn))) {
			/* this covers this ECNE, we can remove it */
			stcb->asoc.ecn_echo_cnt_onq--;
			TAILQ_REMOVE(&stcb->asoc.control_send_queue, chk,
			    sctp_next);
			if (chk->data) {
				sctp_m_freem(chk->data);
				chk->data = NULL;
			}
			stcb->asoc.ctrl_queue_cnt--;
			sctp_free_a_chunk(stcb, chk, SCTP_SO_NOT_LOCKED);
			if (override == 0) {
				break;
			}
		}
	}
}

static void
sctp_handle_shutdown_complete(struct sctp_shutdown_complete_chunk *cp SCTP_UNUSED,
    struct sctp_tcb *stcb, struct sctp_nets *net)
{
	struct sctp_association *asoc;

#if defined(__APPLE__) || defined(SCTP_SO_LOCK_TESTING)
	struct socket *so;

#endif

	SCTPDBG(SCTP_DEBUG_INPUT2,
	    "sctp_handle_shutdown_complete: handling SHUTDOWN-COMPLETE\n");
	if (stcb == NULL)
		return;

	asoc = &stcb->asoc;
	/* process according to association state */
	if (SCTP_GET_STATE(asoc) != SCTP_STATE_SHUTDOWN_ACK_SENT) {
		/* unexpected SHUTDOWN-COMPLETE... so ignore... */
		SCTPDBG(SCTP_DEBUG_INPUT2,
		    "sctp_handle_shutdown_complete: not in SCTP_STATE_SHUTDOWN_ACK_SENT --- ignore\n");
		SCTP_TCB_UNLOCK(stcb);
		return;
	}
	/* notify upper layer protocol */
	if (stcb->sctp_socket) {
		sctp_ulp_notify(SCTP_NOTIFY_ASSOC_DOWN, stcb, 0, NULL, SCTP_SO_NOT_LOCKED);
		/* are the queues empty? they should be */
		if (!TAILQ_EMPTY(&asoc->send_queue) ||
		    !TAILQ_EMPTY(&asoc->sent_queue) ||
		    !stcb->asoc.ss_functions.sctp_ss_is_empty(stcb, asoc)) {
			sctp_report_all_outbound(stcb, 0, 0, SCTP_SO_NOT_LOCKED);
		}
	}
	/* stop the timer */
	sctp_timer_stop(SCTP_TIMER_TYPE_SHUTDOWNACK, stcb->sctp_ep, stcb, net, SCTP_FROM_SCTP_INPUT + SCTP_LOC_22);
	SCTP_STAT_INCR_COUNTER32(sctps_shutdown);
	/* free the TCB */
	SCTPDBG(SCTP_DEBUG_INPUT2,
	    "sctp_handle_shutdown_complete: calls free-asoc\n");
#if defined(__APPLE__) || defined(SCTP_SO_LOCK_TESTING)
	so = SCTP_INP_SO(stcb->sctp_ep);
	atomic_add_int(&stcb->asoc.refcnt, 1);
	SCTP_TCB_UNLOCK(stcb);
	SCTP_SOCKET_LOCK(so, 1);
	SCTP_TCB_LOCK(stcb);
	atomic_subtract_int(&stcb->asoc.refcnt, 1);
#endif
	(void)sctp_free_assoc(stcb->sctp_ep, stcb, SCTP_NORMAL_PROC, SCTP_FROM_SCTP_INPUT + SCTP_LOC_23);
#if defined(__APPLE__) || defined(SCTP_SO_LOCK_TESTING)
	SCTP_SOCKET_UNLOCK(so, 1);
#endif
	return;
}

static int
process_chunk_drop(struct sctp_tcb *stcb, struct sctp_chunk_desc *desc,
    struct sctp_nets *net, uint8_t flg)
{
	switch (desc->chunk_type) {
	case SCTP_DATA:
		/* find the tsn to resend (possibly */
		{
			uint32_t tsn;
			struct sctp_tmit_chunk *tp1;

			tsn = ntohl(desc->tsn_ifany);
			TAILQ_FOREACH(tp1, &stcb->asoc.sent_queue, sctp_next) {
				if (tp1->rec.data.TSN_seq == tsn) {
					/* found it */
					break;
				}
				if (SCTP_TSN_GT(tp1->rec.data.TSN_seq, tsn)) {
					/* not found */
					tp1 = NULL;
					break;
				}
			}
			if (tp1 == NULL) {
				/*
				 * Do it the other way , aka without paying
				 * attention to queue seq order.
				 */
				SCTP_STAT_INCR(sctps_pdrpdnfnd);
				TAILQ_FOREACH(tp1, &stcb->asoc.sent_queue, sctp_next) {
					if (tp1->rec.data.TSN_seq == tsn) {
						/* found it */
						break;
					}
				}
			}
			if (tp1 == NULL) {
				SCTP_STAT_INCR(sctps_pdrptsnnf);
			}
			if ((tp1) && (tp1->sent < SCTP_DATAGRAM_ACKED)) {
				uint8_t *ddp;

				if (((flg & SCTP_BADCRC) == 0) &&
				    ((flg & SCTP_FROM_MIDDLE_BOX) == 0)) {
					return (0);
				}
				if ((stcb->asoc.peers_rwnd == 0) &&
				    ((flg & SCTP_FROM_MIDDLE_BOX) == 0)) {
					SCTP_STAT_INCR(sctps_pdrpdiwnp);
					return (0);
				}
				if (stcb->asoc.peers_rwnd == 0 &&
				    (flg & SCTP_FROM_MIDDLE_BOX)) {
					SCTP_STAT_INCR(sctps_pdrpdizrw);
					return (0);
				}
				ddp = (uint8_t *) (mtod(tp1->data, caddr_t)+
				    sizeof(struct sctp_data_chunk));
				{
					unsigned int iii;

					for (iii = 0; iii < sizeof(desc->data_bytes);
					    iii++) {
						if (ddp[iii] != desc->data_bytes[iii]) {
							SCTP_STAT_INCR(sctps_pdrpbadd);
							return (-1);
						}
					}
				}

				if (tp1->do_rtt) {
					/*
					 * this guy had a RTO calculation
					 * pending on it, cancel it
					 */
					if (tp1->whoTo->rto_needed == 0) {
						tp1->whoTo->rto_needed = 1;
					}
					tp1->do_rtt = 0;
				}
				SCTP_STAT_INCR(sctps_pdrpmark);
				if (tp1->sent != SCTP_DATAGRAM_RESEND)
					sctp_ucount_incr(stcb->asoc.sent_queue_retran_cnt);
				/*
				 * mark it as if we were doing a FR, since
				 * we will be getting gap ack reports behind
				 * the info from the router.
				 */
				tp1->rec.data.doing_fast_retransmit = 1;
				/*
				 * mark the tsn with what sequences can
				 * cause a new FR.
				 */
				if (TAILQ_EMPTY(&stcb->asoc.send_queue)) {
					tp1->rec.data.fast_retran_tsn = stcb->asoc.sending_seq;
				} else {
					tp1->rec.data.fast_retran_tsn = (TAILQ_FIRST(&stcb->asoc.send_queue))->rec.data.TSN_seq;
				}

				/* restart the timer */
				sctp_timer_stop(SCTP_TIMER_TYPE_SEND, stcb->sctp_ep,
				    stcb, tp1->whoTo, SCTP_FROM_SCTP_INPUT + SCTP_LOC_24);
				sctp_timer_start(SCTP_TIMER_TYPE_SEND, stcb->sctp_ep,
				    stcb, tp1->whoTo);

				/* fix counts and things */
				if (SCTP_BASE_SYSCTL(sctp_logging_level) & SCTP_FLIGHT_LOGGING_ENABLE) {
					sctp_misc_ints(SCTP_FLIGHT_LOG_DOWN_PDRP,
					    tp1->whoTo->flight_size,
					    tp1->book_size,
					    (uintptr_t) stcb,
					    tp1->rec.data.TSN_seq);
				}
				if (tp1->sent < SCTP_DATAGRAM_RESEND) {
					sctp_flight_size_decrease(tp1);
					sctp_total_flight_decrease(stcb, tp1);
				}
				tp1->sent = SCTP_DATAGRAM_RESEND;
			} {
				/* audit code */
				unsigned int audit;

				audit = 0;
				TAILQ_FOREACH(tp1, &stcb->asoc.sent_queue, sctp_next) {
					if (tp1->sent == SCTP_DATAGRAM_RESEND)
						audit++;
				}
				TAILQ_FOREACH(tp1, &stcb->asoc.control_send_queue,
				    sctp_next) {
					if (tp1->sent == SCTP_DATAGRAM_RESEND)
						audit++;
				}
				if (audit != stcb->asoc.sent_queue_retran_cnt) {
					SCTP_PRINTF("**Local Audit finds cnt:%d asoc cnt:%d\n",
					    audit, stcb->asoc.sent_queue_retran_cnt);
#ifndef SCTP_AUDITING_ENABLED
					stcb->asoc.sent_queue_retran_cnt = audit;
#endif
				}
			}
		}
		break;
	case SCTP_ASCONF:
		{
			struct sctp_tmit_chunk *asconf;

			TAILQ_FOREACH(asconf, &stcb->asoc.control_send_queue,
			    sctp_next) {
				if (asconf->rec.chunk_id.id == SCTP_ASCONF) {
					break;
				}
			}
			if (asconf) {
				if (asconf->sent != SCTP_DATAGRAM_RESEND)
					sctp_ucount_incr(stcb->asoc.sent_queue_retran_cnt);
				asconf->sent = SCTP_DATAGRAM_RESEND;
				asconf->snd_count--;
			}
		}
		break;
	case SCTP_INITIATION:
		/* resend the INIT */
		stcb->asoc.dropped_special_cnt++;
		if (stcb->asoc.dropped_special_cnt < SCTP_RETRY_DROPPED_THRESH) {
			/*
			 * If we can get it in, in a few attempts we do
			 * this, otherwise we let the timer fire.
			 */
			sctp_timer_stop(SCTP_TIMER_TYPE_INIT, stcb->sctp_ep,
			    stcb, net, SCTP_FROM_SCTP_INPUT + SCTP_LOC_25);
			sctp_send_initiate(stcb->sctp_ep, stcb, SCTP_SO_NOT_LOCKED);
		}
		break;
	case SCTP_SELECTIVE_ACK:
	case SCTP_NR_SELECTIVE_ACK:
		/* resend the sack */
		sctp_send_sack(stcb, SCTP_SO_NOT_LOCKED);
		break;
	case SCTP_HEARTBEAT_REQUEST:
		/* resend a demand HB */
		if ((stcb->asoc.overall_error_count + 3) < stcb->asoc.max_send_times) {
			/*
			 * Only retransmit if we KNOW we wont destroy the
			 * tcb
			 */
			sctp_send_hb(stcb, net, SCTP_SO_NOT_LOCKED);
		}
		break;
	case SCTP_SHUTDOWN:
		sctp_send_shutdown(stcb, net);
		break;
	case SCTP_SHUTDOWN_ACK:
		sctp_send_shutdown_ack(stcb, net);
		break;
	case SCTP_COOKIE_ECHO:
		{
			struct sctp_tmit_chunk *cookie;

			cookie = NULL;
			TAILQ_FOREACH(cookie, &stcb->asoc.control_send_queue,
			    sctp_next) {
				if (cookie->rec.chunk_id.id == SCTP_COOKIE_ECHO) {
					break;
				}
			}
			if (cookie) {
				if (cookie->sent != SCTP_DATAGRAM_RESEND)
					sctp_ucount_incr(stcb->asoc.sent_queue_retran_cnt);
				cookie->sent = SCTP_DATAGRAM_RESEND;
				sctp_stop_all_cookie_timers(stcb);
			}
		}
		break;
	case SCTP_COOKIE_ACK:
		sctp_send_cookie_ack(stcb);
		break;
	case SCTP_ASCONF_ACK:
		/* resend last asconf ack */
		sctp_send_asconf_ack(stcb);
		break;
	case SCTP_FORWARD_CUM_TSN:
		send_forward_tsn(stcb, &stcb->asoc);
		break;
		/* can't do anything with these */
	case SCTP_PACKET_DROPPED:
	case SCTP_INITIATION_ACK:	/* this should not happen */
	case SCTP_HEARTBEAT_ACK:
	case SCTP_ABORT_ASSOCIATION:
	case SCTP_OPERATION_ERROR:
	case SCTP_SHUTDOWN_COMPLETE:
	case SCTP_ECN_ECHO:
	case SCTP_ECN_CWR:
	default:
		break;
	}
	return (0);
}

void
sctp_reset_in_stream(struct sctp_tcb *stcb, int number_entries, uint16_t * list)
{
	int i;
	uint16_t temp;

	/*
	 * We set things to 0xffff since this is the last delivered sequence
	 * and we will be sending in 0 after the reset.
	 */

	if (number_entries) {
		for (i = 0; i < number_entries; i++) {
			temp = ntohs(list[i]);
			if (temp >= stcb->asoc.streamincnt) {
				continue;
			}
			stcb->asoc.strmin[temp].last_sequence_delivered = 0xffff;
		}
	} else {
		list = NULL;
		for (i = 0; i < stcb->asoc.streamincnt; i++) {
			stcb->asoc.strmin[i].last_sequence_delivered = 0xffff;
		}
	}
	sctp_ulp_notify(SCTP_NOTIFY_STR_RESET_RECV, stcb, number_entries, (void *)list, SCTP_SO_NOT_LOCKED);
}

static void
sctp_reset_out_streams(struct sctp_tcb *stcb, int number_entries, uint16_t * list)
{
	int i;

	if (number_entries == 0) {
		for (i = 0; i < stcb->asoc.streamoutcnt; i++) {
			stcb->asoc.strmout[i].next_sequence_sent = 0;
		}
	} else if (number_entries) {
		for (i = 0; i < number_entries; i++) {
			uint16_t temp;

			temp = ntohs(list[i]);
			if (temp >= stcb->asoc.streamoutcnt) {
				/* no such stream */
				continue;
			}
			stcb->asoc.strmout[temp].next_sequence_sent = 0;
		}
	}
	sctp_ulp_notify(SCTP_NOTIFY_STR_RESET_SEND, stcb, number_entries, (void *)list, SCTP_SO_NOT_LOCKED);
}


struct sctp_stream_reset_out_request *
sctp_find_stream_reset(struct sctp_tcb *stcb, uint32_t seq, struct sctp_tmit_chunk **bchk)
{
	struct sctp_association *asoc;
	struct sctp_stream_reset_out_req *req;
	struct sctp_stream_reset_out_request *r;
	struct sctp_tmit_chunk *chk;
	int len, clen;

	asoc = &stcb->asoc;
	if (TAILQ_EMPTY(&stcb->asoc.control_send_queue)) {
		asoc->stream_reset_outstanding = 0;
		return (NULL);
	}
	if (stcb->asoc.str_reset == NULL) {
		asoc->stream_reset_outstanding = 0;
		return (NULL);
	}
	chk = stcb->asoc.str_reset;
	if (chk->data == NULL) {
		return (NULL);
	}
	if (bchk) {
		/* he wants a copy of the chk pointer */
		*bchk = chk;
	}
	clen = chk->send_size;
	req = mtod(chk->data, struct sctp_stream_reset_out_req *);
	r = &req->sr_req;
	if (ntohl(r->request_seq) == seq) {
		/* found it */
		return (r);
	}
	len = SCTP_SIZE32(ntohs(r->ph.param_length));
	if (clen > (len + (int)sizeof(struct sctp_chunkhdr))) {
		/* move to the next one, there can only be a max of two */
		r = (struct sctp_stream_reset_out_request *)((caddr_t)r + len);
		if (ntohl(r->request_seq) == seq) {
			return (r);
		}
	}
	/* that seq is not here */
	return (NULL);
}

static void
sctp_clean_up_stream_reset(struct sctp_tcb *stcb)
{
	struct sctp_association *asoc;
	struct sctp_tmit_chunk *chk = stcb->asoc.str_reset;

	if (stcb->asoc.str_reset == NULL) {
		return;
	}
	asoc = &stcb->asoc;

	sctp_timer_stop(SCTP_TIMER_TYPE_STRRESET, stcb->sctp_ep, stcb, chk->whoTo, SCTP_FROM_SCTP_INPUT + SCTP_LOC_26);
	TAILQ_REMOVE(&asoc->control_send_queue,
	    chk,
	    sctp_next);
	if (chk->data) {
		sctp_m_freem(chk->data);
		chk->data = NULL;
	}
	asoc->ctrl_queue_cnt--;
	sctp_free_a_chunk(stcb, chk, SCTP_SO_NOT_LOCKED);
	/* sa_ignore NO_NULL_CHK */
	stcb->asoc.str_reset = NULL;
}


static int
sctp_handle_stream_reset_response(struct sctp_tcb *stcb,
    uint32_t seq, uint32_t action,
    struct sctp_stream_reset_response *respin)
{
	uint16_t type;
	int lparm_len;
	struct sctp_association *asoc = &stcb->asoc;
	struct sctp_tmit_chunk *chk;
	struct sctp_stream_reset_out_request *srparam;
	int number_entries;

	if (asoc->stream_reset_outstanding == 0) {
		/* duplicate */
		return (0);
	}
	if (seq == stcb->asoc.str_reset_seq_out) {
		srparam = sctp_find_stream_reset(stcb, seq, &chk);
		if (srparam) {
			stcb->asoc.str_reset_seq_out++;
			type = ntohs(srparam->ph.param_type);
			lparm_len = ntohs(srparam->ph.param_length);
			if (type == SCTP_STR_RESET_OUT_REQUEST) {
				number_entries = (lparm_len - sizeof(struct sctp_stream_reset_out_request)) / sizeof(uint16_t);
				asoc->stream_reset_out_is_outstanding = 0;
				if (asoc->stream_reset_outstanding)
					asoc->stream_reset_outstanding--;
				if (action == SCTP_STREAM_RESET_RESULT_PERFORMED) {
					/* do it */
					sctp_reset_out_streams(stcb, number_entries, srparam->list_of_streams);
				} else if (action == SCTP_STREAM_RESET_RESULT_DENIED) {
					sctp_ulp_notify(SCTP_NOTIFY_STR_RESET_DENIED_OUT, stcb, number_entries, srparam->list_of_streams, SCTP_SO_NOT_LOCKED);
				} else {
					sctp_ulp_notify(SCTP_NOTIFY_STR_RESET_FAILED_OUT, stcb, number_entries, srparam->list_of_streams, SCTP_SO_NOT_LOCKED);
				}
			} else if (type == SCTP_STR_RESET_IN_REQUEST) {
				/* Answered my request */
				number_entries = (lparm_len - sizeof(struct sctp_stream_reset_in_request)) / sizeof(uint16_t);
				if (asoc->stream_reset_outstanding)
					asoc->stream_reset_outstanding--;
				if (action == SCTP_STREAM_RESET_RESULT_DENIED) {
					sctp_ulp_notify(SCTP_NOTIFY_STR_RESET_DENIED_IN, stcb,
					    number_entries, srparam->list_of_streams, SCTP_SO_NOT_LOCKED);
				} else if (action != SCTP_STREAM_RESET_RESULT_PERFORMED) {
					sctp_ulp_notify(SCTP_NOTIFY_STR_RESET_FAILED_IN, stcb,
					    number_entries, srparam->list_of_streams, SCTP_SO_NOT_LOCKED);
				}
			} else if (type == SCTP_STR_RESET_ADD_OUT_STREAMS) {
				/* Ok we now may have more streams */
				int num_stream;

				num_stream = stcb->asoc.strm_pending_add_size;
				if (num_stream > (stcb->asoc.strm_realoutsize - stcb->asoc.streamoutcnt)) {
					/* TSNH */
					num_stream = stcb->asoc.strm_realoutsize - stcb->asoc.streamoutcnt;
				}
				stcb->asoc.strm_pending_add_size = 0;
				if (asoc->stream_reset_outstanding)
					asoc->stream_reset_outstanding--;
				if (action == SCTP_STREAM_RESET_RESULT_PERFORMED) {
					/* Put the new streams into effect */
					stcb->asoc.streamoutcnt += num_stream;
					sctp_notify_stream_reset_add(stcb, stcb->asoc.streamincnt, stcb->asoc.streamoutcnt, 0);
				} else if (action == SCTP_STREAM_RESET_RESULT_DENIED) {
					sctp_notify_stream_reset_add(stcb, stcb->asoc.streamincnt, stcb->asoc.streamoutcnt,
					    SCTP_STREAM_CHANGE_DENIED);
				} else {
					sctp_notify_stream_reset_add(stcb, stcb->asoc.streamincnt, stcb->asoc.streamoutcnt,
					    SCTP_STREAM_CHANGE_FAILED);
				}
			} else if (type == SCTP_STR_RESET_ADD_IN_STREAMS) {
				if (asoc->stream_reset_outstanding)
					asoc->stream_reset_outstanding--;
				if (action == SCTP_STREAM_RESET_RESULT_DENIED) {
					sctp_notify_stream_reset_add(stcb, stcb->asoc.streamincnt, stcb->asoc.streamoutcnt,
					    SCTP_STREAM_CHANGE_DENIED);
				} else if (action != SCTP_STREAM_RESET_RESULT_PERFORMED) {
					sctp_notify_stream_reset_add(stcb, stcb->asoc.streamincnt, stcb->asoc.streamoutcnt,
					    SCTP_STREAM_CHANGE_FAILED);
				}
			} else if (type == SCTP_STR_RESET_TSN_REQUEST) {
				/**
				 * a) Adopt the new in tsn.
				 * b) reset the map
				 * c) Adopt the new out-tsn
				 */
				struct sctp_stream_reset_response_tsn *resp;
				struct sctp_forward_tsn_chunk fwdtsn;
				int abort_flag = 0;

				if (respin == NULL) {
					/* huh ? */
					return (0);
				}
				if (action == SCTP_STREAM_RESET_RESULT_PERFORMED) {
					resp = (struct sctp_stream_reset_response_tsn *)respin;
					asoc->stream_reset_outstanding--;
					fwdtsn.ch.chunk_length = htons(sizeof(struct sctp_forward_tsn_chunk));
					fwdtsn.ch.chunk_type = SCTP_FORWARD_CUM_TSN;
					fwdtsn.new_cumulative_tsn = htonl(ntohl(resp->senders_next_tsn) - 1);
					sctp_handle_forward_tsn(stcb, &fwdtsn, &abort_flag, NULL, 0);
					if (abort_flag) {
						return (1);
					}
					stcb->asoc.highest_tsn_inside_map = (ntohl(resp->senders_next_tsn) - 1);
					if (SCTP_BASE_SYSCTL(sctp_logging_level) & SCTP_MAP_LOGGING_ENABLE) {
						sctp_log_map(0, 7, asoc->highest_tsn_inside_map, SCTP_MAP_SLIDE_RESULT);
					}
					stcb->asoc.tsn_last_delivered = stcb->asoc.cumulative_tsn = stcb->asoc.highest_tsn_inside_map;
					stcb->asoc.mapping_array_base_tsn = ntohl(resp->senders_next_tsn);
					memset(stcb->asoc.mapping_array, 0, stcb->asoc.mapping_array_size);

					stcb->asoc.highest_tsn_inside_nr_map = stcb->asoc.highest_tsn_inside_map;
					memset(stcb->asoc.nr_mapping_array, 0, stcb->asoc.mapping_array_size);

					stcb->asoc.sending_seq = ntohl(resp->receivers_next_tsn);
					stcb->asoc.last_acked_seq = stcb->asoc.cumulative_tsn;

					sctp_reset_out_streams(stcb, 0, (uint16_t *) NULL);
					sctp_reset_in_stream(stcb, 0, (uint16_t *) NULL);
					sctp_notify_stream_reset_tsn(stcb, stcb->asoc.sending_seq, (stcb->asoc.mapping_array_base_tsn + 1), 0);
				} else if (action == SCTP_STREAM_RESET_RESULT_DENIED) {
					sctp_notify_stream_reset_tsn(stcb, stcb->asoc.sending_seq, (stcb->asoc.mapping_array_base_tsn + 1),
					    SCTP_ASSOC_RESET_DENIED);
				} else {
					sctp_notify_stream_reset_tsn(stcb, stcb->asoc.sending_seq, (stcb->asoc.mapping_array_base_tsn + 1),
					    SCTP_ASSOC_RESET_FAILED);
				}
			}
			/* get rid of the request and get the request flags */
			if (asoc->stream_reset_outstanding == 0) {
				sctp_clean_up_stream_reset(stcb);
			}
		}
	}
	return (0);
}

static void
sctp_handle_str_reset_request_in(struct sctp_tcb *stcb,
    struct sctp_tmit_chunk *chk,
    struct sctp_stream_reset_in_request *req, int trunc)
{
	uint32_t seq;
	int len, i;
	int number_entries;
	uint16_t temp;

	/*
	 * peer wants me to send a str-reset to him for my outgoing seq's if
	 * seq_in is right.
	 */
	struct sctp_association *asoc = &stcb->asoc;

	seq = ntohl(req->request_seq);
	if (asoc->str_reset_seq_in == seq) {
		asoc->last_reset_action[1] = asoc->last_reset_action[0];
		if (!(asoc->local_strreset_support & SCTP_ENABLE_RESET_STREAM_REQ)) {
			asoc->last_reset_action[0] = SCTP_STREAM_RESET_RESULT_DENIED;
		} else if (trunc) {
			/* Can't do it, since they exceeded our buffer size  */
			asoc->last_reset_action[0] = SCTP_STREAM_RESET_RESULT_DENIED;
		} else if (stcb->asoc.stream_reset_out_is_outstanding == 0) {
			len = ntohs(req->ph.param_length);
			number_entries = ((len - sizeof(struct sctp_stream_reset_in_request)) / sizeof(uint16_t));
			for (i = 0; i < number_entries; i++) {
				temp = ntohs(req->list_of_streams[i]);
				req->list_of_streams[i] = temp;
			}
			asoc->last_reset_action[0] = SCTP_STREAM_RESET_RESULT_PERFORMED;
			sctp_add_stream_reset_out(chk, number_entries, req->list_of_streams,
			    asoc->str_reset_seq_out,
			    seq, (asoc->sending_seq - 1));
			asoc->stream_reset_out_is_outstanding = 1;
			asoc->str_reset = chk;
			sctp_timer_start(SCTP_TIMER_TYPE_STRRESET, stcb->sctp_ep, stcb, chk->whoTo);
			stcb->asoc.stream_reset_outstanding++;
		} else {
			/* Can't do it, since we have sent one out */
			asoc->last_reset_action[0] = SCTP_STREAM_RESET_RESULT_ERR_IN_PROGRESS;
		}
		sctp_add_stream_reset_result(chk, seq, asoc->last_reset_action[0]);
		asoc->str_reset_seq_in++;
	} else if (asoc->str_reset_seq_in - 1 == seq) {
		sctp_add_stream_reset_result(chk, seq, asoc->last_reset_action[0]);
	} else if (asoc->str_reset_seq_in - 2 == seq) {
		sctp_add_stream_reset_result(chk, seq, asoc->last_reset_action[1]);
	} else {
		sctp_add_stream_reset_result(chk, seq, SCTP_STREAM_RESET_RESULT_ERR_BAD_SEQNO);
	}
}

static int
sctp_handle_str_reset_request_tsn(struct sctp_tcb *stcb,
    struct sctp_tmit_chunk *chk,
    struct sctp_stream_reset_tsn_request *req)
{
	/* reset all in and out and update the tsn */
	/*
	 * A) reset my str-seq's on in and out. B) Select a receive next,
	 * and set cum-ack to it. Also process this selected number as a
	 * fwd-tsn as well. C) set in the response my next sending seq.
	 */
	struct sctp_forward_tsn_chunk fwdtsn;
	struct sctp_association *asoc = &stcb->asoc;
	int abort_flag = 0;
	uint32_t seq;

	seq = ntohl(req->request_seq);
	if (asoc->str_reset_seq_in == seq) {
		asoc->last_reset_action[1] = stcb->asoc.last_reset_action[0];
		if (!(asoc->local_strreset_support & SCTP_ENABLE_CHANGE_ASSOC_REQ)) {
			asoc->last_reset_action[0] = SCTP_STREAM_RESET_RESULT_DENIED;
		} else {
			fwdtsn.ch.chunk_length = htons(sizeof(struct sctp_forward_tsn_chunk));
			fwdtsn.ch.chunk_type = SCTP_FORWARD_CUM_TSN;
			fwdtsn.ch.chunk_flags = 0;
			fwdtsn.new_cumulative_tsn = htonl(stcb->asoc.highest_tsn_inside_map + 1);
			sctp_handle_forward_tsn(stcb, &fwdtsn, &abort_flag, NULL, 0);
			if (abort_flag) {
				return (1);
			}
			asoc->highest_tsn_inside_map += SCTP_STREAM_RESET_TSN_DELTA;
			if (SCTP_BASE_SYSCTL(sctp_logging_level) & SCTP_MAP_LOGGING_ENABLE) {
				sctp_log_map(0, 10, asoc->highest_tsn_inside_map, SCTP_MAP_SLIDE_RESULT);
			}
			asoc->tsn_last_delivered = asoc->cumulative_tsn = asoc->highest_tsn_inside_map;
			asoc->mapping_array_base_tsn = asoc->highest_tsn_inside_map + 1;
			memset(asoc->mapping_array, 0, asoc->mapping_array_size);
			asoc->highest_tsn_inside_nr_map = asoc->highest_tsn_inside_map;
			memset(asoc->nr_mapping_array, 0, asoc->mapping_array_size);
			atomic_add_int(&asoc->sending_seq, 1);
			/* save off historical data for retrans */
			asoc->last_sending_seq[1] = asoc->last_sending_seq[0];
			asoc->last_sending_seq[0] = asoc->sending_seq;
			asoc->last_base_tsnsent[1] = asoc->last_base_tsnsent[0];
			asoc->last_base_tsnsent[0] = asoc->mapping_array_base_tsn;
			sctp_reset_out_streams(stcb, 0, (uint16_t *) NULL);
			sctp_reset_in_stream(stcb, 0, (uint16_t *) NULL);
			asoc->last_reset_action[0] = SCTP_STREAM_RESET_RESULT_PERFORMED;
			sctp_notify_stream_reset_tsn(stcb, asoc->sending_seq, (asoc->mapping_array_base_tsn + 1), 0);
		}
		sctp_add_stream_reset_result_tsn(chk, seq, asoc->last_reset_action[0],
		    asoc->last_sending_seq[0], asoc->last_base_tsnsent[0]);
		asoc->str_reset_seq_in++;
	} else if (asoc->str_reset_seq_in - 1 == seq) {
		sctp_add_stream_reset_result_tsn(chk, seq, asoc->last_reset_action[0],
		    asoc->last_sending_seq[0], asoc->last_base_tsnsent[0]);
	} else if (asoc->str_reset_seq_in - 2 == seq) {
		sctp_add_stream_reset_result_tsn(chk, seq, asoc->last_reset_action[1],
		    asoc->last_sending_seq[1], asoc->last_base_tsnsent[1]);
	} else {
		sctp_add_stream_reset_result(chk, seq, SCTP_STREAM_RESET_RESULT_ERR_BAD_SEQNO);
	}
	return (0);
}

static void
sctp_handle_str_reset_request_out(struct sctp_tcb *stcb,
    struct sctp_tmit_chunk *chk,
    struct sctp_stream_reset_out_request *req, int trunc)
{
	uint32_t seq, tsn;
	int number_entries, len;
	struct sctp_association *asoc = &stcb->asoc;

	seq = ntohl(req->request_seq);

	/* now if its not a duplicate we process it */
	if (asoc->str_reset_seq_in == seq) {
		len = ntohs(req->ph.param_length);
		number_entries = ((len - sizeof(struct sctp_stream_reset_out_request)) / sizeof(uint16_t));
		/*
		 * the sender is resetting, handle the list issue.. we must
		 * a) verify if we can do the reset, if so no problem b) If
		 * we can't do the reset we must copy the request. c) queue
		 * it, and setup the data in processor to trigger it off
		 * when needed and dequeue all the queued data.
		 */
		tsn = ntohl(req->send_reset_at_tsn);

		/* move the reset action back one */
		asoc->last_reset_action[1] = asoc->last_reset_action[0];
		if (!(asoc->local_strreset_support & SCTP_ENABLE_RESET_STREAM_REQ)) {
			asoc->last_reset_action[0] = SCTP_STREAM_RESET_RESULT_DENIED;
		} else if (trunc) {
			asoc->last_reset_action[0] = SCTP_STREAM_RESET_RESULT_DENIED;
		} else if (SCTP_TSN_GE(asoc->cumulative_tsn, tsn)) {
			/* we can do it now */
			sctp_reset_in_stream(stcb, number_entries, req->list_of_streams);
			asoc->last_reset_action[0] = SCTP_STREAM_RESET_RESULT_PERFORMED;
		} else {
			/*
			 * we must queue it up and thus wait for the TSN's
			 * to arrive that are at or before tsn
			 */
			struct sctp_stream_reset_list *liste;
			int siz;

			siz = sizeof(struct sctp_stream_reset_list) + (number_entries * sizeof(uint16_t));
			SCTP_MALLOC(liste, struct sctp_stream_reset_list *,
			    siz, SCTP_M_STRESET);
			if (liste == NULL) {
				/* gak out of memory */
				asoc->last_reset_action[0] = SCTP_STREAM_RESET_RESULT_DENIED;
				sctp_add_stream_reset_result(chk, seq, asoc->last_reset_action[0]);
				return;
			}
			liste->tsn = tsn;
			liste->number_entries = number_entries;
			memcpy(&liste->req, req,
			    (sizeof(struct sctp_stream_reset_out_request) + (number_entries * sizeof(uint16_t))));
			TAILQ_INSERT_TAIL(&asoc->resetHead, liste, next_resp);
			asoc->last_reset_action[0] = SCTP_STREAM_RESET_RESULT_PERFORMED;
		}
		sctp_add_stream_reset_result(chk, seq, asoc->last_reset_action[0]);
		asoc->str_reset_seq_in++;
	} else if ((asoc->str_reset_seq_in - 1) == seq) {
		/*
		 * one seq back, just echo back last action since my
		 * response was lost.
		 */
		sctp_add_stream_reset_result(chk, seq, asoc->last_reset_action[0]);
	} else if ((asoc->str_reset_seq_in - 2) == seq) {
		/*
		 * two seq back, just echo back last action since my
		 * response was lost.
		 */
		sctp_add_stream_reset_result(chk, seq, asoc->last_reset_action[1]);
	} else {
		sctp_add_stream_reset_result(chk, seq, SCTP_STREAM_RESET_RESULT_ERR_BAD_SEQNO);
	}
}

static void
sctp_handle_str_reset_add_strm(struct sctp_tcb *stcb, struct sctp_tmit_chunk *chk,
    struct sctp_stream_reset_add_strm *str_add)
{
	/*
	 * Peer is requesting to add more streams. If its within our
	 * max-streams we will allow it.
	 */
	uint32_t num_stream, i;
	uint32_t seq;
	struct sctp_association *asoc = &stcb->asoc;
	struct sctp_queued_to_read *ctl, *nctl;

	/* Get the number. */
	seq = ntohl(str_add->request_seq);
	num_stream = ntohs(str_add->number_of_streams);
	/* Now what would be the new total? */
	if (asoc->str_reset_seq_in == seq) {
		num_stream += stcb->asoc.streamincnt;
		stcb->asoc.last_reset_action[1] = stcb->asoc.last_reset_action[0];
		if (!(asoc->local_strreset_support & SCTP_ENABLE_CHANGE_ASSOC_REQ)) {
			asoc->last_reset_action[0] = SCTP_STREAM_RESET_RESULT_DENIED;
		} else if ((num_stream > stcb->asoc.max_inbound_streams) ||
		    (num_stream > 0xffff)) {
			/* We must reject it they ask for to many */
	denied:
			stcb->asoc.last_reset_action[0] = SCTP_STREAM_RESET_RESULT_DENIED;
		} else {
			/* Ok, we can do that :-) */
			struct sctp_stream_in *oldstrm;

			/* save off the old */
			oldstrm = stcb->asoc.strmin;
			SCTP_MALLOC(stcb->asoc.strmin, struct sctp_stream_in *,
			    (num_stream * sizeof(struct sctp_stream_in)),
			    SCTP_M_STRMI);
			if (stcb->asoc.strmin == NULL) {
				stcb->asoc.strmin = oldstrm;
				goto denied;
			}
			/* copy off the old data */
			for (i = 0; i < stcb->asoc.streamincnt; i++) {
				TAILQ_INIT(&stcb->asoc.strmin[i].inqueue);
				stcb->asoc.strmin[i].stream_no = i;
				stcb->asoc.strmin[i].last_sequence_delivered = oldstrm[i].last_sequence_delivered;
				stcb->asoc.strmin[i].delivery_started = oldstrm[i].delivery_started;
				/* now anything on those queues? */
				TAILQ_FOREACH_SAFE(ctl, &oldstrm[i].inqueue, next, nctl) {
					TAILQ_REMOVE(&oldstrm[i].inqueue, ctl, next);
					TAILQ_INSERT_TAIL(&stcb->asoc.strmin[i].inqueue, ctl, next);
				}
			}
			/* Init the new streams */
			for (i = stcb->asoc.streamincnt; i < num_stream; i++) {
				TAILQ_INIT(&stcb->asoc.strmin[i].inqueue);
				stcb->asoc.strmin[i].stream_no = i;
				stcb->asoc.strmin[i].last_sequence_delivered = 0xffff;
				stcb->asoc.strmin[i].delivery_started = 0;
			}
			SCTP_FREE(oldstrm, SCTP_M_STRMI);
			/* update the size */
			stcb->asoc.streamincnt = num_stream;
			stcb->asoc.last_reset_action[0] = SCTP_STREAM_RESET_RESULT_PERFORMED;
			sctp_notify_stream_reset_add(stcb, stcb->asoc.streamincnt, stcb->asoc.streamoutcnt, 0);
		}
		sctp_add_stream_reset_result(chk, seq, asoc->last_reset_action[0]);
		asoc->str_reset_seq_in++;
	} else if ((asoc->str_reset_seq_in - 1) == seq) {
		/*
		 * one seq back, just echo back last action since my
		 * response was lost.
		 */
		sctp_add_stream_reset_result(chk, seq, asoc->last_reset_action[0]);
	} else if ((asoc->str_reset_seq_in - 2) == seq) {
		/*
		 * two seq back, just echo back last action since my
		 * response was lost.
		 */
		sctp_add_stream_reset_result(chk, seq, asoc->last_reset_action[1]);
	} else {
		sctp_add_stream_reset_result(chk, seq, SCTP_STREAM_RESET_RESULT_ERR_BAD_SEQNO);

	}
}

static void
sctp_handle_str_reset_add_out_strm(struct sctp_tcb *stcb, struct sctp_tmit_chunk *chk,
    struct sctp_stream_reset_add_strm *str_add)
{
	/*
	 * Peer is requesting to add more streams. If its within our
	 * max-streams we will allow it.
	 */
	uint16_t num_stream;
	uint32_t seq;
	struct sctp_association *asoc = &stcb->asoc;

	/* Get the number. */
	seq = ntohl(str_add->request_seq);
	num_stream = ntohs(str_add->number_of_streams);
	/* Now what would be the new total? */
	if (asoc->str_reset_seq_in == seq) {
		stcb->asoc.last_reset_action[1] = stcb->asoc.last_reset_action[0];
		if (!(asoc->local_strreset_support & SCTP_ENABLE_CHANGE_ASSOC_REQ)) {
			asoc->last_reset_action[0] = SCTP_STREAM_RESET_RESULT_DENIED;
		} else if (stcb->asoc.stream_reset_outstanding) {
			/* We must reject it we have something pending */
			stcb->asoc.last_reset_action[0] = SCTP_STREAM_RESET_RESULT_ERR_IN_PROGRESS;
		} else {
			/* Ok, we can do that :-) */
			int mychk;

			mychk = stcb->asoc.streamoutcnt;
			mychk += num_stream;
			if (mychk < 0x10000) {
				stcb->asoc.last_reset_action[0] = SCTP_STREAM_RESET_RESULT_PERFORMED;
				if (sctp_send_str_reset_req(stcb, 0, NULL, 0, 0, 0, 1, num_stream, 0, 1)) {
					stcb->asoc.last_reset_action[0] = SCTP_STREAM_RESET_RESULT_DENIED;
				}
			} else {
				stcb->asoc.last_reset_action[0] = SCTP_STREAM_RESET_RESULT_DENIED;
			}
		}
		sctp_add_stream_reset_result(chk, seq, stcb->asoc.last_reset_action[0]);
		asoc->str_reset_seq_in++;
	} else if ((asoc->str_reset_seq_in - 1) == seq) {
		/*
		 * one seq back, just echo back last action since my
		 * response was lost.
		 */
		sctp_add_stream_reset_result(chk, seq, asoc->last_reset_action[0]);
	} else if ((asoc->str_reset_seq_in - 2) == seq) {
		/*
		 * two seq back, just echo back last action since my
		 * response was lost.
		 */
		sctp_add_stream_reset_result(chk, seq, asoc->last_reset_action[1]);
	} else {
		sctp_add_stream_reset_result(chk, seq, SCTP_STREAM_RESET_RESULT_ERR_BAD_SEQNO);
	}
}

#ifdef __GNUC__
__attribute__((noinline))
#endif
	static int
	    sctp_handle_stream_reset(struct sctp_tcb *stcb, struct mbuf *m, int offset,
        struct sctp_stream_reset_out_req *sr_req)
{
	int chk_length, param_len, ptype;
	struct sctp_paramhdr pstore;
	uint8_t cstore[SCTP_CHUNK_BUFFER_SIZE];
	uint32_t seq = 0;
	int num_req = 0;
	int trunc = 0;
	struct sctp_tmit_chunk *chk;
	struct sctp_chunkhdr *ch;
	struct sctp_paramhdr *ph;
	int ret_code = 0;
	int num_param = 0;

	/* now it may be a reset or a reset-response */
	chk_length = ntohs(sr_req->ch.chunk_length);

	/* setup for adding the response */
	sctp_alloc_a_chunk(stcb, chk);
	if (chk == NULL) {
		return (ret_code);
	}
	chk->rec.chunk_id.id = SCTP_STREAM_RESET;
	chk->rec.chunk_id.can_take_data = 0;
	chk->asoc = &stcb->asoc;
	chk->no_fr_allowed = 0;
	chk->book_size = chk->send_size = sizeof(struct sctp_chunkhdr);
	chk->book_size_scale = 0;
	chk->data = sctp_get_mbuf_for_msg(MCLBYTES, 0, M_DONTWAIT, 1, MT_DATA);
	if (chk->data == NULL) {
strres_nochunk:
		if (chk->data) {
			sctp_m_freem(chk->data);
			chk->data = NULL;
		}
		sctp_free_a_chunk(stcb, chk, SCTP_SO_NOT_LOCKED);
		return (ret_code);
	}
	SCTP_BUF_RESV_UF(chk->data, SCTP_MIN_OVERHEAD);

	/* setup chunk parameters */
	chk->sent = SCTP_DATAGRAM_UNSENT;
	chk->snd_count = 0;
	chk->whoTo = NULL;

	ch = mtod(chk->data, struct sctp_chunkhdr *);
	ch->chunk_type = SCTP_STREAM_RESET;
	ch->chunk_flags = 0;
	ch->chunk_length = htons(chk->send_size);
	SCTP_BUF_LEN(chk->data) = SCTP_SIZE32(chk->send_size);
	offset += sizeof(struct sctp_chunkhdr);
	while ((size_t)chk_length >= sizeof(struct sctp_stream_reset_tsn_request)) {
		ph = (struct sctp_paramhdr *)sctp_m_getptr(m, offset, sizeof(pstore), (uint8_t *) & pstore);
		if (ph == NULL)
			break;
		param_len = ntohs(ph->param_length);
		if (param_len < (int)sizeof(struct sctp_stream_reset_tsn_request)) {
			/* bad param */
			break;
		}
		ph = (struct sctp_paramhdr *)sctp_m_getptr(m, offset, min(param_len, (int)sizeof(cstore)),
		    (uint8_t *) & cstore);
		ptype = ntohs(ph->param_type);
		num_param++;
		if (param_len > (int)sizeof(cstore)) {
			trunc = 1;
		} else {
			trunc = 0;
		}
		if (num_param > SCTP_MAX_RESET_PARAMS) {
			/* hit the max of parameters already sorry.. */
			break;
		}
		if (ptype == SCTP_STR_RESET_OUT_REQUEST) {
			struct sctp_stream_reset_out_request *req_out;

			req_out = (struct sctp_stream_reset_out_request *)ph;
			num_req++;
			if (stcb->asoc.stream_reset_outstanding) {
				seq = ntohl(req_out->response_seq);
				if (seq == stcb->asoc.str_reset_seq_out) {
					/* implicit ack */
					(void)sctp_handle_stream_reset_response(stcb, seq, SCTP_STREAM_RESET_RESULT_PERFORMED, NULL);
				}
			}
			sctp_handle_str_reset_request_out(stcb, chk, req_out, trunc);
		} else if (ptype == SCTP_STR_RESET_ADD_OUT_STREAMS) {
			struct sctp_stream_reset_add_strm *str_add;

			str_add = (struct sctp_stream_reset_add_strm *)ph;
			num_req++;
			sctp_handle_str_reset_add_strm(stcb, chk, str_add);
		} else if (ptype == SCTP_STR_RESET_ADD_IN_STREAMS) {
			struct sctp_stream_reset_add_strm *str_add;

			str_add = (struct sctp_stream_reset_add_strm *)ph;
			num_req++;
			sctp_handle_str_reset_add_out_strm(stcb, chk, str_add);
		} else if (ptype == SCTP_STR_RESET_IN_REQUEST) {
			struct sctp_stream_reset_in_request *req_in;

			num_req++;
			req_in = (struct sctp_stream_reset_in_request *)ph;
			sctp_handle_str_reset_request_in(stcb, chk, req_in, trunc);
		} else if (ptype == SCTP_STR_RESET_TSN_REQUEST) {
			struct sctp_stream_reset_tsn_request *req_tsn;

			num_req++;
			req_tsn = (struct sctp_stream_reset_tsn_request *)ph;
			if (sctp_handle_str_reset_request_tsn(stcb, chk, req_tsn)) {
				ret_code = 1;
				goto strres_nochunk;
			}
			/* no more */
			break;
		} else if (ptype == SCTP_STR_RESET_RESPONSE) {
			struct sctp_stream_reset_response *resp;
			uint32_t result;

			resp = (struct sctp_stream_reset_response *)ph;
			seq = ntohl(resp->response_seq);
			result = ntohl(resp->result);
			if (sctp_handle_stream_reset_response(stcb, seq, result, resp)) {
				ret_code = 1;
				goto strres_nochunk;
			}
		} else {
			break;
		}
		offset += SCTP_SIZE32(param_len);
		chk_length -= SCTP_SIZE32(param_len);
	}
	if (num_req == 0) {
		/* we have no response free the stuff */
		goto strres_nochunk;
	}
	/* ok we have a chunk to link in */
	TAILQ_INSERT_TAIL(&stcb->asoc.control_send_queue,
	    chk,
	    sctp_next);
	stcb->asoc.ctrl_queue_cnt++;
	return (ret_code);
}

/*
 * Handle a router or endpoints report of a packet loss, there are two ways
 * to handle this, either we get the whole packet and must disect it
 * ourselves (possibly with truncation and or corruption) or it is a summary
 * from a middle box that did the disectting for us.
 */
static void
sctp_handle_packet_dropped(struct sctp_pktdrop_chunk *cp,
    struct sctp_tcb *stcb, struct sctp_nets *net, uint32_t limit)
{
	uint32_t bottle_bw, on_queue;
	uint16_t trunc_len;
	unsigned int chlen;
	unsigned int at;
	struct sctp_chunk_desc desc;
	struct sctp_chunkhdr *ch;

	chlen = ntohs(cp->ch.chunk_length);
	chlen -= sizeof(struct sctp_pktdrop_chunk);
	/* XXX possible chlen underflow */
	if (chlen == 0) {
		ch = NULL;
		if (cp->ch.chunk_flags & SCTP_FROM_MIDDLE_BOX)
			SCTP_STAT_INCR(sctps_pdrpbwrpt);
	} else {
		ch = (struct sctp_chunkhdr *)(cp->data + sizeof(struct sctphdr));
		chlen -= sizeof(struct sctphdr);
		/* XXX possible chlen underflow */
		memset(&desc, 0, sizeof(desc));
	}
	trunc_len = (uint16_t) ntohs(cp->trunc_len);
	if (trunc_len > limit) {
		trunc_len = limit;
	}
	/* now the chunks themselves */
	while ((ch != NULL) && (chlen >= sizeof(struct sctp_chunkhdr))) {
		desc.chunk_type = ch->chunk_type;
		/* get amount we need to move */
		at = ntohs(ch->chunk_length);
		if (at < sizeof(struct sctp_chunkhdr)) {
			/* corrupt chunk, maybe at the end? */
			SCTP_STAT_INCR(sctps_pdrpcrupt);
			break;
		}
		if (trunc_len == 0) {
			/* we are supposed to have all of it */
			if (at > chlen) {
				/* corrupt skip it */
				SCTP_STAT_INCR(sctps_pdrpcrupt);
				break;
			}
		} else {
			/* is there enough of it left ? */
			if (desc.chunk_type == SCTP_DATA) {
				if (chlen < (sizeof(struct sctp_data_chunk) +
				    sizeof(desc.data_bytes))) {
					break;
				}
			} else {
				if (chlen < sizeof(struct sctp_chunkhdr)) {
					break;
				}
			}
		}
		if (desc.chunk_type == SCTP_DATA) {
			/* can we get out the tsn? */
			if ((cp->ch.chunk_flags & SCTP_FROM_MIDDLE_BOX))
				SCTP_STAT_INCR(sctps_pdrpmbda);

			if (chlen >= (sizeof(struct sctp_data_chunk) + sizeof(uint32_t))) {
				/* yep */
				struct sctp_data_chunk *dcp;
				uint8_t *ddp;
				unsigned int iii;

				dcp = (struct sctp_data_chunk *)ch;
				ddp = (uint8_t *) (dcp + 1);
				for (iii = 0; iii < sizeof(desc.data_bytes); iii++) {
					desc.data_bytes[iii] = ddp[iii];
				}
				desc.tsn_ifany = dcp->dp.tsn;
			} else {
				/* nope we are done. */
				SCTP_STAT_INCR(sctps_pdrpnedat);
				break;
			}
		} else {
			if ((cp->ch.chunk_flags & SCTP_FROM_MIDDLE_BOX))
				SCTP_STAT_INCR(sctps_pdrpmbct);
		}

		if (process_chunk_drop(stcb, &desc, net, cp->ch.chunk_flags)) {
			SCTP_STAT_INCR(sctps_pdrppdbrk);
			break;
		}
		if (SCTP_SIZE32(at) > chlen) {
			break;
		}
		chlen -= SCTP_SIZE32(at);
		if (chlen < sizeof(struct sctp_chunkhdr)) {
			/* done, none left */
			break;
		}
		ch = (struct sctp_chunkhdr *)((caddr_t)ch + SCTP_SIZE32(at));
	}
	/* Now update any rwnd --- possibly */
	if ((cp->ch.chunk_flags & SCTP_FROM_MIDDLE_BOX) == 0) {
		/* From a peer, we get a rwnd report */
		uint32_t a_rwnd;

		SCTP_STAT_INCR(sctps_pdrpfehos);

		bottle_bw = ntohl(cp->bottle_bw);
		on_queue = ntohl(cp->current_onq);
		if (bottle_bw && on_queue) {
			/* a rwnd report is in here */
			if (bottle_bw > on_queue)
				a_rwnd = bottle_bw - on_queue;
			else
				a_rwnd = 0;

			if (a_rwnd == 0)
				stcb->asoc.peers_rwnd = 0;
			else {
				if (a_rwnd > stcb->asoc.total_flight) {
					stcb->asoc.peers_rwnd =
					    a_rwnd - stcb->asoc.total_flight;
				} else {
					stcb->asoc.peers_rwnd = 0;
				}
				if (stcb->asoc.peers_rwnd <
				    stcb->sctp_ep->sctp_ep.sctp_sws_sender) {
					/* SWS sender side engages */
					stcb->asoc.peers_rwnd = 0;
				}
			}
		}
	} else {
		SCTP_STAT_INCR(sctps_pdrpfmbox);
	}

	/* now middle boxes in sat networks get a cwnd bump */
	if ((cp->ch.chunk_flags & SCTP_FROM_MIDDLE_BOX) &&
	    (stcb->asoc.sat_t3_loss_recovery == 0) &&
	    (stcb->asoc.sat_network)) {
		/*
		 * This is debateable but for sat networks it makes sense
		 * Note if a T3 timer has went off, we will prohibit any
		 * changes to cwnd until we exit the t3 loss recovery.
		 */
		stcb->asoc.cc_functions.sctp_cwnd_update_after_packet_dropped(stcb,
		    net, cp, &bottle_bw, &on_queue);
	}
}

/*
 * handles all control chunks in a packet inputs: - m: mbuf chain, assumed to
 * still contain IP/SCTP header - stcb: is the tcb found for this packet -
 * offset: offset into the mbuf chain to first chunkhdr - length: is the
 * length of the complete packet outputs: - length: modified to remaining
 * length after control processing - netp: modified to new sctp_nets after
 * cookie-echo processing - return NULL to discard the packet (ie. no asoc,
 * bad packet,...) otherwise return the tcb for this packet
 */
#ifdef __GNUC__
__attribute__((noinline))
#endif
	static struct sctp_tcb *
	         sctp_process_control(struct mbuf *m, int iphlen, int *offset, int length,
             struct sockaddr *src, struct sockaddr *dst,
             struct sctphdr *sh, struct sctp_chunkhdr *ch, struct sctp_inpcb *inp,
             struct sctp_tcb *stcb, struct sctp_nets **netp, int *fwd_tsn_seen,
             uint8_t use_mflowid, uint32_t mflowid,
             uint32_t vrf_id, uint16_t port)
{
	struct sctp_association *asoc;
	uint32_t vtag_in;
	int num_chunks = 0;	/* number of control chunks processed */
	uint32_t chk_length;
	int ret;
	int abort_no_unlock = 0;
	int ecne_seen = 0;

	/*
	 * How big should this be, and should it be alloc'd? Lets try the
	 * d-mtu-ceiling for now (2k) and that should hopefully work ...
	 * until we get into jumbo grams and such..
	 */
	uint8_t chunk_buf[SCTP_CHUNK_BUFFER_SIZE];
	struct sctp_tcb *locked_tcb = stcb;
	int got_auth = 0;
	uint32_t auth_offset = 0, auth_len = 0;
	int auth_skipped = 0;
	int asconf_cnt = 0;

#if defined(__APPLE__) || defined(SCTP_SO_LOCK_TESTING)
	struct socket *so;

#endif

	SCTPDBG(SCTP_DEBUG_INPUT1, "sctp_process_control: iphlen=%u, offset=%u, length=%u stcb:%p\n",
	    iphlen, *offset, length, stcb);

	/* validate chunk header length... */
	if (ntohs(ch->chunk_length) < sizeof(*ch)) {
		SCTPDBG(SCTP_DEBUG_INPUT1, "Invalid header length %d\n",
		    ntohs(ch->chunk_length));
		if (locked_tcb) {
			SCTP_TCB_UNLOCK(locked_tcb);
		}
		return (NULL);
	}
	/*
	 * validate the verification tag
	 */
	vtag_in = ntohl(sh->v_tag);

	if (locked_tcb) {
		SCTP_TCB_LOCK_ASSERT(locked_tcb);
	}
	if (ch->chunk_type == SCTP_INITIATION) {
		SCTPDBG(SCTP_DEBUG_INPUT1, "Its an INIT of len:%d vtag:%x\n",
		    ntohs(ch->chunk_length), vtag_in);
		if (vtag_in != 0) {
			/* protocol error- silently discard... */
			SCTP_STAT_INCR(sctps_badvtag);
			if (locked_tcb) {
				SCTP_TCB_UNLOCK(locked_tcb);
			}
			return (NULL);
		}
	} else if (ch->chunk_type != SCTP_COOKIE_ECHO) {
		/*
		 * If there is no stcb, skip the AUTH chunk and process
		 * later after a stcb is found (to validate the lookup was
		 * valid.
		 */
		if ((ch->chunk_type == SCTP_AUTHENTICATION) &&
		    (stcb == NULL) &&
		    !SCTP_BASE_SYSCTL(sctp_auth_disable)) {
			/* save this chunk for later processing */
			auth_skipped = 1;
			auth_offset = *offset;
			auth_len = ntohs(ch->chunk_length);

			/* (temporarily) move past this chunk */
			*offset += SCTP_SIZE32(auth_len);
			if (*offset >= length) {
				/* no more data left in the mbuf chain */
				*offset = length;
				if (locked_tcb) {
					SCTP_TCB_UNLOCK(locked_tcb);
				}
				return (NULL);
			}
			ch = (struct sctp_chunkhdr *)sctp_m_getptr(m, *offset,
			    sizeof(struct sctp_chunkhdr), chunk_buf);
		}
		if (ch == NULL) {
			/* Help */
			*offset = length;
			if (locked_tcb) {
				SCTP_TCB_UNLOCK(locked_tcb);
			}
			return (NULL);
		}
		if (ch->chunk_type == SCTP_COOKIE_ECHO) {
			goto process_control_chunks;
		}
		/*
		 * first check if it's an ASCONF with an unknown src addr we
		 * need to look inside to find the association
		 */
		if (ch->chunk_type == SCTP_ASCONF && stcb == NULL) {
			struct sctp_chunkhdr *asconf_ch = ch;
			uint32_t asconf_offset = 0, asconf_len = 0;

			/* inp's refcount may be reduced */
			SCTP_INP_INCR_REF(inp);

			asconf_offset = *offset;
			do {
				asconf_len = ntohs(asconf_ch->chunk_length);
				if (asconf_len < sizeof(struct sctp_asconf_paramhdr))
					break;
				stcb = sctp_findassociation_ep_asconf(m,
				    *offset,
				    dst,
				    sh, &inp, netp, vrf_id);
				if (stcb != NULL)
					break;
				asconf_offset += SCTP_SIZE32(asconf_len);
				asconf_ch = (struct sctp_chunkhdr *)sctp_m_getptr(m, asconf_offset,
				    sizeof(struct sctp_chunkhdr), chunk_buf);
			} while (asconf_ch != NULL && asconf_ch->chunk_type == SCTP_ASCONF);
			if (stcb == NULL) {
				/*
				 * reduce inp's refcount if not reduced in
				 * sctp_findassociation_ep_asconf().
				 */
				SCTP_INP_DECR_REF(inp);
			} else {
				locked_tcb = stcb;
			}

			/* now go back and verify any auth chunk to be sure */
			if (auth_skipped && (stcb != NULL)) {
				struct sctp_auth_chunk *auth;

				auth = (struct sctp_auth_chunk *)
				    sctp_m_getptr(m, auth_offset,
				    auth_len, chunk_buf);
				got_auth = 1;
				auth_skipped = 0;
				if ((auth == NULL) || sctp_handle_auth(stcb, auth, m,
				    auth_offset)) {
					/* auth HMAC failed so dump it */
					*offset = length;
					if (locked_tcb) {
						SCTP_TCB_UNLOCK(locked_tcb);
					}
					return (NULL);
				} else {
					/* remaining chunks are HMAC checked */
					stcb->asoc.authenticated = 1;
				}
			}
		}
		if (stcb == NULL) {
			/* no association, so it's out of the blue... */
<<<<<<< HEAD
			sctp_handle_ootb(m, iphlen, *offset, sh, inp,
=======
			sctp_handle_ootb(m, iphlen, *offset, src, dst, sh, inp,
			    use_mflowid, mflowid,
>>>>>>> d20c256d
			    vrf_id, port);
			*offset = length;
			if (locked_tcb) {
				SCTP_TCB_UNLOCK(locked_tcb);
			}
			return (NULL);
		}
		asoc = &stcb->asoc;
		/* ABORT and SHUTDOWN can use either v_tag... */
		if ((ch->chunk_type == SCTP_ABORT_ASSOCIATION) ||
		    (ch->chunk_type == SCTP_SHUTDOWN_COMPLETE) ||
		    (ch->chunk_type == SCTP_PACKET_DROPPED)) {
			if ((vtag_in == asoc->my_vtag) ||
			    ((ch->chunk_flags & SCTP_HAD_NO_TCB) &&
			    (vtag_in == asoc->peer_vtag))) {
				/* this is valid */
			} else {
				/* drop this packet... */
				SCTP_STAT_INCR(sctps_badvtag);
				if (locked_tcb) {
					SCTP_TCB_UNLOCK(locked_tcb);
				}
				return (NULL);
			}
		} else if (ch->chunk_type == SCTP_SHUTDOWN_ACK) {
			if (vtag_in != asoc->my_vtag) {
				/*
				 * this could be a stale SHUTDOWN-ACK or the
				 * peer never got the SHUTDOWN-COMPLETE and
				 * is still hung; we have started a new asoc
				 * but it won't complete until the shutdown
				 * is completed
				 */
				if (locked_tcb) {
					SCTP_TCB_UNLOCK(locked_tcb);
				}
<<<<<<< HEAD
				sctp_handle_ootb(m, iphlen, *offset, sh, inp,
=======
				sctp_handle_ootb(m, iphlen, *offset, src, dst,
				    sh, inp,
				    use_mflowid, mflowid,
>>>>>>> d20c256d
				    vrf_id, port);
				return (NULL);
			}
		} else {
			/* for all other chunks, vtag must match */
			if (vtag_in != asoc->my_vtag) {
				/* invalid vtag... */
				SCTPDBG(SCTP_DEBUG_INPUT3,
				    "invalid vtag: %xh, expect %xh\n",
				    vtag_in, asoc->my_vtag);
				SCTP_STAT_INCR(sctps_badvtag);
				if (locked_tcb) {
					SCTP_TCB_UNLOCK(locked_tcb);
				}
				*offset = length;
				return (NULL);
			}
		}
	}			/* end if !SCTP_COOKIE_ECHO */
	/*
	 * process all control chunks...
	 */
	if (((ch->chunk_type == SCTP_SELECTIVE_ACK) ||
	    (ch->chunk_type == SCTP_NR_SELECTIVE_ACK) ||
	    (ch->chunk_type == SCTP_HEARTBEAT_REQUEST)) &&
	    (SCTP_GET_STATE(&stcb->asoc) == SCTP_STATE_COOKIE_ECHOED)) {
		/* implied cookie-ack.. we must have lost the ack */
		if (SCTP_BASE_SYSCTL(sctp_logging_level) & SCTP_THRESHOLD_LOGGING) {
			sctp_misc_ints(SCTP_THRESHOLD_CLEAR,
			    stcb->asoc.overall_error_count,
			    0,
			    SCTP_FROM_SCTP_INPUT,
			    __LINE__);
		}
		stcb->asoc.overall_error_count = 0;
		sctp_handle_cookie_ack((struct sctp_cookie_ack_chunk *)ch, stcb,
		    *netp);
	}
process_control_chunks:
	while (IS_SCTP_CONTROL(ch)) {
		/* validate chunk length */
		chk_length = ntohs(ch->chunk_length);
		SCTPDBG(SCTP_DEBUG_INPUT2, "sctp_process_control: processing a chunk type=%u, len=%u\n",
		    ch->chunk_type, chk_length);
		SCTP_LTRACE_CHK(inp, stcb, ch->chunk_type, chk_length);
		if (chk_length < sizeof(*ch) ||
		    (*offset + (int)chk_length) > length) {
			*offset = length;
			if (locked_tcb) {
				SCTP_TCB_UNLOCK(locked_tcb);
			}
			return (NULL);
		}
		SCTP_STAT_INCR_COUNTER64(sctps_incontrolchunks);
		/*
		 * INIT-ACK only gets the init ack "header" portion only
		 * because we don't have to process the peer's COOKIE. All
		 * others get a complete chunk.
		 */
		if ((ch->chunk_type == SCTP_INITIATION_ACK) ||
		    (ch->chunk_type == SCTP_INITIATION)) {
			/* get an init-ack chunk */
			ch = (struct sctp_chunkhdr *)sctp_m_getptr(m, *offset,
			    sizeof(struct sctp_init_ack_chunk), chunk_buf);
			if (ch == NULL) {
				*offset = length;
				if (locked_tcb) {
					SCTP_TCB_UNLOCK(locked_tcb);
				}
				return (NULL);
			}
		} else {
			/* For cookies and all other chunks. */
			if (chk_length > sizeof(chunk_buf)) {
				/*
				 * use just the size of the chunk buffer so
				 * the front part of our chunks fit in
				 * contiguous space up to the chunk buffer
				 * size (508 bytes). For chunks that need to
				 * get more than that they must use the
				 * sctp_m_getptr() function or other means
				 * (e.g. know how to parse mbuf chains).
				 * Cookies do this already.
				 */
				ch = (struct sctp_chunkhdr *)sctp_m_getptr(m, *offset,
				    (sizeof(chunk_buf) - 4),
				    chunk_buf);
				if (ch == NULL) {
					*offset = length;
					if (locked_tcb) {
						SCTP_TCB_UNLOCK(locked_tcb);
					}
					return (NULL);
				}
			} else {
				/* We can fit it all */
				ch = (struct sctp_chunkhdr *)sctp_m_getptr(m, *offset,
				    chk_length, chunk_buf);
				if (ch == NULL) {
					SCTP_PRINTF("sctp_process_control: Can't get the all data....\n");
					*offset = length;
					if (locked_tcb) {
						SCTP_TCB_UNLOCK(locked_tcb);
					}
					return (NULL);
				}
			}
		}
		num_chunks++;
		/* Save off the last place we got a control from */
		if (stcb != NULL) {
			if (((netp != NULL) && (*netp != NULL)) || (ch->chunk_type == SCTP_ASCONF)) {
				/*
				 * allow last_control to be NULL if
				 * ASCONF... ASCONF processing will find the
				 * right net later
				 */
				if ((netp != NULL) && (*netp != NULL))
					stcb->asoc.last_control_chunk_from = *netp;
			}
		}
#ifdef SCTP_AUDITING_ENABLED
		sctp_audit_log(0xB0, ch->chunk_type);
#endif

		/* check to see if this chunk required auth, but isn't */
		if ((stcb != NULL) &&
		    !SCTP_BASE_SYSCTL(sctp_auth_disable) &&
		    sctp_auth_is_required_chunk(ch->chunk_type, stcb->asoc.local_auth_chunks) &&
		    !stcb->asoc.authenticated) {
			/* "silently" ignore */
			SCTP_STAT_INCR(sctps_recvauthmissing);
			goto next_chunk;
		}
		switch (ch->chunk_type) {
		case SCTP_INITIATION:
			SCTPDBG(SCTP_DEBUG_INPUT3, "SCTP_INIT\n");
			/* The INIT chunk must be the only chunk. */
			if ((num_chunks > 1) ||
			    (length - *offset > (int)SCTP_SIZE32(chk_length))) {
				sctp_abort_association(inp, stcb, m, iphlen,
				    src, dst, sh, NULL,
				    use_mflowid, mflowid,
				    vrf_id, port);
				*offset = length;
				return (NULL);
			}
			/* Honor our resource limit. */
			if (chk_length > SCTP_LARGEST_INIT_ACCEPTED) {
				struct mbuf *op_err;

				op_err = sctp_generate_invmanparam(SCTP_CAUSE_OUT_OF_RESC);
				sctp_abort_association(inp, stcb, m, iphlen,
				    src, dst, sh, op_err,
				    use_mflowid, mflowid,
				    vrf_id, port);
				*offset = length;
				return (NULL);
			}
			sctp_handle_init(m, iphlen, *offset, src, dst, sh,
			    (struct sctp_init_chunk *)ch, inp,
			    stcb, &abort_no_unlock,
			    use_mflowid, mflowid,
			    vrf_id, port);
			*offset = length;
			if ((!abort_no_unlock) && (locked_tcb)) {
				SCTP_TCB_UNLOCK(locked_tcb);
			}
			return (NULL);
			break;
		case SCTP_PAD_CHUNK:
			break;
		case SCTP_INITIATION_ACK:
			SCTPDBG(SCTP_DEBUG_INPUT3, "SCTP_INIT-ACK\n");
			if (inp->sctp_flags & SCTP_PCB_FLAGS_SOCKET_GONE) {
				/* We are not interested anymore */
				if ((stcb) && (stcb->asoc.total_output_queue_size)) {
					;
				} else {
					if (locked_tcb != stcb) {
						/* Very unlikely */
						SCTP_TCB_UNLOCK(locked_tcb);
					}
					*offset = length;
					if (stcb) {
#if defined(__APPLE__) || defined(SCTP_SO_LOCK_TESTING)
						so = SCTP_INP_SO(inp);
						atomic_add_int(&stcb->asoc.refcnt, 1);
						SCTP_TCB_UNLOCK(stcb);
						SCTP_SOCKET_LOCK(so, 1);
						SCTP_TCB_LOCK(stcb);
						atomic_subtract_int(&stcb->asoc.refcnt, 1);
#endif
						(void)sctp_free_assoc(inp, stcb, SCTP_NORMAL_PROC, SCTP_FROM_SCTP_INPUT + SCTP_LOC_27);
#if defined(__APPLE__) || defined(SCTP_SO_LOCK_TESTING)
						SCTP_SOCKET_UNLOCK(so, 1);
#endif
					}
					return (NULL);
				}
			}
			/* The INIT-ACK chunk must be the only chunk. */
			if ((num_chunks > 1) ||
			    (length - *offset > (int)SCTP_SIZE32(chk_length))) {
				*offset = length;
				if (locked_tcb) {
					SCTP_TCB_UNLOCK(locked_tcb);
				}
				return (NULL);
			}
			if ((netp) && (*netp)) {
				ret = sctp_handle_init_ack(m, iphlen, *offset,
				    src, dst, sh,
				    (struct sctp_init_ack_chunk *)ch,
				    stcb, *netp,
				    &abort_no_unlock,
				    use_mflowid, mflowid,
				    vrf_id);
			} else {
				ret = -1;
			}
			*offset = length;
			if (abort_no_unlock) {
				return (NULL);
			}
			/*
			 * Special case, I must call the output routine to
			 * get the cookie echoed
			 */
			if ((stcb != NULL) && (ret == 0)) {
				sctp_chunk_output(stcb->sctp_ep, stcb, SCTP_OUTPUT_FROM_CONTROL_PROC, SCTP_SO_NOT_LOCKED);
			}
			if (locked_tcb) {
				SCTP_TCB_UNLOCK(locked_tcb);
			}
			return (NULL);
			break;
		case SCTP_SELECTIVE_ACK:
			{
				struct sctp_sack_chunk *sack;
				int abort_now = 0;
				uint32_t a_rwnd, cum_ack;
				uint16_t num_seg, num_dup;
				uint8_t flags;
				int offset_seg, offset_dup;

				SCTPDBG(SCTP_DEBUG_INPUT3, "SCTP_SACK\n");
				SCTP_STAT_INCR(sctps_recvsacks);
				if (stcb == NULL) {
					SCTPDBG(SCTP_DEBUG_INDATA1, "No stcb when processing SACK chunk\n");
					break;
				}
				if (chk_length < sizeof(struct sctp_sack_chunk)) {
					SCTPDBG(SCTP_DEBUG_INDATA1, "Bad size on SACK chunk, too small\n");
					break;
				}
				if (SCTP_GET_STATE(&stcb->asoc) == SCTP_STATE_SHUTDOWN_ACK_SENT) {
					/*-
					 * If we have sent a shutdown-ack, we will pay no
					 * attention to a sack sent in to us since
					 * we don't care anymore.
					 */
					break;
				}
				sack = (struct sctp_sack_chunk *)ch;
				flags = ch->chunk_flags;
				cum_ack = ntohl(sack->sack.cum_tsn_ack);
				num_seg = ntohs(sack->sack.num_gap_ack_blks);
				num_dup = ntohs(sack->sack.num_dup_tsns);
				a_rwnd = (uint32_t) ntohl(sack->sack.a_rwnd);
				if (sizeof(struct sctp_sack_chunk) +
				    num_seg * sizeof(struct sctp_gap_ack_block) +
				    num_dup * sizeof(uint32_t) != chk_length) {
					SCTPDBG(SCTP_DEBUG_INDATA1, "Bad size of SACK chunk\n");
					break;
				}
				offset_seg = *offset + sizeof(struct sctp_sack_chunk);
				offset_dup = offset_seg + num_seg * sizeof(struct sctp_gap_ack_block);
				SCTPDBG(SCTP_DEBUG_INPUT3, "SCTP_SACK process cum_ack:%x num_seg:%d a_rwnd:%d\n",
				    cum_ack, num_seg, a_rwnd);
				stcb->asoc.seen_a_sack_this_pkt = 1;
				if ((stcb->asoc.pr_sctp_cnt == 0) &&
				    (num_seg == 0) &&
				    SCTP_TSN_GE(cum_ack, stcb->asoc.last_acked_seq) &&
				    (stcb->asoc.saw_sack_with_frags == 0) &&
				    (stcb->asoc.saw_sack_with_nr_frags == 0) &&
				    (!TAILQ_EMPTY(&stcb->asoc.sent_queue))
				    ) {
					/*
					 * We have a SIMPLE sack having no
					 * prior segments and data on sent
					 * queue to be acked.. Use the
					 * faster path sack processing. We
					 * also allow window update sacks
					 * with no missing segments to go
					 * this way too.
					 */
					sctp_express_handle_sack(stcb, cum_ack, a_rwnd, &abort_now, ecne_seen);
				} else {
					if (netp && *netp)
						sctp_handle_sack(m, offset_seg, offset_dup, stcb,
						    num_seg, 0, num_dup, &abort_now, flags,
						    cum_ack, a_rwnd, ecne_seen);
				}
				if (abort_now) {
					/* ABORT signal from sack processing */
					*offset = length;
					return (NULL);
				}
				if (TAILQ_EMPTY(&stcb->asoc.send_queue) &&
				    TAILQ_EMPTY(&stcb->asoc.sent_queue) &&
				    (stcb->asoc.stream_queue_cnt == 0)) {
					sctp_ulp_notify(SCTP_NOTIFY_SENDER_DRY, stcb, 0, NULL, SCTP_SO_NOT_LOCKED);
				}
			}
			break;
			/*
			 * EY - nr_sack:  If the received chunk is an
			 * nr_sack chunk
			 */
		case SCTP_NR_SELECTIVE_ACK:
			{
				struct sctp_nr_sack_chunk *nr_sack;
				int abort_now = 0;
				uint32_t a_rwnd, cum_ack;
				uint16_t num_seg, num_nr_seg, num_dup;
				uint8_t flags;
				int offset_seg, offset_dup;

				SCTPDBG(SCTP_DEBUG_INPUT3, "SCTP_NR_SACK\n");
				SCTP_STAT_INCR(sctps_recvsacks);
				if (stcb == NULL) {
					SCTPDBG(SCTP_DEBUG_INDATA1, "No stcb when processing NR-SACK chunk\n");
					break;
				}
				if ((stcb->asoc.sctp_nr_sack_on_off == 0) ||
				    (stcb->asoc.peer_supports_nr_sack == 0)) {
					goto unknown_chunk;
				}
				if (chk_length < sizeof(struct sctp_nr_sack_chunk)) {
					SCTPDBG(SCTP_DEBUG_INDATA1, "Bad size on NR-SACK chunk, too small\n");
					break;
				}
				if (SCTP_GET_STATE(&stcb->asoc) == SCTP_STATE_SHUTDOWN_ACK_SENT) {
					/*-
					 * If we have sent a shutdown-ack, we will pay no
					 * attention to a sack sent in to us since
					 * we don't care anymore.
					 */
					break;
				}
				nr_sack = (struct sctp_nr_sack_chunk *)ch;
				flags = ch->chunk_flags;
				cum_ack = ntohl(nr_sack->nr_sack.cum_tsn_ack);
				num_seg = ntohs(nr_sack->nr_sack.num_gap_ack_blks);
				num_nr_seg = ntohs(nr_sack->nr_sack.num_nr_gap_ack_blks);
				num_dup = ntohs(nr_sack->nr_sack.num_dup_tsns);
				a_rwnd = (uint32_t) ntohl(nr_sack->nr_sack.a_rwnd);
				if (sizeof(struct sctp_nr_sack_chunk) +
				    (num_seg + num_nr_seg) * sizeof(struct sctp_gap_ack_block) +
				    num_dup * sizeof(uint32_t) != chk_length) {
					SCTPDBG(SCTP_DEBUG_INDATA1, "Bad size of NR_SACK chunk\n");
					break;
				}
				offset_seg = *offset + sizeof(struct sctp_nr_sack_chunk);
				offset_dup = offset_seg + num_seg * sizeof(struct sctp_gap_ack_block);
				SCTPDBG(SCTP_DEBUG_INPUT3, "SCTP_NR_SACK process cum_ack:%x num_seg:%d a_rwnd:%d\n",
				    cum_ack, num_seg, a_rwnd);
				stcb->asoc.seen_a_sack_this_pkt = 1;
				if ((stcb->asoc.pr_sctp_cnt == 0) &&
				    (num_seg == 0) && (num_nr_seg == 0) &&
				    SCTP_TSN_GE(cum_ack, stcb->asoc.last_acked_seq) &&
				    (stcb->asoc.saw_sack_with_frags == 0) &&
				    (stcb->asoc.saw_sack_with_nr_frags == 0) &&
				    (!TAILQ_EMPTY(&stcb->asoc.sent_queue))) {
					/*
					 * We have a SIMPLE sack having no
					 * prior segments and data on sent
					 * queue to be acked. Use the faster
					 * path sack processing. We also
					 * allow window update sacks with no
					 * missing segments to go this way
					 * too.
					 */
					sctp_express_handle_sack(stcb, cum_ack, a_rwnd,
					    &abort_now, ecne_seen);
				} else {
					if (netp && *netp)
						sctp_handle_sack(m, offset_seg, offset_dup, stcb,
						    num_seg, num_nr_seg, num_dup, &abort_now, flags,
						    cum_ack, a_rwnd, ecne_seen);
				}
				if (abort_now) {
					/* ABORT signal from sack processing */
					*offset = length;
					return (NULL);
				}
				if (TAILQ_EMPTY(&stcb->asoc.send_queue) &&
				    TAILQ_EMPTY(&stcb->asoc.sent_queue) &&
				    (stcb->asoc.stream_queue_cnt == 0)) {
					sctp_ulp_notify(SCTP_NOTIFY_SENDER_DRY, stcb, 0, NULL, SCTP_SO_NOT_LOCKED);
				}
			}
			break;

		case SCTP_HEARTBEAT_REQUEST:
			SCTPDBG(SCTP_DEBUG_INPUT3, "SCTP_HEARTBEAT\n");
			if ((stcb) && netp && *netp) {
				SCTP_STAT_INCR(sctps_recvheartbeat);
				sctp_send_heartbeat_ack(stcb, m, *offset,
				    chk_length, *netp);

				/* He's alive so give him credit */
				if (SCTP_BASE_SYSCTL(sctp_logging_level) & SCTP_THRESHOLD_LOGGING) {
					sctp_misc_ints(SCTP_THRESHOLD_CLEAR,
					    stcb->asoc.overall_error_count,
					    0,
					    SCTP_FROM_SCTP_INPUT,
					    __LINE__);
				}
				stcb->asoc.overall_error_count = 0;
			}
			break;
		case SCTP_HEARTBEAT_ACK:
			SCTPDBG(SCTP_DEBUG_INPUT3, "SCTP_HEARTBEAT-ACK\n");
			if ((stcb == NULL) || (chk_length != sizeof(struct sctp_heartbeat_chunk))) {
				/* Its not ours */
				*offset = length;
				if (locked_tcb) {
					SCTP_TCB_UNLOCK(locked_tcb);
				}
				return (NULL);
			}
			/* He's alive so give him credit */
			if (SCTP_BASE_SYSCTL(sctp_logging_level) & SCTP_THRESHOLD_LOGGING) {
				sctp_misc_ints(SCTP_THRESHOLD_CLEAR,
				    stcb->asoc.overall_error_count,
				    0,
				    SCTP_FROM_SCTP_INPUT,
				    __LINE__);
			}
			stcb->asoc.overall_error_count = 0;
			SCTP_STAT_INCR(sctps_recvheartbeatack);
			if (netp && *netp)
				sctp_handle_heartbeat_ack((struct sctp_heartbeat_chunk *)ch,
				    stcb, *netp);
			break;
		case SCTP_ABORT_ASSOCIATION:
			SCTPDBG(SCTP_DEBUG_INPUT3, "SCTP_ABORT, stcb %p\n",
			    stcb);
			if ((stcb) && netp && *netp)
				sctp_handle_abort((struct sctp_abort_chunk *)ch,
				    stcb, *netp);
			*offset = length;
			return (NULL);
			break;
		case SCTP_SHUTDOWN:
			SCTPDBG(SCTP_DEBUG_INPUT3, "SCTP_SHUTDOWN, stcb %p\n",
			    stcb);
			if ((stcb == NULL) || (chk_length != sizeof(struct sctp_shutdown_chunk))) {
				*offset = length;
				if (locked_tcb) {
					SCTP_TCB_UNLOCK(locked_tcb);
				}
				return (NULL);
			}
			if (netp && *netp) {
				int abort_flag = 0;

				sctp_handle_shutdown((struct sctp_shutdown_chunk *)ch,
				    stcb, *netp, &abort_flag);
				if (abort_flag) {
					*offset = length;
					return (NULL);
				}
			}
			break;
		case SCTP_SHUTDOWN_ACK:
			SCTPDBG(SCTP_DEBUG_INPUT3, "SCTP_SHUTDOWN-ACK, stcb %p\n", stcb);
			if ((stcb) && (netp) && (*netp))
				sctp_handle_shutdown_ack((struct sctp_shutdown_ack_chunk *)ch, stcb, *netp);
			*offset = length;
			return (NULL);
			break;

		case SCTP_OPERATION_ERROR:
			SCTPDBG(SCTP_DEBUG_INPUT3, "SCTP_OP-ERR\n");
			if ((stcb) && netp && *netp && sctp_handle_error(ch, stcb, *netp) < 0) {
				*offset = length;
				return (NULL);
			}
			break;
		case SCTP_COOKIE_ECHO:
			SCTPDBG(SCTP_DEBUG_INPUT3,
			    "SCTP_COOKIE-ECHO, stcb %p\n", stcb);
			if ((stcb) && (stcb->asoc.total_output_queue_size)) {
				;
			} else {
				if (inp->sctp_flags & SCTP_PCB_FLAGS_SOCKET_GONE) {
					/* We are not interested anymore */
			abend:
					if (stcb) {
						SCTP_TCB_UNLOCK(stcb);
					}
					*offset = length;
					return (NULL);
				}
			}
			/*
			 * First are we accepting? We do this again here
			 * since it is possible that a previous endpoint WAS
			 * listening responded to a INIT-ACK and then
			 * closed. We opened and bound.. and are now no
			 * longer listening.
			 */

			if ((stcb == NULL) && (inp->sctp_socket->so_qlen >= inp->sctp_socket->so_qlimit)) {
				if ((inp->sctp_flags & SCTP_PCB_FLAGS_TCPTYPE) &&
				    (SCTP_BASE_SYSCTL(sctp_abort_if_one_2_one_hits_limit))) {
					struct mbuf *op_err;

					op_err = sctp_generate_invmanparam(SCTP_CAUSE_OUT_OF_RESC);
					sctp_abort_association(inp, stcb, m, iphlen,
					    src, dst, sh, op_err,
					    use_mflowid, mflowid,
					    vrf_id, port);
				}
				*offset = length;
				return (NULL);
			} else {
				struct mbuf *ret_buf;
				struct sctp_inpcb *linp;

				if (stcb) {
					linp = NULL;
				} else {
					linp = inp;
				}

				if (linp) {
					SCTP_ASOC_CREATE_LOCK(linp);
					if ((inp->sctp_flags & SCTP_PCB_FLAGS_SOCKET_GONE) ||
					    (inp->sctp_flags & SCTP_PCB_FLAGS_SOCKET_ALLGONE)) {
						SCTP_ASOC_CREATE_UNLOCK(linp);
						goto abend;
					}
				}
				if (netp) {
					ret_buf =
					    sctp_handle_cookie_echo(m, iphlen,
					    *offset,
					    src, dst,
					    sh,
					    (struct sctp_cookie_echo_chunk *)ch,
					    &inp, &stcb, netp,
					    auth_skipped,
					    auth_offset,
					    auth_len,
					    &locked_tcb,
					    use_mflowid,
					    mflowid,
					    vrf_id,
					    port);
				} else {
					ret_buf = NULL;
				}
				if (linp) {
					SCTP_ASOC_CREATE_UNLOCK(linp);
				}
				if (ret_buf == NULL) {
					if (locked_tcb) {
						SCTP_TCB_UNLOCK(locked_tcb);
					}
					SCTPDBG(SCTP_DEBUG_INPUT3,
					    "GAK, null buffer\n");
					*offset = length;
					return (NULL);
				}
				/* if AUTH skipped, see if it verified... */
				if (auth_skipped) {
					got_auth = 1;
					auth_skipped = 0;
				}
				if (!TAILQ_EMPTY(&stcb->asoc.sent_queue)) {
					/*
					 * Restart the timer if we have
					 * pending data
					 */
					struct sctp_tmit_chunk *chk;

					chk = TAILQ_FIRST(&stcb->asoc.sent_queue);
					sctp_timer_start(SCTP_TIMER_TYPE_SEND, stcb->sctp_ep, stcb, chk->whoTo);
				}
			}
			break;
		case SCTP_COOKIE_ACK:
			SCTPDBG(SCTP_DEBUG_INPUT3, "SCTP_COOKIE-ACK, stcb %p\n", stcb);
			if ((stcb == NULL) || chk_length != sizeof(struct sctp_cookie_ack_chunk)) {
				if (locked_tcb) {
					SCTP_TCB_UNLOCK(locked_tcb);
				}
				return (NULL);
			}
			if (inp->sctp_flags & SCTP_PCB_FLAGS_SOCKET_GONE) {
				/* We are not interested anymore */
				if ((stcb) && (stcb->asoc.total_output_queue_size)) {
					;
				} else if (stcb) {
#if defined(__APPLE__) || defined(SCTP_SO_LOCK_TESTING)
					so = SCTP_INP_SO(inp);
					atomic_add_int(&stcb->asoc.refcnt, 1);
					SCTP_TCB_UNLOCK(stcb);
					SCTP_SOCKET_LOCK(so, 1);
					SCTP_TCB_LOCK(stcb);
					atomic_subtract_int(&stcb->asoc.refcnt, 1);
#endif
					(void)sctp_free_assoc(inp, stcb, SCTP_NORMAL_PROC, SCTP_FROM_SCTP_INPUT + SCTP_LOC_27);
#if defined(__APPLE__) || defined(SCTP_SO_LOCK_TESTING)
					SCTP_SOCKET_UNLOCK(so, 1);
#endif
					*offset = length;
					return (NULL);
				}
			}
			/* He's alive so give him credit */
			if ((stcb) && netp && *netp) {
				if (SCTP_BASE_SYSCTL(sctp_logging_level) & SCTP_THRESHOLD_LOGGING) {
					sctp_misc_ints(SCTP_THRESHOLD_CLEAR,
					    stcb->asoc.overall_error_count,
					    0,
					    SCTP_FROM_SCTP_INPUT,
					    __LINE__);
				}
				stcb->asoc.overall_error_count = 0;
				sctp_handle_cookie_ack((struct sctp_cookie_ack_chunk *)ch, stcb, *netp);
			}
			break;
		case SCTP_ECN_ECHO:
			SCTPDBG(SCTP_DEBUG_INPUT3, "SCTP_ECN-ECHO\n");
			/* He's alive so give him credit */
			if ((stcb == NULL) || (chk_length != sizeof(struct sctp_ecne_chunk))) {
				/* Its not ours */
				if (locked_tcb) {
					SCTP_TCB_UNLOCK(locked_tcb);
				}
				*offset = length;
				return (NULL);
			}
			if (stcb) {
				if (SCTP_BASE_SYSCTL(sctp_logging_level) & SCTP_THRESHOLD_LOGGING) {
					sctp_misc_ints(SCTP_THRESHOLD_CLEAR,
					    stcb->asoc.overall_error_count,
					    0,
					    SCTP_FROM_SCTP_INPUT,
					    __LINE__);
				}
				stcb->asoc.overall_error_count = 0;
				sctp_handle_ecn_echo((struct sctp_ecne_chunk *)ch,
				    stcb);
				ecne_seen = 1;
			}
			break;
		case SCTP_ECN_CWR:
			SCTPDBG(SCTP_DEBUG_INPUT3, "SCTP_ECN-CWR\n");
			/* He's alive so give him credit */
			if ((stcb == NULL) || (chk_length != sizeof(struct sctp_cwr_chunk))) {
				/* Its not ours */
				if (locked_tcb) {
					SCTP_TCB_UNLOCK(locked_tcb);
				}
				*offset = length;
				return (NULL);
			}
			if (stcb) {
				if (SCTP_BASE_SYSCTL(sctp_logging_level) & SCTP_THRESHOLD_LOGGING) {
					sctp_misc_ints(SCTP_THRESHOLD_CLEAR,
					    stcb->asoc.overall_error_count,
					    0,
					    SCTP_FROM_SCTP_INPUT,
					    __LINE__);
				}
				stcb->asoc.overall_error_count = 0;
				sctp_handle_ecn_cwr((struct sctp_cwr_chunk *)ch, stcb, *netp);
			}
			break;
		case SCTP_SHUTDOWN_COMPLETE:
			SCTPDBG(SCTP_DEBUG_INPUT3, "SCTP_SHUTDOWN-COMPLETE, stcb %p\n", stcb);
			/* must be first and only chunk */
			if ((num_chunks > 1) ||
			    (length - *offset > (int)SCTP_SIZE32(chk_length))) {
				*offset = length;
				if (locked_tcb) {
					SCTP_TCB_UNLOCK(locked_tcb);
				}
				return (NULL);
			}
			if ((stcb) && netp && *netp) {
				sctp_handle_shutdown_complete((struct sctp_shutdown_complete_chunk *)ch,
				    stcb, *netp);
			}
			*offset = length;
			return (NULL);
			break;
		case SCTP_ASCONF:
			SCTPDBG(SCTP_DEBUG_INPUT3, "SCTP_ASCONF\n");
			/* He's alive so give him credit */
			if (stcb) {
				if (SCTP_BASE_SYSCTL(sctp_logging_level) & SCTP_THRESHOLD_LOGGING) {
					sctp_misc_ints(SCTP_THRESHOLD_CLEAR,
					    stcb->asoc.overall_error_count,
					    0,
					    SCTP_FROM_SCTP_INPUT,
					    __LINE__);
				}
				stcb->asoc.overall_error_count = 0;
				sctp_handle_asconf(m, *offset, src,
				    (struct sctp_asconf_chunk *)ch, stcb, asconf_cnt == 0);
				asconf_cnt++;
			}
			break;
		case SCTP_ASCONF_ACK:
			SCTPDBG(SCTP_DEBUG_INPUT3, "SCTP_ASCONF-ACK\n");
			if (chk_length < sizeof(struct sctp_asconf_ack_chunk)) {
				/* Its not ours */
				if (locked_tcb) {
					SCTP_TCB_UNLOCK(locked_tcb);
				}
				*offset = length;
				return (NULL);
			}
			if ((stcb) && netp && *netp) {
				/* He's alive so give him credit */
				if (SCTP_BASE_SYSCTL(sctp_logging_level) & SCTP_THRESHOLD_LOGGING) {
					sctp_misc_ints(SCTP_THRESHOLD_CLEAR,
					    stcb->asoc.overall_error_count,
					    0,
					    SCTP_FROM_SCTP_INPUT,
					    __LINE__);
				}
				stcb->asoc.overall_error_count = 0;
				sctp_handle_asconf_ack(m, *offset,
				    (struct sctp_asconf_ack_chunk *)ch, stcb, *netp, &abort_no_unlock);
				if (abort_no_unlock)
					return (NULL);
			}
			break;
		case SCTP_FORWARD_CUM_TSN:
			SCTPDBG(SCTP_DEBUG_INPUT3, "SCTP_FWD-TSN\n");
			if (chk_length < sizeof(struct sctp_forward_tsn_chunk)) {
				/* Its not ours */
				if (locked_tcb) {
					SCTP_TCB_UNLOCK(locked_tcb);
				}
				*offset = length;
				return (NULL);
			}
			/* He's alive so give him credit */
			if (stcb) {
				int abort_flag = 0;

				stcb->asoc.overall_error_count = 0;
				if (SCTP_BASE_SYSCTL(sctp_logging_level) & SCTP_THRESHOLD_LOGGING) {
					sctp_misc_ints(SCTP_THRESHOLD_CLEAR,
					    stcb->asoc.overall_error_count,
					    0,
					    SCTP_FROM_SCTP_INPUT,
					    __LINE__);
				}
				*fwd_tsn_seen = 1;
				if (inp->sctp_flags & SCTP_PCB_FLAGS_SOCKET_GONE) {
					/* We are not interested anymore */
#if defined(__APPLE__) || defined(SCTP_SO_LOCK_TESTING)
					so = SCTP_INP_SO(inp);
					atomic_add_int(&stcb->asoc.refcnt, 1);
					SCTP_TCB_UNLOCK(stcb);
					SCTP_SOCKET_LOCK(so, 1);
					SCTP_TCB_LOCK(stcb);
					atomic_subtract_int(&stcb->asoc.refcnt, 1);
#endif
					(void)sctp_free_assoc(inp, stcb, SCTP_NORMAL_PROC, SCTP_FROM_SCTP_INPUT + SCTP_LOC_29);
#if defined(__APPLE__) || defined(SCTP_SO_LOCK_TESTING)
					SCTP_SOCKET_UNLOCK(so, 1);
#endif
					*offset = length;
					return (NULL);
				}
				sctp_handle_forward_tsn(stcb,
				    (struct sctp_forward_tsn_chunk *)ch, &abort_flag, m, *offset);
				if (abort_flag) {
					*offset = length;
					return (NULL);
				} else {
					if (SCTP_BASE_SYSCTL(sctp_logging_level) & SCTP_THRESHOLD_LOGGING) {
						sctp_misc_ints(SCTP_THRESHOLD_CLEAR,
						    stcb->asoc.overall_error_count,
						    0,
						    SCTP_FROM_SCTP_INPUT,
						    __LINE__);
					}
					stcb->asoc.overall_error_count = 0;
				}

			}
			break;
		case SCTP_STREAM_RESET:
			SCTPDBG(SCTP_DEBUG_INPUT3, "SCTP_STREAM_RESET\n");
			if (((stcb == NULL) || (ch == NULL) || (chk_length < sizeof(struct sctp_stream_reset_tsn_req)))) {
				/* Its not ours */
				if (locked_tcb) {
					SCTP_TCB_UNLOCK(locked_tcb);
				}
				*offset = length;
				return (NULL);
			}
			if (inp->sctp_flags & SCTP_PCB_FLAGS_SOCKET_GONE) {
				/* We are not interested anymore */
#if defined(__APPLE__) || defined(SCTP_SO_LOCK_TESTING)
				so = SCTP_INP_SO(inp);
				atomic_add_int(&stcb->asoc.refcnt, 1);
				SCTP_TCB_UNLOCK(stcb);
				SCTP_SOCKET_LOCK(so, 1);
				SCTP_TCB_LOCK(stcb);
				atomic_subtract_int(&stcb->asoc.refcnt, 1);
#endif
				(void)sctp_free_assoc(inp, stcb, SCTP_NORMAL_PROC, SCTP_FROM_SCTP_INPUT + SCTP_LOC_30);
#if defined(__APPLE__) || defined(SCTP_SO_LOCK_TESTING)
				SCTP_SOCKET_UNLOCK(so, 1);
#endif
				*offset = length;
				return (NULL);
			}
			if (stcb->asoc.peer_supports_strreset == 0) {
				/*
				 * hmm, peer should have announced this, but
				 * we will turn it on since he is sending us
				 * a stream reset.
				 */
				stcb->asoc.peer_supports_strreset = 1;
			}
			if (sctp_handle_stream_reset(stcb, m, *offset, (struct sctp_stream_reset_out_req *)ch)) {
				/* stop processing */
				*offset = length;
				return (NULL);
			}
			break;
		case SCTP_PACKET_DROPPED:
			SCTPDBG(SCTP_DEBUG_INPUT3, "SCTP_PACKET_DROPPED\n");
			/* re-get it all please */
			if (chk_length < sizeof(struct sctp_pktdrop_chunk)) {
				/* Its not ours */
				if (locked_tcb) {
					SCTP_TCB_UNLOCK(locked_tcb);
				}
				*offset = length;
				return (NULL);
			}
			if (ch && (stcb) && netp && (*netp)) {
				sctp_handle_packet_dropped((struct sctp_pktdrop_chunk *)ch,
				    stcb, *netp,
				    min(chk_length, (sizeof(chunk_buf) - 4)));

			}
			break;

		case SCTP_AUTHENTICATION:
			SCTPDBG(SCTP_DEBUG_INPUT3, "SCTP_AUTHENTICATION\n");
			if (SCTP_BASE_SYSCTL(sctp_auth_disable))
				goto unknown_chunk;

			if (stcb == NULL) {
				/* save the first AUTH for later processing */
				if (auth_skipped == 0) {
					auth_offset = *offset;
					auth_len = chk_length;
					auth_skipped = 1;
				}
				/* skip this chunk (temporarily) */
				goto next_chunk;
			}
			if ((chk_length < (sizeof(struct sctp_auth_chunk))) ||
			    (chk_length > (sizeof(struct sctp_auth_chunk) +
			    SCTP_AUTH_DIGEST_LEN_MAX))) {
				/* Its not ours */
				if (locked_tcb) {
					SCTP_TCB_UNLOCK(locked_tcb);
				}
				*offset = length;
				return (NULL);
			}
			if (got_auth == 1) {
				/* skip this chunk... it's already auth'd */
				goto next_chunk;
			}
			got_auth = 1;
			if ((ch == NULL) || sctp_handle_auth(stcb, (struct sctp_auth_chunk *)ch,
			    m, *offset)) {
				/* auth HMAC failed so dump the packet */
				*offset = length;
				return (stcb);
			} else {
				/* remaining chunks are HMAC checked */
				stcb->asoc.authenticated = 1;
			}
			break;

		default:
	unknown_chunk:
			/* it's an unknown chunk! */
			if ((ch->chunk_type & 0x40) && (stcb != NULL)) {
				struct mbuf *mm;
				struct sctp_paramhdr *phd;

				mm = sctp_get_mbuf_for_msg(sizeof(struct sctp_paramhdr),
				    0, M_DONTWAIT, 1, MT_DATA);
				if (mm) {
					phd = mtod(mm, struct sctp_paramhdr *);
					/*
					 * We cheat and use param type since
					 * we did not bother to define a
					 * error cause struct. They are the
					 * same basic format with different
					 * names.
					 */
					phd->param_type = htons(SCTP_CAUSE_UNRECOG_CHUNK);
					phd->param_length = htons(chk_length + sizeof(*phd));
					SCTP_BUF_LEN(mm) = sizeof(*phd);
					SCTP_BUF_NEXT(mm) = SCTP_M_COPYM(m, *offset, chk_length, M_DONTWAIT);
					if (SCTP_BUF_NEXT(mm)) {
						if (sctp_pad_lastmbuf(SCTP_BUF_NEXT(mm), SCTP_SIZE32(chk_length) - chk_length, NULL)) {
							sctp_m_freem(mm);
						} else {
#ifdef SCTP_MBUF_LOGGING
							if (SCTP_BASE_SYSCTL(sctp_logging_level) & SCTP_MBUF_LOGGING_ENABLE) {
								struct mbuf *mat;

								for (mat = SCTP_BUF_NEXT(mm); mat; mat = SCTP_BUF_NEXT(mat)) {
									if (SCTP_BUF_IS_EXTENDED(mat)) {
										sctp_log_mb(mat, SCTP_MBUF_ICOPY);
									}
								}
							}
#endif
							sctp_queue_op_err(stcb, mm);
						}
					} else {
						sctp_m_freem(mm);
					}
				}
			}
			if ((ch->chunk_type & 0x80) == 0) {
				/* discard this packet */
				*offset = length;
				return (stcb);
			}	/* else skip this bad chunk and continue... */
			break;
		}		/* switch (ch->chunk_type) */


next_chunk:
		/* get the next chunk */
		*offset += SCTP_SIZE32(chk_length);
		if (*offset >= length) {
			/* no more data left in the mbuf chain */
			break;
		}
		ch = (struct sctp_chunkhdr *)sctp_m_getptr(m, *offset,
		    sizeof(struct sctp_chunkhdr), chunk_buf);
		if (ch == NULL) {
			if (locked_tcb) {
				SCTP_TCB_UNLOCK(locked_tcb);
			}
			*offset = length;
			return (NULL);
		}
	}			/* while */

	if (asconf_cnt > 0 && stcb != NULL) {
		sctp_send_asconf_ack(stcb);
	}
	return (stcb);
}


#ifdef INVARIANTS
#ifdef __GNUC__
__attribute__((noinline))
#endif
	void
	     sctp_validate_no_locks(struct sctp_inpcb *inp)
{
	struct sctp_tcb *lstcb;

	LIST_FOREACH(lstcb, &inp->sctp_asoc_list, sctp_tcblist) {
		if (mtx_owned(&lstcb->tcb_mtx)) {
			panic("Own lock on stcb at return from input");
		}
	}
	if (mtx_owned(&inp->inp_create_mtx)) {
		panic("Own create lock on inp");
	}
	if (mtx_owned(&inp->inp_mtx)) {
		panic("Own inp lock on inp");
	}
}

#endif

/*
 * common input chunk processing (v4 and v6)
 */
void
sctp_common_input_processing(struct mbuf **mm, int iphlen, int offset, int length,
    struct sockaddr *src, struct sockaddr *dst,
    struct sctphdr *sh, struct sctp_chunkhdr *ch,
#if !defined(SCTP_WITH_NO_CSUM)
    uint8_t compute_crc,
#endif
    uint8_t ecn_bits,
    uint8_t use_mflowid, uint32_t mflowid,
    uint32_t vrf_id, uint16_t port)
{
	uint32_t high_tsn;
	int fwd_tsn_seen = 0, data_processed = 0;
	struct mbuf *m = *mm;
	int un_sent;
	int cnt_ctrl_ready = 0;
	struct sctp_inpcb *inp = NULL, *inp_decr = NULL;
	struct sctp_tcb *stcb = NULL;
	struct sctp_nets *net = NULL;

	SCTP_STAT_INCR(sctps_recvdatagrams);
#ifdef SCTP_AUDITING_ENABLED
	sctp_audit_log(0xE0, 1);
	sctp_auditing(0, inp, stcb, net);
#endif
#if !defined(SCTP_WITH_NO_CSUM)
	if (compute_crc != 0) {
		uint32_t check, calc_check;

		check = sh->checksum;
		sh->checksum = 0;
		calc_check = sctp_calculate_cksum(m, iphlen);
		sh->checksum = check;
		if (calc_check != check) {
			SCTPDBG(SCTP_DEBUG_INPUT1, "Bad CSUM on SCTP packet calc_check:%x check:%x  m:%p mlen:%d iphlen:%d\n",
			    calc_check, check, m, length, iphlen);
			stcb = sctp_findassociation_addr(m, offset, src, dst,
			    sh, ch, &inp, &net, vrf_id);
			if ((net != NULL) && (port != 0)) {
				if (net->port == 0) {
					sctp_pathmtu_adjustment(stcb, net->mtu - sizeof(struct udphdr));
				}
				net->port = port;
			}
			if ((net != NULL) && (use_mflowid != 0)) {
				net->flowid = mflowid;
#ifdef INVARIANTS
				net->flowidset = 1;
#endif
			}
			if ((inp != NULL) && (stcb != NULL)) {
				sctp_send_packet_dropped(stcb, net, m, length, iphlen, 1);
				sctp_chunk_output(inp, stcb, SCTP_OUTPUT_FROM_INPUT_ERROR, SCTP_SO_NOT_LOCKED);
			} else if ((inp != NULL) && (stcb == NULL)) {
				inp_decr = inp;
			}
			SCTP_STAT_INCR(sctps_badsum);
			SCTP_STAT_INCR_COUNTER32(sctps_checksumerrors);
			goto out;
		}
	}
#endif
	/* Destination port of 0 is illegal, based on RFC4960. */
	if (sh->dest_port == 0) {
		SCTP_STAT_INCR(sctps_hdrops);
		goto out;
	}
	stcb = sctp_findassociation_addr(m, offset, src, dst,
	    sh, ch, &inp, &net, vrf_id);
	if ((net != NULL) && (port != 0)) {
		if (net->port == 0) {
			sctp_pathmtu_adjustment(stcb, net->mtu - sizeof(struct udphdr));
		}
		net->port = port;
	}
	if ((net != NULL) && (use_mflowid != 0)) {
		net->flowid = mflowid;
#ifdef INVARIANTS
		net->flowidset = 1;
#endif
	}
	if (inp == NULL) {
		SCTP_STAT_INCR(sctps_noport);
		if (badport_bandlim(BANDLIM_SCTP_OOTB) < 0) {
			goto out;
		}
		if (ch->chunk_type == SCTP_SHUTDOWN_ACK) {
			sctp_send_shutdown_complete2(src, dst, sh,
			    use_mflowid, mflowid,
			    vrf_id, port);
			goto out;
		}
		if (ch->chunk_type == SCTP_SHUTDOWN_COMPLETE) {
			goto out;
		}
		if (ch->chunk_type != SCTP_ABORT_ASSOCIATION) {
			if ((SCTP_BASE_SYSCTL(sctp_blackhole) == 0) ||
			    ((SCTP_BASE_SYSCTL(sctp_blackhole) == 1) &&
			    (ch->chunk_type != SCTP_INIT))) {
				sctp_send_abort(m, iphlen, src, dst,
				    sh, 0, NULL,
				    use_mflowid, mflowid,
				    vrf_id, port);
			}
		}
		goto out;
	} else if (stcb == NULL) {
		inp_decr = inp;
	}
#ifdef IPSEC
	/*-
	 * I very much doubt any of the IPSEC stuff will work but I have no
	 * idea, so I will leave it in place.
	 */
	if (inp != NULL) {
		switch (dst->sa_family) {
#ifdef INET
		case AF_INET:
			if (ipsec4_in_reject(m, &inp->ip_inp.inp)) {
				MODULE_GLOBAL(ipsec4stat).in_polvio++;
				SCTP_STAT_INCR(sctps_hdrops);
				goto out;
			}
			break;
#endif
#ifdef INET6
		case AF_INET6:
			if (ipsec6_in_reject(m, &inp->ip_inp.inp)) {
				MODULE_GLOBAL(ipsec6stat).in_polvio++;
				SCTP_STAT_INCR(sctps_hdrops);
				goto out;
			}
			break;
#endif
		default:
			break;
		}
	}
#endif
	SCTPDBG(SCTP_DEBUG_INPUT1, "Ok, Common input processing called, m:%p iphlen:%d offset:%d length:%d stcb:%p\n",
	    m, iphlen, offset, length, stcb);
	if (stcb) {
		/* always clear this before beginning a packet */
		stcb->asoc.authenticated = 0;
		stcb->asoc.seen_a_sack_this_pkt = 0;
		SCTPDBG(SCTP_DEBUG_INPUT1, "stcb:%p state:%x\n",
		    stcb, stcb->asoc.state);

		if ((stcb->asoc.state & SCTP_STATE_WAS_ABORTED) ||
		    (stcb->asoc.state & SCTP_STATE_ABOUT_TO_BE_FREED)) {
			/*-
			 * If we hit here, we had a ref count
			 * up when the assoc was aborted and the
			 * timer is clearing out the assoc, we should
			 * NOT respond to any packet.. its OOTB.
			 */
			SCTP_TCB_UNLOCK(stcb);
<<<<<<< HEAD
			sctp_handle_ootb(m, iphlen, offset, sh, inp,
=======
			stcb = NULL;
			sctp_handle_ootb(m, iphlen, offset, src, dst, sh, inp,
			    use_mflowid, mflowid,
>>>>>>> d20c256d
			    vrf_id, port);
			goto out;
		}
	}
	if (IS_SCTP_CONTROL(ch)) {
		/* process the control portion of the SCTP packet */
		/* sa_ignore NO_NULL_CHK */
		stcb = sctp_process_control(m, iphlen, &offset, length,
		    src, dst, sh, ch,
		    inp, stcb, &net, &fwd_tsn_seen,
		    use_mflowid, mflowid,
		    vrf_id, port);
		if (stcb) {
			/*
			 * This covers us if the cookie-echo was there and
			 * it changes our INP.
			 */
			inp = stcb->sctp_ep;
			if ((net) && (port)) {
				if (net->port == 0) {
					sctp_pathmtu_adjustment(stcb, net->mtu - sizeof(struct udphdr));
				}
				net->port = port;
			}
		}
	} else {
		/*
		 * no control chunks, so pre-process DATA chunks (these
		 * checks are taken care of by control processing)
		 */

		/*
		 * if DATA only packet, and auth is required, then punt...
		 * can't have authenticated without any AUTH (control)
		 * chunks
		 */
		if ((stcb != NULL) &&
		    !SCTP_BASE_SYSCTL(sctp_auth_disable) &&
		    sctp_auth_is_required_chunk(SCTP_DATA, stcb->asoc.local_auth_chunks)) {
			/* "silently" ignore */
			SCTP_STAT_INCR(sctps_recvauthmissing);
			goto out;
		}
		if (stcb == NULL) {
			/* out of the blue DATA chunk */
<<<<<<< HEAD
			sctp_handle_ootb(m, iphlen, offset, sh, inp,
=======
			sctp_handle_ootb(m, iphlen, offset, src, dst, sh, inp,
			    use_mflowid, mflowid,
>>>>>>> d20c256d
			    vrf_id, port);
			goto out;
		}
		if (stcb->asoc.my_vtag != ntohl(sh->v_tag)) {
			/* v_tag mismatch! */
			SCTP_STAT_INCR(sctps_badvtag);
			goto out;
		}
	}

	if (stcb == NULL) {
		/*
		 * no valid TCB for this packet, or we found it's a bad
		 * packet while processing control, or we're done with this
		 * packet (done or skip rest of data), so we drop it...
		 */
		goto out;
	}
	/*
	 * DATA chunk processing
	 */
	/* plow through the data chunks while length > offset */

	/*
	 * Rest should be DATA only.  Check authentication state if AUTH for
	 * DATA is required.
	 */
	if ((length > offset) &&
	    (stcb != NULL) &&
	    !SCTP_BASE_SYSCTL(sctp_auth_disable) &&
	    sctp_auth_is_required_chunk(SCTP_DATA, stcb->asoc.local_auth_chunks) &&
	    !stcb->asoc.authenticated) {
		/* "silently" ignore */
		SCTP_STAT_INCR(sctps_recvauthmissing);
		SCTPDBG(SCTP_DEBUG_AUTH1,
		    "Data chunk requires AUTH, skipped\n");
		goto trigger_send;
	}
	if (length > offset) {
		int retval;

		/*
		 * First check to make sure our state is correct. We would
		 * not get here unless we really did have a tag, so we don't
		 * abort if this happens, just dump the chunk silently.
		 */
		switch (SCTP_GET_STATE(&stcb->asoc)) {
		case SCTP_STATE_COOKIE_ECHOED:
			/*
			 * we consider data with valid tags in this state
			 * shows us the cookie-ack was lost. Imply it was
			 * there.
			 */
			if (SCTP_BASE_SYSCTL(sctp_logging_level) & SCTP_THRESHOLD_LOGGING) {
				sctp_misc_ints(SCTP_THRESHOLD_CLEAR,
				    stcb->asoc.overall_error_count,
				    0,
				    SCTP_FROM_SCTP_INPUT,
				    __LINE__);
			}
			stcb->asoc.overall_error_count = 0;
			sctp_handle_cookie_ack((struct sctp_cookie_ack_chunk *)ch, stcb, net);
			break;
		case SCTP_STATE_COOKIE_WAIT:
			/*
			 * We consider OOTB any data sent during asoc setup.
			 */
<<<<<<< HEAD
			sctp_handle_ootb(m, iphlen, offset, sh, inp,
=======
			sctp_handle_ootb(m, iphlen, offset, src, dst, sh, inp,
			    use_mflowid, mflowid,
>>>>>>> d20c256d
			    vrf_id, port);
			goto out;
			/* sa_ignore NOTREACHED */
			break;
		case SCTP_STATE_EMPTY:	/* should not happen */
		case SCTP_STATE_INUSE:	/* should not happen */
		case SCTP_STATE_SHUTDOWN_RECEIVED:	/* This is a peer error */
		case SCTP_STATE_SHUTDOWN_ACK_SENT:
		default:
			goto out;
			/* sa_ignore NOTREACHED */
			break;
		case SCTP_STATE_OPEN:
		case SCTP_STATE_SHUTDOWN_SENT:
			break;
		}
		/* plow through the data chunks while length > offset */
		retval = sctp_process_data(mm, iphlen, &offset, length,
		    src, dst, sh,
		    inp, stcb, net, &high_tsn,
		    use_mflowid, mflowid,
		    vrf_id, port);
		if (retval == 2) {
			/*
			 * The association aborted, NO UNLOCK needed since
			 * the association is destroyed.
			 */
			stcb = NULL;
			goto out;
		}
		data_processed = 1;
		/*
		 * Anything important needs to have been m_copy'ed in
		 * process_data
		 */
	}
	/* take care of ecn */
	if ((data_processed == 1) &&
	    (stcb->asoc.ecn_allowed == 1) &&
	    ((ecn_bits & SCTP_CE_BITS) == SCTP_CE_BITS)) {
		/* Yep, we need to add a ECNE */
		sctp_send_ecn_echo(stcb, net, high_tsn);
	}
	if ((data_processed == 0) && (fwd_tsn_seen)) {
		int was_a_gap;
		uint32_t highest_tsn;

		if (SCTP_TSN_GT(stcb->asoc.highest_tsn_inside_nr_map, stcb->asoc.highest_tsn_inside_map)) {
			highest_tsn = stcb->asoc.highest_tsn_inside_nr_map;
		} else {
			highest_tsn = stcb->asoc.highest_tsn_inside_map;
		}
		was_a_gap = SCTP_TSN_GT(highest_tsn, stcb->asoc.cumulative_tsn);
		stcb->asoc.send_sack = 1;
		sctp_sack_check(stcb, was_a_gap);
	} else if (fwd_tsn_seen) {
		stcb->asoc.send_sack = 1;
	}
	/* trigger send of any chunks in queue... */
trigger_send:
#ifdef SCTP_AUDITING_ENABLED
	sctp_audit_log(0xE0, 2);
	sctp_auditing(1, inp, stcb, net);
#endif
	SCTPDBG(SCTP_DEBUG_INPUT1,
	    "Check for chunk output prw:%d tqe:%d tf=%d\n",
	    stcb->asoc.peers_rwnd,
	    TAILQ_EMPTY(&stcb->asoc.control_send_queue),
	    stcb->asoc.total_flight);
	un_sent = (stcb->asoc.total_output_queue_size - stcb->asoc.total_flight);
	if (!TAILQ_EMPTY(&stcb->asoc.control_send_queue)) {
		cnt_ctrl_ready = stcb->asoc.ctrl_queue_cnt - stcb->asoc.ecn_echo_cnt_onq;
	}
	if (cnt_ctrl_ready ||
	    ((un_sent) &&
	    (stcb->asoc.peers_rwnd > 0 ||
	    (stcb->asoc.peers_rwnd <= 0 && stcb->asoc.total_flight == 0)))) {
		SCTPDBG(SCTP_DEBUG_INPUT3, "Calling chunk OUTPUT\n");
		sctp_chunk_output(inp, stcb, SCTP_OUTPUT_FROM_CONTROL_PROC, SCTP_SO_NOT_LOCKED);
		SCTPDBG(SCTP_DEBUG_INPUT3, "chunk OUTPUT returns\n");
	}
#ifdef SCTP_AUDITING_ENABLED
	sctp_audit_log(0xE0, 3);
	sctp_auditing(2, inp, stcb, net);
#endif
out:
	if (stcb != NULL) {
		SCTP_TCB_UNLOCK(stcb);
	}
	if (inp_decr != NULL) {
		/* reduce ref-count */
		SCTP_INP_WLOCK(inp_decr);
		SCTP_INP_DECR_REF(inp_decr);
		SCTP_INP_WUNLOCK(inp_decr);
	}
#ifdef INVARIANTS
	if (inp != NULL) {
		sctp_validate_no_locks(inp);
	}
#endif
	return;
}

#if 0
static void
sctp_print_mbuf_chain(struct mbuf *m)
{
	for (; m; m = SCTP_BUF_NEXT(m)) {
		SCTP_PRINTF("%p: m_len = %ld\n", m, SCTP_BUF_LEN(m));
		if (SCTP_BUF_IS_EXTENDED(m))
			SCTP_PRINTF("%p: extend_size = %d\n", m, SCTP_BUF_EXTEND_SIZE(m));
	}
}

#endif

#ifdef INET
void
sctp_input_with_port(struct mbuf *i_pak, int off, uint16_t port)
{
	struct mbuf *m;
	int iphlen;
	uint32_t vrf_id = 0;
	uint8_t ecn_bits;
	struct sockaddr_in src, dst;
	struct ip *ip;
	struct sctphdr *sh;
	struct sctp_chunkhdr *ch;
	int length, offset;

#if !defined(SCTP_WITH_NO_CSUM)
	uint8_t compute_crc;

#endif
	uint32_t mflowid;
	uint8_t use_mflowid;

	iphlen = off;
	if (SCTP_GET_PKT_VRFID(i_pak, vrf_id)) {
		SCTP_RELEASE_PKT(i_pak);
		return;
	}
	m = SCTP_HEADER_TO_CHAIN(i_pak);
#ifdef SCTP_MBUF_LOGGING
	/* Log in any input mbufs */
	if (SCTP_BASE_SYSCTL(sctp_logging_level) & SCTP_MBUF_LOGGING_ENABLE) {
		struct mbuf *mat;

		for (mat = m; mat; mat = SCTP_BUF_NEXT(mat)) {
			if (SCTP_BUF_IS_EXTENDED(mat)) {
				sctp_log_mb(mat, SCTP_MBUF_INPUT);
			}
		}
	}
#endif
#ifdef SCTP_PACKET_LOGGING
	if (SCTP_BASE_SYSCTL(sctp_logging_level) & SCTP_LAST_PACKET_TRACING) {
		sctp_packet_log(m);
	}
#endif
	SCTPDBG(SCTP_DEBUG_CRCOFFLOAD,
	    "sctp_input(): Packet of length %d received on %s with csum_flags 0x%x.\n",
	    m->m_pkthdr.len,
	    if_name(m->m_pkthdr.rcvif),
	    m->m_pkthdr.csum_flags);
	if (m->m_flags & M_FLOWID) {
		mflowid = m->m_pkthdr.flowid;
		use_mflowid = 1;
	} else {
		mflowid = 0;
		use_mflowid = 0;
	}
	SCTP_STAT_INCR(sctps_recvpackets);
	SCTP_STAT_INCR_COUNTER64(sctps_inpackets);
	/* Get IP, SCTP, and first chunk header together in the first mbuf. */
	offset = iphlen + sizeof(struct sctphdr) + sizeof(struct sctp_chunkhdr);
	if (SCTP_BUF_LEN(m) < offset) {
		if ((m = m_pullup(m, offset)) == NULL) {
			SCTP_STAT_INCR(sctps_hdrops);
			return;
		}
	}
	ip = mtod(m, struct ip *);
	sh = (struct sctphdr *)((caddr_t)ip + iphlen);
	ch = (struct sctp_chunkhdr *)((caddr_t)sh + sizeof(struct sctphdr));
	offset -= sizeof(struct sctp_chunkhdr);
	memset(&src, 0, sizeof(struct sockaddr_in));
	src.sin_family = AF_INET;
	src.sin_len = sizeof(struct sockaddr_in);
	src.sin_port = sh->src_port;
	src.sin_addr = ip->ip_src;
	memset(&dst, 0, sizeof(struct sockaddr_in));
	dst.sin_family = AF_INET;
	dst.sin_len = sizeof(struct sockaddr_in);
	dst.sin_port = sh->dest_port;
	dst.sin_addr = ip->ip_dst;
	length = ip->ip_len + iphlen;
	/* Validate mbuf chain length with IP payload length. */
	if (SCTP_HEADER_LEN(m) != length) {
		SCTPDBG(SCTP_DEBUG_INPUT1,
		    "sctp_input() length:%d reported length:%d\n", length, SCTP_HEADER_LEN(m));
		SCTP_STAT_INCR(sctps_hdrops);
		goto out;
	}
	/* SCTP does not allow broadcasts or multicasts */
	if (IN_MULTICAST(ntohl(dst.sin_addr.s_addr))) {
		goto out;
	}
	if (SCTP_IS_IT_BROADCAST(dst.sin_addr, m)) {
		goto out;
	}
	ecn_bits = ip->ip_tos;
#if defined(SCTP_WITH_NO_CSUM)
	SCTP_STAT_INCR(sctps_recvnocrc);
#else
	if (m->m_pkthdr.csum_flags & CSUM_SCTP_VALID) {
		SCTP_STAT_INCR(sctps_recvhwcrc);
		compute_crc = 0;
	} else {
		SCTP_STAT_INCR(sctps_recvswcrc);
		compute_crc = 1;
	}
#endif
	sctp_common_input_processing(&m, iphlen, offset, length,
	    (struct sockaddr *)&src,
	    (struct sockaddr *)&dst,
	    sh, ch,
#if !defined(SCTP_WITH_NO_CSUM)
	    compute_crc,
#endif
	    ecn_bits,
	    use_mflowid, mflowid,
	    vrf_id, port);
out:
	if (m) {
		sctp_m_freem(m);
	}
	return;
}

#if defined(__FreeBSD__) && defined(SCTP_MCORE_INPUT) && defined(SMP)
extern int *sctp_cpuarry;

#endif

void
sctp_input(struct mbuf *m, int off)
{
#if defined(__FreeBSD__) && defined(SCTP_MCORE_INPUT) && defined(SMP)
	struct ip *ip;
	struct sctphdr *sh;
	int offset;
	int cpu_to_use;
	uint32_t flowid, tag;

	if (mp_ncpus > 1) {
		if (m->m_flags & M_FLOWID) {
			flowid = m->m_pkthdr.flowid;
		} else {
			/*
			 * No flow id built by lower layers fix it so we
			 * create one.
			 */
			offset = off + sizeof(struct sctphdr);
			if (SCTP_BUF_LEN(m) < offset) {
				if ((m = m_pullup(m, offset)) == NULL) {
					SCTP_STAT_INCR(sctps_hdrops);
					return;
				}
			}
			ip = mtod(m, struct ip *);
			sh = (struct sctphdr *)((caddr_t)ip + off);
			tag = htonl(sh->v_tag);
			flowid = tag ^ ntohs(sh->dest_port) ^ ntohs(sh->src_port);
			m->m_pkthdr.flowid = flowid;
			m->m_flags |= M_FLOWID;
		}
		cpu_to_use = sctp_cpuarry[flowid % mp_ncpus];
		sctp_queue_to_mcore(m, off, cpu_to_use);
		return;
	}
#endif
	sctp_input_with_port(m, off, 0);
}

#endif<|MERGE_RESOLUTION|>--- conflicted
+++ resolved
@@ -4533,12 +4533,8 @@
 		}
 		if (stcb == NULL) {
 			/* no association, so it's out of the blue... */
-<<<<<<< HEAD
-			sctp_handle_ootb(m, iphlen, *offset, sh, inp,
-=======
 			sctp_handle_ootb(m, iphlen, *offset, src, dst, sh, inp,
 			    use_mflowid, mflowid,
->>>>>>> d20c256d
 			    vrf_id, port);
 			*offset = length;
 			if (locked_tcb) {
@@ -4575,13 +4571,9 @@
 				if (locked_tcb) {
 					SCTP_TCB_UNLOCK(locked_tcb);
 				}
-<<<<<<< HEAD
-				sctp_handle_ootb(m, iphlen, *offset, sh, inp,
-=======
 				sctp_handle_ootb(m, iphlen, *offset, src, dst,
 				    sh, inp,
 				    use_mflowid, mflowid,
->>>>>>> d20c256d
 				    vrf_id, port);
 				return (NULL);
 			}
@@ -5749,13 +5741,9 @@
 			 * NOT respond to any packet.. its OOTB.
 			 */
 			SCTP_TCB_UNLOCK(stcb);
-<<<<<<< HEAD
-			sctp_handle_ootb(m, iphlen, offset, sh, inp,
-=======
 			stcb = NULL;
 			sctp_handle_ootb(m, iphlen, offset, src, dst, sh, inp,
 			    use_mflowid, mflowid,
->>>>>>> d20c256d
 			    vrf_id, port);
 			goto out;
 		}
@@ -5801,12 +5789,8 @@
 		}
 		if (stcb == NULL) {
 			/* out of the blue DATA chunk */
-<<<<<<< HEAD
-			sctp_handle_ootb(m, iphlen, offset, sh, inp,
-=======
 			sctp_handle_ootb(m, iphlen, offset, src, dst, sh, inp,
 			    use_mflowid, mflowid,
->>>>>>> d20c256d
 			    vrf_id, port);
 			goto out;
 		}
@@ -5874,12 +5858,8 @@
 			/*
 			 * We consider OOTB any data sent during asoc setup.
 			 */
-<<<<<<< HEAD
-			sctp_handle_ootb(m, iphlen, offset, sh, inp,
-=======
 			sctp_handle_ootb(m, iphlen, offset, src, dst, sh, inp,
 			    use_mflowid, mflowid,
->>>>>>> d20c256d
 			    vrf_id, port);
 			goto out;
 			/* sa_ignore NOTREACHED */
