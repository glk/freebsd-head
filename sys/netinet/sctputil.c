--- conflicted
+++ resolved
@@ -3998,16 +3998,11 @@
 }
 
 void
-<<<<<<< HEAD
-sctp_handle_ootb(struct mbuf *m, int iphlen, int offset, struct sctphdr *sh,
-    struct sctp_inpcb *inp, uint32_t vrf_id, uint16_t port)
-=======
 sctp_handle_ootb(struct mbuf *m, int iphlen, int offset,
     struct sockaddr *src, struct sockaddr *dst,
     struct sctphdr *sh, struct sctp_inpcb *inp,
     uint8_t use_mflowid, uint32_t mflowid,
     uint32_t vrf_id, uint16_t port)
->>>>>>> d20c256d
 {
 	struct sctp_chunkhdr *ch, chunk_buf;
 	unsigned int chk_length;
@@ -4064,13 +4059,9 @@
 	if ((SCTP_BASE_SYSCTL(sctp_blackhole) == 0) ||
 	    ((SCTP_BASE_SYSCTL(sctp_blackhole) == 1) &&
 	    (contains_init_chunk == 0))) {
-<<<<<<< HEAD
-		sctp_send_abort(m, iphlen, sh, 0, NULL, vrf_id, port);
-=======
 		sctp_send_abort(m, iphlen, src, dst, sh, 0, NULL,
 		    use_mflowid, mflowid,
 		    vrf_id, port);
->>>>>>> d20c256d
 	}
 }
 
