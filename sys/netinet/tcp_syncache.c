--- conflicted
+++ resolved
@@ -1496,8 +1496,6 @@
 		m->m_pkthdr.csum_flags = CSUM_TCP;
 		th->th_sum = in_pseudo(ip->ip_src.s_addr, ip->ip_dst.s_addr,
 		    htons(tlen + optlen - hlen + IPPROTO_TCP));
-<<<<<<< HEAD
-=======
 #ifdef TCP_OFFLOAD
 		if (ADDED_BY_TOE(sc)) {
 			struct toedev *tod = sc->sc_tod;
@@ -1507,7 +1505,6 @@
 			return (error);
 		}
 #endif
->>>>>>> d20c256d
 		error = ip_output(m, sc->sc_ipopts, NULL, 0, NULL, NULL);
 	}
 #endif
