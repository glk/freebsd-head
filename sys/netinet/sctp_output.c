--- conflicted
+++ resolved
@@ -10890,18 +10890,6 @@
 #endif
 	switch (dst->sa_family) {
 #ifdef INET
-<<<<<<< HEAD
-	case IPVERSION:
-		iph_out = mtod(mout, struct ip *);
-
-		/* Fill in the IP header for the ABORT */
-		iph_out->ip_v = IPVERSION;
-		iph_out->ip_hl = (sizeof(struct ip) / 4);
-		iph_out->ip_tos = (u_char)0;
-		iph_out->ip_id = 0;
-		iph_out->ip_off = 0;
-		iph_out->ip_ttl = MODULE_GLOBAL(ip_defttl);
-=======
 	case AF_INET:
 		src_sin = (struct sockaddr_in *)src;
 		dst_sin = (struct sockaddr_in *)dst;
@@ -10912,7 +10900,6 @@
 		ip->ip_id = ip_newid();
 		ip->ip_off = 0;
 		ip->ip_ttl = MODULE_GLOBAL(ip_defttl);
->>>>>>> d20c256d
 		if (port) {
 			ip->ip_p = IPPROTO_UDP;
 		} else {
@@ -11033,20 +11020,8 @@
 		break;
 #endif
 #ifdef INET6
-<<<<<<< HEAD
-	if (ip6_out != NULL) {
-		int ret;
-
-		mlen = SCTP_BUF_LEN(mout);
-#ifdef  SCTP_PACKET_LOGGING
-		if (SCTP_BASE_SYSCTL(sctp_logging_level) & SCTP_LAST_PACKET_TRACING)
-			sctp_packet_log(mout, mlen);
-#endif
-		SCTP_ATTACH_CHAIN(o_pak, mout, mlen);
-=======
 	case AF_INET6:
 		ip6->ip6_plen = len - sizeof(struct ip6_hdr);
->>>>>>> d20c256d
 		if (port) {
 #if defined(SCTP_WITH_NO_CSUM)
 			SCTP_STAT_INCR(sctps_sendnocrc);
@@ -11066,10 +11041,6 @@
 			SCTP_STAT_INCR(sctps_sendhwcrc);
 #endif
 		}
-<<<<<<< HEAD
-		SCTP_IP6_OUTPUT(ret, o_pak, NULL, NULL, NULL, vrf_id);
-	}
-=======
 #ifdef SCTP_PACKET_LOGGING
 		if (SCTP_BASE_SYSCTL(sctp_logging_level) & SCTP_LAST_PACKET_TRACING) {
 			sctp_packet_log(o_pak);
@@ -11077,7 +11048,6 @@
 #endif
 		SCTP_IP6_OUTPUT(ret, o_pak, NULL, NULL, NULL, vrf_id);
 		break;
->>>>>>> d20c256d
 #endif
 	default:
 		SCTPDBG(SCTP_DEBUG_OUTPUT1, "Unknown protocol (TSNH) type %d\n",
@@ -11911,251 +11881,6 @@
 {
 	/* Don't respond to an ABORT with an ABORT. */
 	if (sctp_is_there_an_abort_here(m, iphlen, &vtag)) {
-<<<<<<< HEAD
-		if (err_cause)
-			sctp_m_freem(err_cause);
-		return;
-	}
-	iph = mtod(m, struct ip *);
-	switch (iph->ip_v) {
-#ifdef INET
-	case IPVERSION:
-		len = (sizeof(struct ip) + sizeof(struct sctp_abort_msg));
-		break;
-#endif
-#ifdef INET6
-	case IPV6_VERSION >> 4:
-		len = (sizeof(struct ip6_hdr) + sizeof(struct sctp_abort_msg));
-		break;
-#endif
-	default:
-		if (err_cause) {
-			sctp_m_freem(err_cause);
-		}
-		return;
-	}
-	if (port) {
-		len += sizeof(struct udphdr);
-	}
-	mout = sctp_get_mbuf_for_msg(len + max_linkhdr, 1, M_DONTWAIT, 1, MT_DATA);
-	if (mout == NULL) {
-		if (err_cause) {
-			sctp_m_freem(err_cause);
-		}
-		return;
-	}
-	SCTP_BUF_RESV_UF(mout, max_linkhdr);
-	SCTP_BUF_LEN(mout) = len;
-	SCTP_BUF_NEXT(mout) = err_cause;
-	if (m->m_flags & M_FLOWID) {
-		mout->m_pkthdr.flowid = m->m_pkthdr.flowid;
-		mout->m_flags |= M_FLOWID;
-	}
-#ifdef INET
-	iph_out = NULL;
-#endif
-#ifdef INET6
-	ip6_out = NULL;
-#endif
-	switch (iph->ip_v) {
-#ifdef INET
-	case IPVERSION:
-		iph_out = mtod(mout, struct ip *);
-
-		/* Fill in the IP header for the ABORT */
-		iph_out->ip_v = IPVERSION;
-		iph_out->ip_hl = (sizeof(struct ip) / 4);
-		iph_out->ip_tos = (u_char)0;
-		iph_out->ip_id = 0;
-		iph_out->ip_off = 0;
-		iph_out->ip_ttl = MODULE_GLOBAL(ip_defttl);
-		if (port) {
-			iph_out->ip_p = IPPROTO_UDP;
-		} else {
-			iph_out->ip_p = IPPROTO_SCTP;
-		}
-		iph_out->ip_src.s_addr = iph->ip_dst.s_addr;
-		iph_out->ip_dst.s_addr = iph->ip_src.s_addr;
-		/* let IP layer calculate this */
-		iph_out->ip_sum = 0;
-
-		iphlen_out = sizeof(*iph_out);
-		abm = (struct sctp_abort_msg *)((caddr_t)iph_out + iphlen_out);
-		break;
-#endif
-#ifdef INET6
-	case IPV6_VERSION >> 4:
-		ip6 = (struct ip6_hdr *)iph;
-		ip6_out = mtod(mout, struct ip6_hdr *);
-
-		/* Fill in the IP6 header for the ABORT */
-		ip6_out->ip6_flow = ip6->ip6_flow;
-		ip6_out->ip6_hlim = MODULE_GLOBAL(ip6_defhlim);
-		if (port) {
-			ip6_out->ip6_nxt = IPPROTO_UDP;
-		} else {
-			ip6_out->ip6_nxt = IPPROTO_SCTP;
-		}
-		ip6_out->ip6_src = ip6->ip6_dst;
-		ip6_out->ip6_dst = ip6->ip6_src;
-
-		iphlen_out = sizeof(*ip6_out);
-		abm = (struct sctp_abort_msg *)((caddr_t)ip6_out + iphlen_out);
-		break;
-#endif				/* INET6 */
-	default:
-		/* Currently not supported */
-		sctp_m_freem(mout);
-		return;
-	}
-
-	udp = (struct udphdr *)abm;
-	if (port) {
-		if (htons(SCTP_BASE_SYSCTL(sctp_udp_tunneling_port)) == 0) {
-			sctp_m_freem(mout);
-			return;
-		}
-		udp->uh_sport = htons(SCTP_BASE_SYSCTL(sctp_udp_tunneling_port));
-		udp->uh_dport = port;
-		/* set udp->uh_ulen later */
-		udp->uh_sum = 0;
-		iphlen_out += sizeof(struct udphdr);
-		abm = (struct sctp_abort_msg *)((caddr_t)abm + sizeof(struct udphdr));
-	}
-	abm->sh.src_port = sh->dest_port;
-	abm->sh.dest_port = sh->src_port;
-	abm->sh.checksum = 0;
-	if (vtag == 0) {
-		abm->sh.v_tag = sh->v_tag;
-		abm->msg.ch.chunk_flags = SCTP_HAD_NO_TCB;
-	} else {
-		abm->sh.v_tag = htonl(vtag);
-		abm->msg.ch.chunk_flags = 0;
-	}
-	abm->msg.ch.chunk_type = SCTP_ABORT_ASSOCIATION;
-
-	if (err_cause) {
-		struct mbuf *m_tmp = err_cause;
-		int err_len = 0;
-
-		/* get length of the err_cause chain */
-		while (m_tmp != NULL) {
-			err_len += SCTP_BUF_LEN(m_tmp);
-			m_tmp = SCTP_BUF_NEXT(m_tmp);
-		}
-		len = SCTP_BUF_LEN(mout) + err_len;
-		if (err_len % 4) {
-			/* need pad at end of chunk */
-			uint32_t cpthis = 0;
-			int padlen;
-
-			padlen = 4 - (len % 4);
-			m_copyback(mout, len, padlen, (caddr_t)&cpthis);
-			len += padlen;
-		}
-		abm->msg.ch.chunk_length = htons(sizeof(abm->msg.ch) + err_len);
-	} else {
-		len = SCTP_BUF_LEN(mout);
-		abm->msg.ch.chunk_length = htons(sizeof(abm->msg.ch));
-	}
-
-	if (SCTP_GET_HEADER_FOR_OUTPUT(o_pak)) {
-		/* no mbuf's */
-		sctp_m_freem(mout);
-		return;
-	}
-#ifdef INET
-	if (iph_out != NULL) {
-		sctp_route_t ro;
-		int ret;
-
-		/* zap the stack pointer to the route */
-		bzero(&ro, sizeof ro);
-		if (port) {
-			udp->uh_ulen = htons(len - sizeof(struct ip));
-			if (V_udp_cksum) {
-				udp->uh_sum = in_pseudo(iph_out->ip_src.s_addr, iph_out->ip_dst.s_addr, udp->uh_ulen + htons(IPPROTO_UDP));
-			} else {
-				udp->uh_sum = 0;
-			}
-		}
-		SCTPDBG(SCTP_DEBUG_OUTPUT2, "sctp_send_abort calling ip_output:\n");
-		SCTPDBG_PKT(SCTP_DEBUG_OUTPUT2, iph_out, &abm->sh);
-		/* set IPv4 length */
-		iph_out->ip_len = len;
-		/* out it goes */
-#ifdef  SCTP_PACKET_LOGGING
-		if (SCTP_BASE_SYSCTL(sctp_logging_level) & SCTP_LAST_PACKET_TRACING)
-			sctp_packet_log(mout, len);
-#endif
-		SCTP_ATTACH_CHAIN(o_pak, mout, len);
-		if (port) {
-#if defined(SCTP_WITH_NO_CSUM)
-			SCTP_STAT_INCR(sctps_sendnocrc);
-#else
-			abm->sh.checksum = sctp_calculate_cksum(mout, iphlen_out);
-			SCTP_STAT_INCR(sctps_sendswcrc);
-#endif
-			if (V_udp_cksum) {
-				SCTP_ENABLE_UDP_CSUM(o_pak);
-			}
-		} else {
-#if defined(SCTP_WITH_NO_CSUM)
-			SCTP_STAT_INCR(sctps_sendnocrc);
-#else
-			mout->m_pkthdr.csum_flags = CSUM_SCTP;
-			mout->m_pkthdr.csum_data = 0;
-			SCTP_STAT_INCR(sctps_sendhwcrc);
-#endif
-		}
-		SCTP_IP_OUTPUT(ret, o_pak, &ro, NULL, vrf_id);
-
-		/* Free the route if we got one back */
-		if (ro.ro_rt)
-			RTFREE(ro.ro_rt);
-	}
-#endif
-#ifdef INET6
-	if (ip6_out != NULL) {
-		int ret;
-
-		if (port) {
-			udp->uh_ulen = htons(len - sizeof(struct ip6_hdr));
-		}
-		SCTPDBG(SCTP_DEBUG_OUTPUT2, "sctp_send_abort calling ip6_output:\n");
-		SCTPDBG_PKT(SCTP_DEBUG_OUTPUT2, (struct ip *)ip6_out, &abm->sh);
-		ip6_out->ip6_plen = len - sizeof(*ip6_out);
-#ifdef  SCTP_PACKET_LOGGING
-		if (SCTP_BASE_SYSCTL(sctp_logging_level) & SCTP_LAST_PACKET_TRACING)
-			sctp_packet_log(mout, len);
-#endif
-		SCTP_ATTACH_CHAIN(o_pak, mout, len);
-		if (port) {
-#if defined(SCTP_WITH_NO_CSUM)
-			SCTP_STAT_INCR(sctps_sendnocrc);
-#else
-			abm->sh.checksum = sctp_calculate_cksum(mout, sizeof(struct ip6_hdr) + sizeof(struct udphdr));
-			SCTP_STAT_INCR(sctps_sendswcrc);
-#endif
-			if ((udp->uh_sum = in6_cksum(o_pak, IPPROTO_UDP, sizeof(struct ip6_hdr), len - sizeof(struct ip6_hdr))) == 0) {
-				udp->uh_sum = 0xffff;
-			}
-		} else {
-#if defined(SCTP_WITH_NO_CSUM)
-			SCTP_STAT_INCR(sctps_sendnocrc);
-#else
-			mout->m_pkthdr.csum_flags = CSUM_SCTP_IPV6;
-			mout->m_pkthdr.csum_data = 0;
-			SCTP_STAT_INCR(sctps_sendhwcrc);
-#endif
-		}
-		SCTP_IP6_OUTPUT(ret, o_pak, NULL, NULL, NULL, vrf_id);
-	}
-#endif
-	SCTP_STAT_INCR(sctps_sendpackets);
-	SCTP_STAT_INCR_COUNTER64(sctps_outpackets);
-	SCTP_STAT_INCR_COUNTER64(sctps_outcontrolchunks);
-=======
 		if (cause)
 			sctp_m_freem(cause);
 		return;
@@ -12164,7 +11889,6 @@
 	    use_mflowid, mflowid,
 	    vrf_id, port);
 	return;
->>>>>>> d20c256d
 }
 
 void
@@ -12173,263 +11897,10 @@
     uint8_t use_mflowid, uint32_t mflowid,
     uint32_t vrf_id, uint16_t port)
 {
-<<<<<<< HEAD
-	struct mbuf *o_pak;
-	struct sctphdr *sh, *sh_out;
-	struct sctp_chunkhdr *ch;
-	struct ip *iph;
-	struct udphdr *udp = NULL;
-	struct mbuf *mout;
-	int iphlen_out, len;
-
-#ifdef INET
-	struct ip *iph_out;
-
-#endif
-#ifdef INET6
-	struct ip6_hdr *ip6, *ip6_out;
-
-#endif
-
-	iph = mtod(m, struct ip *);
-	sh = (struct sctphdr *)((caddr_t)iph + iphlen);
-	switch (iph->ip_v) {
-#ifdef INET
-	case IPVERSION:
-		len = (sizeof(struct ip) + sizeof(struct sctphdr) + sizeof(struct sctp_chunkhdr));
-		break;
-#endif
-#ifdef INET6
-	case IPV6_VERSION >> 4:
-		len = (sizeof(struct ip6_hdr) + sizeof(struct sctphdr) + sizeof(struct sctp_chunkhdr));
-		break;
-#endif
-	default:
-		if (scm) {
-			sctp_m_freem(scm);
-		}
-		return;
-	}
-	if (port) {
-		len += sizeof(struct udphdr);
-	}
-	mout = sctp_get_mbuf_for_msg(len + max_linkhdr, 1, M_DONTWAIT, 1, MT_DATA);
-	if (mout == NULL) {
-		if (scm) {
-			sctp_m_freem(scm);
-		}
-		return;
-	}
-	SCTP_BUF_RESV_UF(mout, max_linkhdr);
-	SCTP_BUF_LEN(mout) = len;
-	SCTP_BUF_NEXT(mout) = scm;
-	if (m->m_flags & M_FLOWID) {
-		mout->m_pkthdr.flowid = m->m_pkthdr.flowid;
-		mout->m_flags |= M_FLOWID;
-	}
-#ifdef INET
-	iph_out = NULL;
-#endif
-#ifdef INET6
-	ip6_out = NULL;
-#endif
-	switch (iph->ip_v) {
-#ifdef INET
-	case IPVERSION:
-		iph_out = mtod(mout, struct ip *);
-
-		/* Fill in the IP header for the ABORT */
-		iph_out->ip_v = IPVERSION;
-		iph_out->ip_hl = (sizeof(struct ip) / 4);
-		iph_out->ip_tos = (u_char)0;
-		iph_out->ip_id = 0;
-		iph_out->ip_off = 0;
-		iph_out->ip_ttl = MODULE_GLOBAL(ip_defttl);
-		if (port) {
-			iph_out->ip_p = IPPROTO_UDP;
-		} else {
-			iph_out->ip_p = IPPROTO_SCTP;
-		}
-		iph_out->ip_src.s_addr = iph->ip_dst.s_addr;
-		iph_out->ip_dst.s_addr = iph->ip_src.s_addr;
-		/* let IP layer calculate this */
-		iph_out->ip_sum = 0;
-
-		iphlen_out = sizeof(struct ip);
-		sh_out = (struct sctphdr *)((caddr_t)iph_out + iphlen_out);
-		break;
-#endif
-#ifdef INET6
-	case IPV6_VERSION >> 4:
-		ip6 = (struct ip6_hdr *)iph;
-		ip6_out = mtod(mout, struct ip6_hdr *);
-
-		/* Fill in the IP6 header for the ABORT */
-		ip6_out->ip6_flow = ip6->ip6_flow;
-		ip6_out->ip6_hlim = MODULE_GLOBAL(ip6_defhlim);
-		if (port) {
-			ip6_out->ip6_nxt = IPPROTO_UDP;
-		} else {
-			ip6_out->ip6_nxt = IPPROTO_SCTP;
-		}
-		ip6_out->ip6_src = ip6->ip6_dst;
-		ip6_out->ip6_dst = ip6->ip6_src;
-
-		iphlen_out = sizeof(struct ip6_hdr);
-		sh_out = (struct sctphdr *)((caddr_t)ip6_out + iphlen_out);
-		break;
-#endif				/* INET6 */
-	default:
-		/* Currently not supported */
-		sctp_m_freem(mout);
-		return;
-	}
-
-	udp = (struct udphdr *)sh_out;
-	if (port) {
-		if (htons(SCTP_BASE_SYSCTL(sctp_udp_tunneling_port)) == 0) {
-			sctp_m_freem(mout);
-			return;
-		}
-		udp->uh_sport = htons(SCTP_BASE_SYSCTL(sctp_udp_tunneling_port));
-		udp->uh_dport = port;
-		/* set udp->uh_ulen later */
-		udp->uh_sum = 0;
-		iphlen_out += sizeof(struct udphdr);
-		sh_out = (struct sctphdr *)((caddr_t)udp + sizeof(struct udphdr));
-	}
-	sh_out->src_port = sh->dest_port;
-	sh_out->dest_port = sh->src_port;
-	sh_out->v_tag = vtag;
-	sh_out->checksum = 0;
-
-	ch = (struct sctp_chunkhdr *)((caddr_t)sh_out + sizeof(struct sctphdr));
-	ch->chunk_type = SCTP_OPERATION_ERROR;
-	ch->chunk_flags = 0;
-
-	if (scm) {
-		struct mbuf *m_tmp = scm;
-		int cause_len = 0;
-
-		/* get length of the err_cause chain */
-		while (m_tmp != NULL) {
-			cause_len += SCTP_BUF_LEN(m_tmp);
-			m_tmp = SCTP_BUF_NEXT(m_tmp);
-		}
-		len = SCTP_BUF_LEN(mout) + cause_len;
-		if (cause_len % 4) {
-			/* need pad at end of chunk */
-			uint32_t cpthis = 0;
-			int padlen;
-
-			padlen = 4 - (len % 4);
-			m_copyback(mout, len, padlen, (caddr_t)&cpthis);
-			len += padlen;
-		}
-		ch->chunk_length = htons(sizeof(struct sctp_chunkhdr) + cause_len);
-	} else {
-		len = SCTP_BUF_LEN(mout);
-		ch->chunk_length = htons(sizeof(struct sctp_chunkhdr));
-	}
-
-	if (SCTP_GET_HEADER_FOR_OUTPUT(o_pak)) {
-		/* no mbuf's */
-		sctp_m_freem(mout);
-		return;
-	}
-#ifdef INET
-	if (iph_out != NULL) {
-		sctp_route_t ro;
-		int ret;
-
-		/* zap the stack pointer to the route */
-		bzero(&ro, sizeof ro);
-		if (port) {
-			udp->uh_ulen = htons(len - sizeof(struct ip));
-			if (V_udp_cksum) {
-				udp->uh_sum = in_pseudo(iph_out->ip_src.s_addr, iph_out->ip_dst.s_addr, udp->uh_ulen + htons(IPPROTO_UDP));
-			} else {
-				udp->uh_sum = 0;
-			}
-		}
-		/* set IPv4 length */
-		iph_out->ip_len = len;
-		/* out it goes */
-#ifdef  SCTP_PACKET_LOGGING
-		if (SCTP_BASE_SYSCTL(sctp_logging_level) & SCTP_LAST_PACKET_TRACING)
-			sctp_packet_log(mout, len);
-#endif
-		SCTP_ATTACH_CHAIN(o_pak, mout, len);
-		if (port) {
-#if defined(SCTP_WITH_NO_CSUM)
-			SCTP_STAT_INCR(sctps_sendnocrc);
-#else
-			sh_out->checksum = sctp_calculate_cksum(mout, iphlen_out);
-			SCTP_STAT_INCR(sctps_sendswcrc);
-#endif
-			if (V_udp_cksum) {
-				SCTP_ENABLE_UDP_CSUM(o_pak);
-			}
-		} else {
-#if defined(SCTP_WITH_NO_CSUM)
-			SCTP_STAT_INCR(sctps_sendnocrc);
-#else
-			mout->m_pkthdr.csum_flags = CSUM_SCTP;
-			mout->m_pkthdr.csum_data = 0;
-			SCTP_STAT_INCR(sctps_sendhwcrc);
-#endif
-		}
-		SCTP_IP_OUTPUT(ret, o_pak, &ro, NULL, vrf_id);
-
-		/* Free the route if we got one back */
-		if (ro.ro_rt)
-			RTFREE(ro.ro_rt);
-	}
-#endif
-#ifdef INET6
-	if (ip6_out != NULL) {
-		int ret;
-
-		if (port) {
-			udp->uh_ulen = htons(len - sizeof(struct ip6_hdr));
-		}
-		ip6_out->ip6_plen = len - sizeof(*ip6_out);
-#ifdef  SCTP_PACKET_LOGGING
-		if (SCTP_BASE_SYSCTL(sctp_logging_level) & SCTP_LAST_PACKET_TRACING)
-			sctp_packet_log(mout, len);
-#endif
-		SCTP_ATTACH_CHAIN(o_pak, mout, len);
-		if (port) {
-#if defined(SCTP_WITH_NO_CSUM)
-			SCTP_STAT_INCR(sctps_sendnocrc);
-#else
-			sh_out->checksum = sctp_calculate_cksum(mout, sizeof(struct ip6_hdr) + sizeof(struct udphdr));
-			SCTP_STAT_INCR(sctps_sendswcrc);
-#endif
-			if ((udp->uh_sum = in6_cksum(o_pak, IPPROTO_UDP, sizeof(struct ip6_hdr), len - sizeof(struct ip6_hdr))) == 0) {
-				udp->uh_sum = 0xffff;
-			}
-		} else {
-#if defined(SCTP_WITH_NO_CSUM)
-			SCTP_STAT_INCR(sctps_sendnocrc);
-#else
-			mout->m_pkthdr.csum_flags = CSUM_SCTP_IPV6;
-			mout->m_pkthdr.csum_data = 0;
-			SCTP_STAT_INCR(sctps_sendhwcrc);
-#endif
-		}
-		SCTP_IP6_OUTPUT(ret, o_pak, NULL, NULL, NULL, vrf_id);
-	}
-#endif
-	SCTP_STAT_INCR(sctps_sendpackets);
-	SCTP_STAT_INCR_COUNTER64(sctps_outpackets);
-	SCTP_STAT_INCR_COUNTER64(sctps_outcontrolchunks);
-=======
 	sctp_send_resp_msg(src, dst, sh, vtag, SCTP_OPERATION_ERROR, cause,
 	    use_mflowid, mflowid,
 	    vrf_id, port);
 	return;
->>>>>>> d20c256d
 }
 
 static struct mbuf *
