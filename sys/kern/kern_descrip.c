--- conflicted
+++ resolved
@@ -3353,177 +3353,6 @@
 	return (KF_VTYPE_UNKNOWN);
 }
 
-<<<<<<< HEAD
-static int
-fill_vnode_info(struct vnode *vp, struct kinfo_file *kif)
-{
-	struct vattr va;
-	char *fullpath, *freepath;
-	int error;
-
-	if (vp == NULL)
-		return (1);
-	kif->kf_vnode_type = vntype_to_kinfo(vp->v_type);
-	freepath = NULL;
-	fullpath = "-";
-	error = vn_fullpath(curthread, vp, &fullpath, &freepath);
-	if (error == 0) {
-		strlcpy(kif->kf_path, fullpath, sizeof(kif->kf_path));
-	}
-	if (freepath != NULL)
-		free(freepath, M_TEMP);
-
-	/*
-	 * Retrieve vnode attributes.
-	 */
-	va.va_fsid = VNOVAL;
-	va.va_rdev = NODEV;
-	vn_lock(vp, LK_SHARED | LK_RETRY);
-	error = VOP_GETATTR(vp, &va, curthread->td_ucred);
-	VOP_UNLOCK(vp, 0);
-	if (error != 0)
-		return (error);
-	if (va.va_fsid != VNOVAL)
-		kif->kf_un2.kf_file.kf_file_fsid = va.va_fsid;
-	else
-		kif->kf_un2.kf_file.kf_file_fsid =
-		    vp->v_mount->mnt_stat.f_fsid.val[0];
-	kif->kf_un.kf_file.kf_file_fsid_freebsd9 =
-	    kif->kf_un2.kf_file.kf_file_fsid; /* truncate */
-	kif->kf_un.kf_file.kf_file_fileid = va.va_fileid;
-	kif->kf_un.kf_file.kf_file_mode = MAKEIMODE(va.va_type, va.va_mode);
-	kif->kf_un.kf_file.kf_file_size = va.va_size;
-	kif->kf_un2.kf_file.kf_file_rdev = va.va_rdev;
-	kif->kf_un.kf_file.kf_file_rdev_freebsd9 =
-	    kif->kf_un2.kf_file.kf_file_rdev; /* truncate */
-	return (0);
-}
-
-static int
-fill_socket_info(struct socket *so, struct kinfo_file *kif)
-{
-	struct sockaddr *sa;
-	struct inpcb *inpcb;
-	struct unpcb *unpcb;
-	int error;
-
-	if (so == NULL)
-		return (1);
-	kif->kf_sock_domain = so->so_proto->pr_domain->dom_family;
-	kif->kf_sock_type = so->so_type;
-	kif->kf_sock_protocol = so->so_proto->pr_protocol;
-	kif->kf_un.kf_sock.kf_sock_pcb = (uintptr_t)so->so_pcb;
-	switch(kif->kf_sock_domain) {
-	case AF_INET:
-	case AF_INET6:
-		if (kif->kf_sock_protocol == IPPROTO_TCP) {
-			if (so->so_pcb != NULL) {
-				inpcb = (struct inpcb *)(so->so_pcb);
-				kif->kf_un.kf_sock.kf_sock_inpcb =
-				    (uintptr_t)inpcb->inp_ppcb;
-			}
-		}
-		break;
-	case AF_UNIX:
-		if (so->so_pcb != NULL) {
-			unpcb = (struct unpcb *)(so->so_pcb);
-			if (unpcb->unp_conn) {
-				kif->kf_un.kf_sock.kf_sock_unpconn =
-				    (uintptr_t)unpcb->unp_conn;
-				kif->kf_un.kf_sock.kf_sock_rcv_sb_state =
-				    so->so_rcv.sb_state;
-				kif->kf_un.kf_sock.kf_sock_snd_sb_state =
-				    so->so_snd.sb_state;
-			}
-		}
-		break;
-	}
-	error = so->so_proto->pr_usrreqs->pru_sockaddr(so, &sa);
-	if (error == 0 && sa->sa_len <= sizeof(kif->kf_sa_local)) {
-		bcopy(sa, &kif->kf_sa_local, sa->sa_len);
-		free(sa, M_SONAME);
-	}
-	error = so->so_proto->pr_usrreqs->pru_peeraddr(so, &sa);
-	if (error == 0 && sa->sa_len <= sizeof(kif->kf_sa_peer)) {
-		bcopy(sa, &kif->kf_sa_peer, sa->sa_len);
-		free(sa, M_SONAME);
-	}
-	strncpy(kif->kf_path, so->so_proto->pr_domain->dom_name,
-	    sizeof(kif->kf_path));
-	return (0);
-}
-
-static int
-fill_pts_info(struct tty *tp, struct kinfo_file *kif)
-{
-
-	if (tp == NULL)
-		return (1);
-	kif->kf_un.kf_pts.kf_pts_dev = tty_udev(tp);
-	strlcpy(kif->kf_path, tty_devname(tp), sizeof(kif->kf_path));
-	return (0);
-}
-
-static int
-fill_pipe_info(struct pipe *pi, struct kinfo_file *kif)
-{
-
-	if (pi == NULL)
-		return (1);
-	kif->kf_un.kf_pipe.kf_pipe_addr = (uintptr_t)pi;
-	kif->kf_un.kf_pipe.kf_pipe_peer = (uintptr_t)pi->pipe_peer;
-	kif->kf_un.kf_pipe.kf_pipe_buffer_cnt = pi->pipe_buffer.cnt;
-	return (0);
-}
-
-static int
-fill_procdesc_info(struct procdesc *pdp, struct kinfo_file *kif)
-{
-
-	if (pdp == NULL)
-		return (1);
-	kif->kf_un.kf_proc.kf_pid = pdp->pd_pid;
-	return (0);
-}
-
-static int
-fill_sem_info(struct file *fp, struct kinfo_file *kif)
-{
-	struct thread *td;
-	struct stat sb;
-
-	td = curthread;
-	if (fp->f_data == NULL)
-		return (1);
-	if (fo_stat(fp, &sb, td->td_ucred, td) != 0)
-		return (1);
-	if (ksem_info == NULL)
-		return (1);
-	ksem_info(fp->f_data, kif->kf_path, sizeof(kif->kf_path),
-	    &kif->kf_un.kf_sem.kf_sem_value);
-	kif->kf_un.kf_sem.kf_sem_mode = sb.st_mode;
-	return (0);
-}
-
-static int
-fill_shm_info(struct file *fp, struct kinfo_file *kif)
-{
-	struct thread *td;
-	struct stat sb;
-
-	td = curthread;
-	if (fp->f_data == NULL)
-		return (1);
-	if (fo_stat(fp, &sb, td->td_ucred, td) != 0)
-		return (1);
-	shm_path(fp->f_data, kif->kf_path, sizeof(kif->kf_path));
-	kif->kf_un.kf_file.kf_file_mode = sb.st_mode;
-	kif->kf_un.kf_file.kf_file_size = sb.st_size;
-	return (0);
-}
-
-=======
->>>>>>> 02374a08
 static SYSCTL_NODE(_kern_proc, KERN_PROC_FILEDESC, filedesc,
     CTLFLAG_RD|CTLFLAG_MPSAFE, sysctl_kern_proc_filedesc,
     "Process filedesc entries");
