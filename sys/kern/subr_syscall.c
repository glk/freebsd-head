--- conflicted
+++ resolved
@@ -188,12 +188,9 @@
 	KASSERT((td->td_pflags & TDP_NOSLEEPING) == 0,
 	    ("System call %s returning with sleep disabled",
 	     syscallname(p, sa->code)));
-<<<<<<< HEAD
-=======
 	KASSERT(td->td_pinned == 0,
 	    ("System call %s returning with pinned thread",
 	     syscallname(p, sa->code)));
->>>>>>> d20c256d
 
 	/*
 	 * Handle reschedule and other end-of-syscall issues
