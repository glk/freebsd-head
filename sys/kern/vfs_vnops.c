--- conflicted
+++ resolved
@@ -893,15 +893,12 @@
 }
 
 static const int io_hold_cnt = 16;
-<<<<<<< HEAD
-=======
 static int vn_io_fault_enable = 1;
 SYSCTL_INT(_debug, OID_AUTO, vn_io_fault_enable, CTLFLAG_RW,
     &vn_io_fault_enable, 0, "Enable vn_io_fault lock avoidance");
 static unsigned long vn_io_faults_cnt;
 SYSCTL_LONG(_debug, OID_AUTO, vn_io_faults, CTLFLAG_RD,
     &vn_io_faults_cnt, 0, "Count of vn_io_fault lock avoidance triggers");
->>>>>>> d20c256d
 
 /*
  * The vn_io_fault() is a wrapper around vn_read() and vn_write() to
@@ -959,12 +956,6 @@
 	else
 		doio = vn_write;
 	vp = fp->f_vnode;
-<<<<<<< HEAD
-	if (uio->uio_segflg != UIO_USERSPACE || vp->v_type != VREG ||
-	    ((mp = vp->v_mount) != NULL &&
-	    (mp->mnt_kern_flag & MNTK_NO_IOPF) == 0))
-		return (doio(fp, uio, active_cred, flags, td));
-=======
 	foffset_lock_uio(fp, uio, flags);
 
 	if (uio->uio_segflg != UIO_USERSPACE || vp->v_type != VREG ||
@@ -974,7 +965,6 @@
 		error = doio(fp, uio, active_cred, flags | FOF_OFFSET, td);
 		goto out_last;
 	}
->>>>>>> d20c256d
 
 	/*
 	 * The UFS follows IO_UNIT directive and replays back both
@@ -1007,18 +997,11 @@
 	}
 
 	save = vm_fault_disable_pagefaults();
-<<<<<<< HEAD
-	error = doio(fp, uio, active_cred, flags, td);
-	if (error != EFAULT)
-		goto out;
-
-=======
 	error = doio(fp, uio, active_cred, flags | FOF_OFFSET, td);
 	if (error != EFAULT)
 		goto out;
 
 	atomic_add_long(&vn_io_faults_cnt, 1);
->>>>>>> d20c256d
 	uio_clone->uio_segflg = UIO_NOCOPY;
 	uiomove(NULL, resid - uio->uio_resid, uio_clone);
 	uio_clone->uio_segflg = uio->uio_segflg;
@@ -1065,12 +1048,8 @@
 		td->td_ma = ma;
 		td->td_ma_cnt = cnt;
 
-<<<<<<< HEAD
-		error = doio(fp, &short_uio, active_cred, flags, td);
-=======
 		error = doio(fp, &short_uio, active_cred, flags | FOF_OFFSET,
 		    td);
->>>>>>> d20c256d
 		vm_page_unhold_pages(ma, cnt);
 		adv = len - short_uio.uio_resid;
 
@@ -1093,11 +1072,8 @@
 	vm_fault_enable_pagefaults(save);
 	vn_rangelock_unlock(vp, rl_cookie);
 	free(uio_clone, M_IOV);
-<<<<<<< HEAD
-=======
 out_last:
 	foffset_unlock_uio(fp, uio, flags);
->>>>>>> d20c256d
 	return (error);
 }
 
