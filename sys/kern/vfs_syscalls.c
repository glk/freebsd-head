/*-
 * Copyright (c) 1989, 1993
 *	The Regents of the University of California.  All rights reserved.
 * (c) UNIX System Laboratories, Inc.
 * All or some portions of this file are derived from material licensed
 * to the University of California by American Telephone and Telegraph
 * Co. or Unix System Laboratories, Inc. and are reproduced herein with
 * the permission of UNIX System Laboratories, Inc.
 *
 * Redistribution and use in source and binary forms, with or without
 * modification, are permitted provided that the following conditions
 * are met:
 * 1. Redistributions of source code must retain the above copyright
 *    notice, this list of conditions and the following disclaimer.
 * 2. Redistributions in binary form must reproduce the above copyright
 *    notice, this list of conditions and the following disclaimer in the
 *    documentation and/or other materials provided with the distribution.
 * 4. Neither the name of the University nor the names of its contributors
 *    may be used to endorse or promote products derived from this software
 *    without specific prior written permission.
 *
 * THIS SOFTWARE IS PROVIDED BY THE REGENTS AND CONTRIBUTORS ``AS IS'' AND
 * ANY EXPRESS OR IMPLIED WARRANTIES, INCLUDING, BUT NOT LIMITED TO, THE
 * IMPLIED WARRANTIES OF MERCHANTABILITY AND FITNESS FOR A PARTICULAR PURPOSE
 * ARE DISCLAIMED.  IN NO EVENT SHALL THE REGENTS OR CONTRIBUTORS BE LIABLE
 * FOR ANY DIRECT, INDIRECT, INCIDENTAL, SPECIAL, EXEMPLARY, OR CONSEQUENTIAL
 * DAMAGES (INCLUDING, BUT NOT LIMITED TO, PROCUREMENT OF SUBSTITUTE GOODS
 * OR SERVICES; LOSS OF USE, DATA, OR PROFITS; OR BUSINESS INTERRUPTION)
 * HOWEVER CAUSED AND ON ANY THEORY OF LIABILITY, WHETHER IN CONTRACT, STRICT
 * LIABILITY, OR TORT (INCLUDING NEGLIGENCE OR OTHERWISE) ARISING IN ANY WAY
 * OUT OF THE USE OF THIS SOFTWARE, EVEN IF ADVISED OF THE POSSIBILITY OF
 * SUCH DAMAGE.
 *
 *	@(#)vfs_syscalls.c	8.13 (Berkeley) 4/15/94
 */

#include <sys/cdefs.h>
__FBSDID("$FreeBSD$");

#include "opt_capsicum.h"
#include "opt_compat.h"
#include "opt_ktrace.h"

#include <sys/param.h>
#include <sys/systm.h>
#include <sys/bio.h>
#include <sys/buf.h>
#include <sys/capsicum.h>
#include <sys/disk.h>
#include <sys/sysent.h>
#include <sys/malloc.h>
#include <sys/mount.h>
#include <sys/mutex.h>
#include <sys/sysproto.h>
#include <sys/namei.h>
#include <sys/filedesc.h>
#include <sys/kernel.h>
#include <sys/fcntl.h>
#include <sys/file.h>
#include <sys/filio.h>
#include <sys/limits.h>
#include <sys/linker.h>
#include <sys/rwlock.h>
#include <sys/sdt.h>
#include <sys/stat.h>
#include <sys/sx.h>
#include <sys/unistd.h>
#include <sys/vnode.h>
#include <sys/priv.h>
#include <sys/proc.h>
#include <sys/dirent.h>
#include <sys/jail.h>
#include <sys/syscallsubr.h>
#include <sys/sysctl.h>
#ifdef KTRACE
#include <sys/ktrace.h>
#endif

#include <machine/stdarg.h>

#include <security/audit/audit.h>
#include <security/mac/mac_framework.h>

#include <vm/vm.h>
#include <vm/vm_object.h>
#include <vm/vm_page.h>
#include <vm/uma.h>

#include <ufs/ufs/quota.h>

MALLOC_DEFINE(M_FADVISE, "fadvise", "posix_fadvise(2) information");

SDT_PROVIDER_DEFINE(vfs);
SDT_PROBE_DEFINE2(vfs, , stat, mode, "char *", "int");
SDT_PROBE_DEFINE2(vfs, , stat, reg, "char *", "int");

static int chroot_refuse_vdir_fds(struct filedesc *fdp);
static int getutimes(const struct timeval *, enum uio_seg, struct timespec *);
static int kern_chflagsat(struct thread *td, int fd, const char *path,
    enum uio_seg pathseg, u_long flags, int atflag);
static int setfflags(struct thread *td, struct vnode *, u_long);
static int setutimes(struct thread *td, struct vnode *,
    const struct timespec *, int, int);
static int vn_access(struct vnode *vp, int user_flags, struct ucred *cred,
    struct thread *td);

/*
 * The module initialization routine for POSIX asynchronous I/O will
 * set this to the version of AIO that it implements.  (Zero means
 * that it is not implemented.)  This value is used here by pathconf()
 * and in kern_descrip.c by fpathconf().
 */
int async_io_version;

/*
 * Sync each mounted filesystem.
 */
#ifndef _SYS_SYSPROTO_H_
struct sync_args {
	int     dummy;
};
#endif
/* ARGSUSED */
int
sys_sync(td, uap)
	struct thread *td;
	struct sync_args *uap;
{
	struct mount *mp, *nmp;
	int save;

	mtx_lock(&mountlist_mtx);
	for (mp = TAILQ_FIRST(&mountlist); mp != NULL; mp = nmp) {
		if (vfs_busy(mp, MBF_NOWAIT | MBF_MNTLSTLOCK)) {
			nmp = TAILQ_NEXT(mp, mnt_list);
			continue;
		}
		if ((mp->mnt_flag & MNT_RDONLY) == 0 &&
		    vn_start_write(NULL, &mp, V_NOWAIT) == 0) {
			save = curthread_pflags_set(TDP_SYNCIO);
			vfs_msync(mp, MNT_NOWAIT);
			VFS_SYNC(mp, MNT_NOWAIT);
			curthread_pflags_restore(save);
			vn_finished_write(mp);
		}
		mtx_lock(&mountlist_mtx);
		nmp = TAILQ_NEXT(mp, mnt_list);
		vfs_unbusy(mp);
	}
	mtx_unlock(&mountlist_mtx);
	return (0);
}

/*
 * Change filesystem quotas.
 */
#ifndef _SYS_SYSPROTO_H_
struct quotactl_args {
	char *path;
	int cmd;
	int uid;
	caddr_t arg;
};
#endif
int
sys_quotactl(td, uap)
	struct thread *td;
	register struct quotactl_args /* {
		char *path;
		int cmd;
		int uid;
		caddr_t arg;
	} */ *uap;
{
	struct mount *mp;
	struct nameidata nd;
	int error;

	AUDIT_ARG_CMD(uap->cmd);
	AUDIT_ARG_UID(uap->uid);
	if (!prison_allow(td->td_ucred, PR_ALLOW_QUOTAS))
		return (EPERM);
	NDINIT(&nd, LOOKUP, FOLLOW | LOCKLEAF | AUDITVNODE1, UIO_USERSPACE,
	    uap->path, td);
	if ((error = namei(&nd)) != 0)
		return (error);
	NDFREE(&nd, NDF_ONLY_PNBUF);
	mp = nd.ni_vp->v_mount;
	vfs_ref(mp);
	vput(nd.ni_vp);
	error = vfs_busy(mp, 0);
	vfs_rel(mp);
	if (error != 0)
		return (error);
	error = VFS_QUOTACTL(mp, uap->cmd, uap->uid, uap->arg);

	/*
	 * Since quota on operation typically needs to open quota
	 * file, the Q_QUOTAON handler needs to unbusy the mount point
	 * before calling into namei.  Otherwise, unmount might be
	 * started between two vfs_busy() invocations (first is our,
	 * second is from mount point cross-walk code in lookup()),
	 * causing deadlock.
	 *
	 * Require that Q_QUOTAON handles the vfs_busy() reference on
	 * its own, always returning with ubusied mount point.
	 */
	if ((uap->cmd >> SUBCMDSHIFT) != Q_QUOTAON)
		vfs_unbusy(mp);
	return (error);
}

/*
 * Used by statfs conversion routines to scale the block size up if
 * necessary so that all of the block counts are <= 'max_size'.  Note
 * that 'max_size' should be a bitmask, i.e. 2^n - 1 for some non-zero
 * value of 'n'.
 */
void
statfs_scale_blocks(struct statfs *sf, long max_size)
{
	uint64_t count;
	int shift;

	KASSERT(powerof2(max_size + 1), ("%s: invalid max_size", __func__));

	/*
	 * Attempt to scale the block counts to give a more accurate
	 * overview to userland of the ratio of free space to used
	 * space.  To do this, find the largest block count and compute
	 * a divisor that lets it fit into a signed integer <= max_size.
	 */
	if (sf->f_bavail < 0)
		count = -sf->f_bavail;
	else
		count = sf->f_bavail;
	count = MAX(sf->f_blocks, MAX(sf->f_bfree, count));
	if (count <= max_size)
		return;

	count >>= flsl(max_size);
	shift = 0;
	while (count > 0) {
		shift++;
		count >>=1;
	}

	sf->f_bsize <<= shift;
	sf->f_blocks >>= shift;
	sf->f_bfree >>= shift;
	sf->f_bavail >>= shift;
}

/*
 * Get filesystem statistics.
 */
#ifndef _SYS_SYSPROTO_H_
struct statfs_args {
	char *path;
	struct statfs *buf;
};
#endif
int
sys_statfs(td, uap)
	struct thread *td;
	register struct statfs_args /* {
		char *path;
		struct statfs *buf;
	} */ *uap;
{
	struct statfs *sfp;
	int error;

	sfp = malloc(sizeof(struct statfs), M_TEMP, M_WAITOK);
	error = kern_statfs(td, uap->path, UIO_USERSPACE, sfp);
	if (error == 0)
		error = copyout(sfp, uap->buf, sizeof(struct statfs));
	free(sfp, M_TEMP);
	return (error);
}

int
kern_statfs(struct thread *td, char *path, enum uio_seg pathseg,
    struct statfs *buf)
{
	struct mount *mp;
	struct statfs *sp;
	struct nameidata nd;
	int error;

	NDINIT(&nd, LOOKUP, FOLLOW | LOCKSHARED | LOCKLEAF | AUDITVNODE1,
	    pathseg, path, td);
	error = namei(&nd);
	if (error != 0)
		return (error);
	mp = nd.ni_vp->v_mount;
	vfs_ref(mp);
	NDFREE(&nd, NDF_ONLY_PNBUF);
	vput(nd.ni_vp);
	error = vfs_busy(mp, 0);
	vfs_rel(mp);
	if (error != 0)
		return (error);
#ifdef MAC
	error = mac_mount_check_stat(td->td_ucred, mp);
	if (error != 0)
		goto out;
#endif
	/*
	 * Set these in case the underlying filesystem fails to do so.
	 */
	sp = &mp->mnt_stat;
	sp->f_version = STATFS_VERSION;
	sp->f_namemax = NAME_MAX;
	sp->f_flags = mp->mnt_flag & MNT_VISFLAGMASK;
	error = VFS_STATFS(mp, sp);
	if (error != 0)
		goto out;
	*buf = *sp;
	if (priv_check(td, PRIV_VFS_GENERATION)) {
		buf->f_fsid.val[0] = buf->f_fsid.val[1] = 0;
		prison_enforce_statfs(td->td_ucred, mp, buf);
	}
out:
	vfs_unbusy(mp);
	return (error);
}

/*
 * Get filesystem statistics.
 */
#ifndef _SYS_SYSPROTO_H_
struct fstatfs_args {
	int fd;
	struct statfs *buf;
};
#endif
int
sys_fstatfs(td, uap)
	struct thread *td;
	register struct fstatfs_args /* {
		int fd;
		struct statfs *buf;
	} */ *uap;
{
	struct statfs *sfp;
	int error;

	sfp = malloc(sizeof(struct statfs), M_TEMP, M_WAITOK);
	error = kern_fstatfs(td, uap->fd, sfp);
	if (error == 0)
		error = copyout(sfp, uap->buf, sizeof(struct statfs));
	free(sfp, M_TEMP);
	return (error);
}

int
kern_fstatfs(struct thread *td, int fd, struct statfs *buf)
{
	struct file *fp;
	struct mount *mp;
	struct statfs *sp;
	struct vnode *vp;
	cap_rights_t rights;
	int error;

	AUDIT_ARG_FD(fd);
	error = getvnode(td->td_proc->p_fd, fd,
	    cap_rights_init(&rights, CAP_FSTATFS), &fp);
	if (error != 0)
		return (error);
	vp = fp->f_vnode;
	vn_lock(vp, LK_SHARED | LK_RETRY);
#ifdef AUDIT
	AUDIT_ARG_VNODE1(vp);
#endif
	mp = vp->v_mount;
	if (mp)
		vfs_ref(mp);
	VOP_UNLOCK(vp, 0);
	fdrop(fp, td);
	if (mp == NULL) {
		error = EBADF;
		goto out;
	}
	error = vfs_busy(mp, 0);
	vfs_rel(mp);
	if (error != 0)
		return (error);
#ifdef MAC
	error = mac_mount_check_stat(td->td_ucred, mp);
	if (error != 0)
		goto out;
#endif
	/*
	 * Set these in case the underlying filesystem fails to do so.
	 */
	sp = &mp->mnt_stat;
	sp->f_version = STATFS_VERSION;
	sp->f_namemax = NAME_MAX;
	sp->f_flags = mp->mnt_flag & MNT_VISFLAGMASK;
	error = VFS_STATFS(mp, sp);
	if (error != 0)
		goto out;
	*buf = *sp;
	if (priv_check(td, PRIV_VFS_GENERATION)) {
		buf->f_fsid.val[0] = buf->f_fsid.val[1] = 0;
		prison_enforce_statfs(td->td_ucred, mp, buf);
	}
out:
	if (mp)
		vfs_unbusy(mp);
	return (error);
}

/*
 * Get statistics on all filesystems.
 */
#ifndef _SYS_SYSPROTO_H_
struct getfsstat_args {
	struct statfs *buf;
	long bufsize;
	int flags;
};
#endif
int
sys_getfsstat(td, uap)
	struct thread *td;
	register struct getfsstat_args /* {
		struct statfs *buf;
		long bufsize;
		int flags;
	} */ *uap;
{

	return (kern_getfsstat(td, &uap->buf, uap->bufsize, UIO_USERSPACE,
	    uap->flags));
}

/*
 * If (bufsize > 0 && bufseg == UIO_SYSSPACE)
 *	The caller is responsible for freeing memory which will be allocated
 *	in '*buf'.
 */
int
kern_getfsstat(struct thread *td, struct statfs **buf, size_t bufsize,
    enum uio_seg bufseg, int flags)
{
	struct mount *mp, *nmp;
	struct statfs *sfsp, *sp, *sptmp = NULL;
	size_t count, maxcount;
	int error;

	maxcount = bufsize / sizeof(struct statfs);
	if (bufsize == 0)
		sfsp = NULL;
	else if (bufseg == UIO_USERSPACE)
		sfsp = *buf;
	else /* if (bufseg == UIO_SYSSPACE) */ {
		count = 0;
		mtx_lock(&mountlist_mtx);
		TAILQ_FOREACH(mp, &mountlist, mnt_list) {
			count++;
		}
		mtx_unlock(&mountlist_mtx);
		if (maxcount > count)
			maxcount = count;
		sfsp = *buf = malloc(maxcount * sizeof(struct statfs), M_TEMP,
		    M_WAITOK);
	}
	count = 0;
	mtx_lock(&mountlist_mtx);
	for (mp = TAILQ_FIRST(&mountlist); mp != NULL; mp = nmp) {
		if (prison_canseemount(td->td_ucred, mp) != 0) {
			nmp = TAILQ_NEXT(mp, mnt_list);
			continue;
		}
#ifdef MAC
		if (mac_mount_check_stat(td->td_ucred, mp) != 0) {
			nmp = TAILQ_NEXT(mp, mnt_list);
			continue;
		}
#endif
		if (vfs_busy(mp, MBF_NOWAIT | MBF_MNTLSTLOCK)) {
			nmp = TAILQ_NEXT(mp, mnt_list);
			continue;
		}
		if (sfsp && count < maxcount) {
			sp = &mp->mnt_stat;
			/*
			 * Set these in case the underlying filesystem
			 * fails to do so.
			 */
			sp->f_version = STATFS_VERSION;
			sp->f_namemax = NAME_MAX;
			sp->f_flags = mp->mnt_flag & MNT_VISFLAGMASK;
			/*
			 * If MNT_NOWAIT or MNT_LAZY is specified, do not
			 * refresh the fsstat cache. MNT_NOWAIT or MNT_LAZY
			 * overrides MNT_WAIT.
			 */
			if (((flags & (MNT_LAZY|MNT_NOWAIT)) == 0 ||
			    (flags & MNT_WAIT)) &&
			    (error = VFS_STATFS(mp, sp))) {
				mtx_lock(&mountlist_mtx);
				nmp = TAILQ_NEXT(mp, mnt_list);
				vfs_unbusy(mp);
				continue;
			}
			if (priv_check(td, PRIV_VFS_GENERATION)) {
				sptmp = malloc(sizeof(struct statfs), M_TEMP,
				    M_WAITOK);
				*sptmp = *sp;
				sptmp->f_fsid.val[0] = sptmp->f_fsid.val[1] = 0;
				prison_enforce_statfs(td->td_ucred, mp, sptmp);
				sp = sptmp;
			}
			if (bufseg == UIO_SYSSPACE) {
				bcopy(sp, sfsp, sizeof(*sp));
				if (sptmp != NULL)
					free(sptmp, M_TEMP);
			} else /* if (bufseg == UIO_USERSPACE) */ {
				error = copyout(sp, sfsp, sizeof(*sp));
				if (sptmp != NULL)
					free(sptmp, M_TEMP);
				if (error != 0) {
					vfs_unbusy(mp);
					return (error);
				}
			}
			sfsp++;
		}
		count++;
		mtx_lock(&mountlist_mtx);
		nmp = TAILQ_NEXT(mp, mnt_list);
		vfs_unbusy(mp);
	}
	mtx_unlock(&mountlist_mtx);
	if (sfsp && count > maxcount)
		td->td_retval[0] = maxcount;
	else
		td->td_retval[0] = count;
	return (0);
}

#ifdef COMPAT_FREEBSD4
/*
 * Get old format filesystem statistics.
 */
static void freebsd4_cvtstatfs(struct statfs *, struct ostatfs *);

#ifndef _SYS_SYSPROTO_H_
struct freebsd4_statfs_args {
	char *path;
	struct ostatfs *buf;
};
#endif
int
freebsd4_statfs(td, uap)
	struct thread *td;
	struct freebsd4_statfs_args /* {
		char *path;
		struct ostatfs *buf;
	} */ *uap;
{
	struct ostatfs osb;
	struct statfs *sfp;
	int error;

	sfp = malloc(sizeof(struct statfs), M_TEMP, M_WAITOK);
	error = kern_statfs(td, uap->path, UIO_USERSPACE, sfp);
	if (error == 0) {
		freebsd4_cvtstatfs(sfp, &osb);
		error = copyout(&osb, uap->buf, sizeof(osb));
	}
	free(sfp, M_TEMP);
	return (error);
}

/*
 * Get filesystem statistics.
 */
#ifndef _SYS_SYSPROTO_H_
struct freebsd4_fstatfs_args {
	int fd;
	struct ostatfs *buf;
};
#endif
int
freebsd4_fstatfs(td, uap)
	struct thread *td;
	struct freebsd4_fstatfs_args /* {
		int fd;
		struct ostatfs *buf;
	} */ *uap;
{
	struct ostatfs osb;
	struct statfs *sfp;
	int error;

	sfp = malloc(sizeof(struct statfs), M_TEMP, M_WAITOK);
	error = kern_fstatfs(td, uap->fd, sfp);
	if (error == 0) {
		freebsd4_cvtstatfs(sfp, &osb);
		error = copyout(&osb, uap->buf, sizeof(osb));
	}
	free(sfp, M_TEMP);
	return (error);
}

/*
 * Get statistics on all filesystems.
 */
#ifndef _SYS_SYSPROTO_H_
struct freebsd4_getfsstat_args {
	struct ostatfs *buf;
	long bufsize;
	int flags;
};
#endif
int
freebsd4_getfsstat(td, uap)
	struct thread *td;
	register struct freebsd4_getfsstat_args /* {
		struct ostatfs *buf;
		long bufsize;
		int flags;
	} */ *uap;
{
	struct statfs *buf, *sp;
	struct ostatfs osb;
	size_t count, size;
	int error;

	count = uap->bufsize / sizeof(struct ostatfs);
	size = count * sizeof(struct statfs);
	error = kern_getfsstat(td, &buf, size, UIO_SYSSPACE, uap->flags);
	if (size > 0) {
		count = td->td_retval[0];
		sp = buf;
		while (count > 0 && error == 0) {
			freebsd4_cvtstatfs(sp, &osb);
			error = copyout(&osb, uap->buf, sizeof(osb));
			sp++;
			uap->buf++;
			count--;
		}
		free(buf, M_TEMP);
	}
	return (error);
}

/*
 * Implement fstatfs() for (NFS) file handles.
 */
#ifndef _SYS_SYSPROTO_H_
struct freebsd4_fhstatfs_args {
	struct fhandle *u_fhp;
	struct ostatfs *buf;
};
#endif
int
freebsd4_fhstatfs(td, uap)
	struct thread *td;
	struct freebsd4_fhstatfs_args /* {
		struct fhandle *u_fhp;
		struct ostatfs *buf;
	} */ *uap;
{
	struct ostatfs osb;
	struct statfs *sfp;
	fhandle_t fh;
	int error;

	error = copyin(uap->u_fhp, &fh, sizeof(fhandle_t));
	if (error != 0)
		return (error);
	sfp = malloc(sizeof(struct statfs), M_TEMP, M_WAITOK);
	error = kern_fhstatfs(td, fh, sfp);
	if (error == 0) {
		freebsd4_cvtstatfs(sfp, &osb);
		error = copyout(&osb, uap->buf, sizeof(osb));
	}
	free(sfp, M_TEMP);
	return (error);
}

/*
 * Convert a new format statfs structure to an old format statfs structure.
 */
static void
freebsd4_cvtstatfs(nsp, osp)
	struct statfs *nsp;
	struct ostatfs *osp;
{

	statfs_scale_blocks(nsp, LONG_MAX);
	bzero(osp, sizeof(*osp));
	osp->f_bsize = nsp->f_bsize;
	osp->f_iosize = MIN(nsp->f_iosize, LONG_MAX);
	osp->f_blocks = nsp->f_blocks;
	osp->f_bfree = nsp->f_bfree;
	osp->f_bavail = nsp->f_bavail;
	osp->f_files = MIN(nsp->f_files, LONG_MAX);
	osp->f_ffree = MIN(nsp->f_ffree, LONG_MAX);
	osp->f_owner = nsp->f_owner;
	osp->f_type = nsp->f_type;
	osp->f_flags = nsp->f_flags;
	osp->f_syncwrites = MIN(nsp->f_syncwrites, LONG_MAX);
	osp->f_asyncwrites = MIN(nsp->f_asyncwrites, LONG_MAX);
	osp->f_syncreads = MIN(nsp->f_syncreads, LONG_MAX);
	osp->f_asyncreads = MIN(nsp->f_asyncreads, LONG_MAX);
	strlcpy(osp->f_fstypename, nsp->f_fstypename,
	    MIN(MFSNAMELEN, OMFSNAMELEN));
	strlcpy(osp->f_mntonname, nsp->f_mntonname,
	    MIN(MNAMELEN, OMNAMELEN));
	strlcpy(osp->f_mntfromname, nsp->f_mntfromname,
	    MIN(MNAMELEN, OMNAMELEN));
	osp->f_fsid = nsp->f_fsid;
}
#endif /* COMPAT_FREEBSD4 */

#if defined(COMPAT_FREEBSD4) || defined(COMPAT_FREEBSD5) || \
    defined(COMPAT_FREEBSD6) || defined(COMPAT_FREEBSD7) || \
    defined(COMPAT_FREEBSD9)
/*
 * Get old format filesystem statistics.
 */
static void freebsd9_cvtstatfs(struct statfs *, struct freebsd9_statfs *);

#ifndef _SYS_SYSPROTO_H_
struct freebsd9_statfs_args {
	char *path;
	struct freebsd9_statfs *buf;
};
#endif
int
freebsd9_statfs(td, uap)
	struct thread *td;
	struct freebsd9_statfs_args /* {
		char *path;
		struct freebsd9_statfs *buf;
	} */ *uap;
{
	struct freebsd9_statfs osb;
	struct statfs *sfp;
	int error;

	sfp = malloc(sizeof(struct statfs), M_TEMP, M_WAITOK);
	error = kern_statfs(td, uap->path, UIO_USERSPACE, sfp);
	if (error == 0) {
		freebsd9_cvtstatfs(sfp, &osb);
		error = copyout(&osb, uap->buf, sizeof(osb));
	}
	free(sfp, M_TEMP);
	return (error);
}

/*
 * Get filesystem statistics.
 */
#ifndef _SYS_SYSPROTO_H_
struct freebsd9_fstatfs_args {
	int fd;
	struct freebsd9_statfs *buf;
};
#endif
int
freebsd9_fstatfs(td, uap)
	struct thread *td;
	struct freebsd9_fstatfs_args /* {
		int fd;
		struct freebsd9_statfs *buf;
	} */ *uap;
{
	struct freebsd9_statfs osb;
	struct statfs *sfp;
	int error;

	sfp = malloc(sizeof(struct statfs), M_TEMP, M_WAITOK);
	error = kern_fstatfs(td, uap->fd, sfp);
	if (error == 0) {
		freebsd9_cvtstatfs(sfp, &osb);
		error = copyout(&osb, uap->buf, sizeof(osb));
	}
	free(sfp, M_TEMP);
	return (error);
}

/*
 * Get statistics on all filesystems.
 */
#ifndef _SYS_SYSPROTO_H_
struct freebsd9_getfsstat_args {
	struct freebsd9_statfs *buf;
	long bufsize;
	int flags;
};
#endif
int
freebsd9_getfsstat(td, uap)
	struct thread *td;
	register struct freebsd9_getfsstat_args /* {
		struct freebsd9_statfs *buf;
		long bufsize;
		int flags;
	} */ *uap;
{
	struct freebsd9_statfs osb;
	struct statfs *buf, *sp;
	size_t count, size;
	int error;

	count = uap->bufsize / sizeof(struct ostatfs);
	size = count * sizeof(struct statfs);
	error = kern_getfsstat(td, &buf, size, UIO_SYSSPACE, uap->flags);
	if (size > 0) {
		count = td->td_retval[0];
		sp = buf;
		while (count > 0 && error == 0) {
			freebsd9_cvtstatfs(sp, &osb);
			error = copyout(&osb, uap->buf, sizeof(osb));
			sp++;
			uap->buf++;
			count--;
		}
		free(buf, M_TEMP);
	}
	return (error);
}

/*
 * Implement fstatfs() for (NFS) file handles.
 */
#ifndef _SYS_SYSPROTO_H_
struct freebsd9_fhstatfs_args {
	struct fhandle *u_fhp;
	struct freebsd9_statfs *buf;
};
#endif
int
freebsd9_fhstatfs(td, uap)
	struct thread *td;
	struct freebsd9_fhstatfs_args /* {
		struct fhandle *u_fhp;
		struct freebsd9_statfs *buf;
	} */ *uap;
{
	struct freebsd9_statfs osb;
	struct statfs *sfp;
	fhandle_t fh;
	int error;

	error = copyin(uap->u_fhp, &fh, sizeof(fhandle_t));
	if (error)
		return (error);
	sfp = malloc(sizeof(struct statfs), M_TEMP, M_WAITOK);
	error = kern_fhstatfs(td, fh, sfp);
	if (error == 0) {
		freebsd9_cvtstatfs(sfp, &osb);
		error = copyout(&osb, uap->buf, sizeof(osb));
	}
	free(sfp, M_TEMP);
	return (error);
}

/*
 * Convert a new format statfs structure to an old format statfs structure.
 */
static void
freebsd9_cvtstatfs(nsp, osp)
	struct statfs *nsp;
	struct freebsd9_statfs *osp;
{
	bzero(osp, sizeof(*osp));
	osp->f_version = FREEBSD9_STATFS_VERSION;
	osp->f_type = nsp->f_type;
	osp->f_flags = nsp->f_flags;
	osp->f_bsize = nsp->f_bsize;
	osp->f_iosize = nsp->f_iosize;
	osp->f_blocks = nsp->f_blocks;
	osp->f_bfree = nsp->f_bfree;
	osp->f_bavail = nsp->f_bavail;
	osp->f_files = nsp->f_files;
	osp->f_ffree = nsp->f_ffree;
	osp->f_syncwrites = nsp->f_syncwrites;
	osp->f_asyncwrites = nsp->f_asyncwrites;
	osp->f_syncreads = nsp->f_syncreads;
	osp->f_asyncreads = nsp->f_asyncreads;
	osp->f_namemax = nsp->f_namemax;
	osp->f_owner = nsp->f_owner;
	osp->f_fsid = nsp->f_fsid;
	strlcpy(osp->f_fstypename, nsp->f_fstypename,
	    MIN(MFSNAMELEN, sizeof(osp->f_fstypename)));
	strlcpy(osp->f_mntonname, nsp->f_mntonname,
	    MIN(MNAMELEN, sizeof(osp->f_mntonname)));
	strlcpy(osp->f_mntfromname, nsp->f_mntfromname,
	    MIN(MNAMELEN, sizeof(osp->f_mntfromname)));
}
#endif /* COMPAT_FREEBSD9 */

/*
 * Change current working directory to a given file descriptor.
 */
#ifndef _SYS_SYSPROTO_H_
struct fchdir_args {
	int	fd;
};
#endif
int
sys_fchdir(td, uap)
	struct thread *td;
	struct fchdir_args /* {
		int fd;
	} */ *uap;
{
	register struct filedesc *fdp = td->td_proc->p_fd;
	struct vnode *vp, *tdp, *vpold;
	struct mount *mp;
	struct file *fp;
	cap_rights_t rights;
	int error;

	AUDIT_ARG_FD(uap->fd);
	error = getvnode(fdp, uap->fd, cap_rights_init(&rights, CAP_FCHDIR),
	    &fp);
	if (error != 0)
		return (error);
	vp = fp->f_vnode;
	VREF(vp);
	fdrop(fp, td);
	vn_lock(vp, LK_SHARED | LK_RETRY);
	AUDIT_ARG_VNODE1(vp);
	error = change_dir(vp, td);
	while (!error && (mp = vp->v_mountedhere) != NULL) {
		if (vfs_busy(mp, 0))
			continue;
		error = VFS_ROOT(mp, LK_SHARED, &tdp);
		vfs_unbusy(mp);
		if (error != 0)
			break;
		vput(vp);
		vp = tdp;
	}
	if (error != 0) {
		vput(vp);
		return (error);
	}
	VOP_UNLOCK(vp, 0);
	FILEDESC_XLOCK(fdp);
	vpold = fdp->fd_cdir;
	fdp->fd_cdir = vp;
	FILEDESC_XUNLOCK(fdp);
	vrele(vpold);
	return (0);
}

/*
 * Change current working directory (``.'').
 */
#ifndef _SYS_SYSPROTO_H_
struct chdir_args {
	char	*path;
};
#endif
int
sys_chdir(td, uap)
	struct thread *td;
	struct chdir_args /* {
		char *path;
	} */ *uap;
{

	return (kern_chdir(td, uap->path, UIO_USERSPACE));
}

int
kern_chdir(struct thread *td, char *path, enum uio_seg pathseg)
{
	register struct filedesc *fdp = td->td_proc->p_fd;
	struct nameidata nd;
	struct vnode *vp;
	int error;

	NDINIT(&nd, LOOKUP, FOLLOW | LOCKSHARED | LOCKLEAF | AUDITVNODE1,
	    pathseg, path, td);
	if ((error = namei(&nd)) != 0)
		return (error);
	if ((error = change_dir(nd.ni_vp, td)) != 0) {
		vput(nd.ni_vp);
		NDFREE(&nd, NDF_ONLY_PNBUF);
		return (error);
	}
	VOP_UNLOCK(nd.ni_vp, 0);
	NDFREE(&nd, NDF_ONLY_PNBUF);
	FILEDESC_XLOCK(fdp);
	vp = fdp->fd_cdir;
	fdp->fd_cdir = nd.ni_vp;
	FILEDESC_XUNLOCK(fdp);
	vrele(vp);
	return (0);
}

/*
 * Helper function for raised chroot(2) security function:  Refuse if
 * any filedescriptors are open directories.
 */
static int
chroot_refuse_vdir_fds(fdp)
	struct filedesc *fdp;
{
	struct vnode *vp;
	struct file *fp;
	int fd;

	FILEDESC_LOCK_ASSERT(fdp);

	for (fd = 0; fd <= fdp->fd_lastfile; fd++) {
		fp = fget_locked(fdp, fd);
		if (fp == NULL)
			continue;
		if (fp->f_type == DTYPE_VNODE) {
			vp = fp->f_vnode;
			if (vp->v_type == VDIR)
				return (EPERM);
		}
	}
	return (0);
}

/*
 * This sysctl determines if we will allow a process to chroot(2) if it
 * has a directory open:
 *	0: disallowed for all processes.
 *	1: allowed for processes that were not already chroot(2)'ed.
 *	2: allowed for all processes.
 */

static int chroot_allow_open_directories = 1;

SYSCTL_INT(_kern, OID_AUTO, chroot_allow_open_directories, CTLFLAG_RW,
     &chroot_allow_open_directories, 0,
     "Allow a process to chroot(2) if it has a directory open");

/*
 * Change notion of root (``/'') directory.
 */
#ifndef _SYS_SYSPROTO_H_
struct chroot_args {
	char	*path;
};
#endif
int
sys_chroot(td, uap)
	struct thread *td;
	struct chroot_args /* {
		char *path;
	} */ *uap;
{
	struct nameidata nd;
	int error;

	error = priv_check(td, PRIV_VFS_CHROOT);
	if (error != 0)
		return (error);
	NDINIT(&nd, LOOKUP, FOLLOW | LOCKSHARED | LOCKLEAF | AUDITVNODE1,
	    UIO_USERSPACE, uap->path, td);
	error = namei(&nd);
	if (error != 0)
		goto error;
	error = change_dir(nd.ni_vp, td);
	if (error != 0)
		goto e_vunlock;
#ifdef MAC
	error = mac_vnode_check_chroot(td->td_ucred, nd.ni_vp);
	if (error != 0)
		goto e_vunlock;
#endif
	VOP_UNLOCK(nd.ni_vp, 0);
	error = change_root(nd.ni_vp, td);
	vrele(nd.ni_vp);
	NDFREE(&nd, NDF_ONLY_PNBUF);
	return (error);
e_vunlock:
	vput(nd.ni_vp);
error:
	NDFREE(&nd, NDF_ONLY_PNBUF);
	return (error);
}

/*
 * Common routine for chroot and chdir.  Callers must provide a locked vnode
 * instance.
 */
int
change_dir(vp, td)
	struct vnode *vp;
	struct thread *td;
{
#ifdef MAC
	int error;
#endif

	ASSERT_VOP_LOCKED(vp, "change_dir(): vp not locked");
	if (vp->v_type != VDIR)
		return (ENOTDIR);
#ifdef MAC
	error = mac_vnode_check_chdir(td->td_ucred, vp);
	if (error != 0)
		return (error);
#endif
	return (VOP_ACCESS(vp, VEXEC, td->td_ucred, td));
}

/*
 * Common routine for kern_chroot() and jail_attach().  The caller is
 * responsible for invoking priv_check() and mac_vnode_check_chroot() to
 * authorize this operation.
 */
int
change_root(vp, td)
	struct vnode *vp;
	struct thread *td;
{
	struct filedesc *fdp;
	struct vnode *oldvp;
	int error;

	fdp = td->td_proc->p_fd;
	FILEDESC_XLOCK(fdp);
	if (chroot_allow_open_directories == 0 ||
	    (chroot_allow_open_directories == 1 && fdp->fd_rdir != rootvnode)) {
		error = chroot_refuse_vdir_fds(fdp);
		if (error != 0) {
			FILEDESC_XUNLOCK(fdp);
			return (error);
		}
	}
	oldvp = fdp->fd_rdir;
	fdp->fd_rdir = vp;
	VREF(fdp->fd_rdir);
	if (!fdp->fd_jdir) {
		fdp->fd_jdir = vp;
		VREF(fdp->fd_jdir);
	}
	FILEDESC_XUNLOCK(fdp);
	vrele(oldvp);
	return (0);
}

static __inline void
flags_to_rights(int flags, cap_rights_t *rightsp)
{

	if (flags & O_EXEC) {
		cap_rights_set(rightsp, CAP_FEXECVE);
	} else {
		switch ((flags & O_ACCMODE)) {
		case O_RDONLY:
			cap_rights_set(rightsp, CAP_READ);
			break;
		case O_RDWR:
			cap_rights_set(rightsp, CAP_READ);
			/* FALLTHROUGH */
		case O_WRONLY:
			cap_rights_set(rightsp, CAP_WRITE);
			if (!(flags & (O_APPEND | O_TRUNC)))
				cap_rights_set(rightsp, CAP_SEEK);
			break;
		}
	}

	if (flags & O_CREAT)
		cap_rights_set(rightsp, CAP_CREATE);

	if (flags & O_TRUNC)
		cap_rights_set(rightsp, CAP_FTRUNCATE);

	if (flags & (O_SYNC | O_FSYNC))
		cap_rights_set(rightsp, CAP_FSYNC);

	if (flags & (O_EXLOCK | O_SHLOCK))
		cap_rights_set(rightsp, CAP_FLOCK);
}

/*
 * Check permissions, allocate an open file structure, and call the device
 * open routine if any.
 */
#ifndef _SYS_SYSPROTO_H_
struct open_args {
	char	*path;
	int	flags;
	int	mode;
};
#endif
int
sys_open(td, uap)
	struct thread *td;
	register struct open_args /* {
		char *path;
		int flags;
		int mode;
	} */ *uap;
{

	return (kern_openat(td, AT_FDCWD, uap->path, UIO_USERSPACE,
	    uap->flags, uap->mode));
}

#ifndef _SYS_SYSPROTO_H_
struct openat_args {
	int	fd;
	char	*path;
	int	flag;
	int	mode;
};
#endif
int
sys_openat(struct thread *td, struct openat_args *uap)
{

	return (kern_openat(td, uap->fd, uap->path, UIO_USERSPACE, uap->flag,
	    uap->mode));
}

int
kern_openat(struct thread *td, int fd, char *path, enum uio_seg pathseg,
    int flags, int mode)
{
	struct proc *p = td->td_proc;
	struct filedesc *fdp = p->p_fd;
	struct file *fp;
	struct vnode *vp;
	struct nameidata nd;
	cap_rights_t rights;
	int cmode, error, indx;

	indx = -1;

	AUDIT_ARG_FFLAGS(flags);
	AUDIT_ARG_MODE(mode);
	/* XXX: audit dirfd */
	cap_rights_init(&rights, CAP_LOOKUP);
	flags_to_rights(flags, &rights);
	/*
	 * Only one of the O_EXEC, O_RDONLY, O_WRONLY and O_RDWR flags
	 * may be specified.
	 */
	if (flags & O_EXEC) {
		if (flags & O_ACCMODE)
			return (EINVAL);
	} else if ((flags & O_ACCMODE) == O_ACCMODE) {
		return (EINVAL);
	} else {
		flags = FFLAGS(flags);
	}

	/*
	 * Allocate the file descriptor, but don't install a descriptor yet.
	 */
	error = falloc_noinstall(td, &fp);
	if (error != 0)
		return (error);
	/*
	 * An extra reference on `fp' has been held for us by
	 * falloc_noinstall().
	 */
	/* Set the flags early so the finit in devfs can pick them up. */
	fp->f_flag = flags & FMASK;
	cmode = ((mode & ~fdp->fd_cmask) & ALLPERMS) & ~S_ISTXT;
	NDINIT_ATRIGHTS(&nd, LOOKUP, FOLLOW | AUDITVNODE1, pathseg, path, fd,
	    &rights, td);
	td->td_dupfd = -1;		/* XXX check for fdopen */
	error = vn_open(&nd, &flags, cmode, fp);
	if (error != 0) {
		/*
		 * If the vn_open replaced the method vector, something
		 * wonderous happened deep below and we just pass it up
		 * pretending we know what we do.
		 */
		if (error == ENXIO && fp->f_ops != &badfileops)
			goto success;

		/*
		 * Handle special fdopen() case. bleh.
		 *
		 * Don't do this for relative (capability) lookups; we don't
		 * understand exactly what would happen, and we don't think
		 * that it ever should.
		 */
		if (nd.ni_strictrelative == 0 &&
		    (error == ENODEV || error == ENXIO) &&
		    td->td_dupfd >= 0) {
			error = dupfdopen(td, fdp, td->td_dupfd, flags, error,
			    &indx);
			if (error == 0)
				goto success;
		}

		goto bad;
	}
	td->td_dupfd = 0;
	NDFREE(&nd, NDF_ONLY_PNBUF);
	vp = nd.ni_vp;

	/*
	 * Store the vnode, for any f_type. Typically, the vnode use
	 * count is decremented by direct call to vn_closefile() for
	 * files that switched type in the cdevsw fdopen() method.
	 */
	fp->f_vnode = vp;
	/*
	 * If the file wasn't claimed by devfs bind it to the normal
	 * vnode operations here.
	 */
	if (fp->f_ops == &badfileops) {
		KASSERT(vp->v_type != VFIFO, ("Unexpected fifo."));
		fp->f_seqcount = 1;
		finit(fp, (flags & FMASK) | (fp->f_flag & FHASLOCK),
		    DTYPE_VNODE, vp, &vnops);
	}

	VOP_UNLOCK(vp, 0);
	if (flags & O_TRUNC) {
		error = fo_truncate(fp, 0, td->td_ucred, td);
		if (error != 0)
			goto bad;
	}
success:
	/*
	 * If we haven't already installed the FD (for dupfdopen), do so now.
	 */
	if (indx == -1) {
		struct filecaps *fcaps;

#ifdef CAPABILITIES
		if (nd.ni_strictrelative == 1)
			fcaps = &nd.ni_filecaps;
		else
#endif
			fcaps = NULL;
		error = finstall(td, fp, &indx, flags, fcaps);
		/* On success finstall() consumes fcaps. */
		if (error != 0) {
			filecaps_free(&nd.ni_filecaps);
			goto bad;
		}
	} else {
		filecaps_free(&nd.ni_filecaps);
	}

	/*
	 * Release our private reference, leaving the one associated with
	 * the descriptor table intact.
	 */
	fdrop(fp, td);
	td->td_retval[0] = indx;
	return (0);
bad:
	KASSERT(indx == -1, ("indx=%d, should be -1", indx));
	fdrop(fp, td);
	return (error);
}

#ifdef COMPAT_43
/*
 * Create a file.
 */
#ifndef _SYS_SYSPROTO_H_
struct ocreat_args {
	char	*path;
	int	mode;
};
#endif
int
ocreat(td, uap)
	struct thread *td;
	register struct ocreat_args /* {
		char *path;
		int mode;
	} */ *uap;
{

	return (kern_openat(td, AT_FDCWD, uap->path, UIO_USERSPACE,
	    O_WRONLY | O_CREAT | O_TRUNC, uap->mode));
}
#endif /* COMPAT_43 */

/*
 * Create a special file.
 */
int
sys_mknodat(struct thread *td, struct mknodat_args *uap)
{

	return (kern_mknodat(td, uap->fd, uap->path, UIO_USERSPACE, uap->mode,
	    uap->dev));
}

#if defined(COMPAT_FREEBSD4) || defined(COMPAT_FREEBSD5) || \
    defined(COMPAT_FREEBSD6) || defined(COMPAT_FREEBSD7) || \
    defined(COMPAT_FREEBSD9)
int
freebsd9_mknod(struct thread *td,
    struct freebsd9_mknod_args *uap)
{

	return (kern_mknodat(td, AT_FDCWD, uap->path, UIO_USERSPACE,
	    uap->mode, uap->dev));
}

int
freebsd9_mknodat(struct thread *td,
    struct freebsd9_mknodat_args *uap)
{

	return (kern_mknodat(td, uap->fd, uap->path, UIO_USERSPACE, uap->mode,
	    uap->dev));
}
#endif /* COMPAT_FREEBSD9 */

int
<<<<<<< HEAD
kern_mknod(struct thread *td, char *path, enum uio_seg pathseg, int mode,
    dev_t dev)
{

	return (kern_mknodat(td, AT_FDCWD, path, pathseg, mode, dev));
}

int
=======
>>>>>>> 9bcb3074
kern_mknodat(struct thread *td, int fd, char *path, enum uio_seg pathseg,
    int mode, dev_t dev)
{
	struct vnode *vp;
	struct mount *mp;
	struct vattr vattr;
	struct nameidata nd;
	cap_rights_t rights;
	int error, whiteout = 0;

	AUDIT_ARG_MODE(mode);
	AUDIT_ARG_DEV(dev);
	switch (mode & S_IFMT) {
	case S_IFCHR:
	case S_IFBLK:
		error = priv_check(td, PRIV_VFS_MKNOD_DEV);
		break;
	case S_IFMT:
		error = priv_check(td, PRIV_VFS_MKNOD_BAD);
		break;
	case S_IFWHT:
		error = priv_check(td, PRIV_VFS_MKNOD_WHT);
		break;
	case S_IFIFO:
		if (dev == 0)
			return (kern_mkfifoat(td, fd, path, pathseg, mode));
		/* FALLTHROUGH */
	default:
		error = EINVAL;
		break;
	}
	if (error != 0)
		return (error);
restart:
	bwillwrite();
	NDINIT_ATRIGHTS(&nd, CREATE, LOCKPARENT | SAVENAME | AUDITVNODE1,
	    pathseg, path, fd, cap_rights_init(&rights, CAP_MKNODAT), td);
	if ((error = namei(&nd)) != 0)
		return (error);
	vp = nd.ni_vp;
	if (vp != NULL) {
		NDFREE(&nd, NDF_ONLY_PNBUF);
		if (vp == nd.ni_dvp)
			vrele(nd.ni_dvp);
		else
			vput(nd.ni_dvp);
		vrele(vp);
		return (EEXIST);
	} else {
		VATTR_NULL(&vattr);
		vattr.va_mode = (mode & ALLPERMS) &
		    ~td->td_proc->p_fd->fd_cmask;
		vattr.va_rdev = dev;
		whiteout = 0;

		switch (mode & S_IFMT) {
		case S_IFMT:	/* used by badsect to flag bad sectors */
			vattr.va_type = VBAD;
			break;
		case S_IFCHR:
			vattr.va_type = VCHR;
			break;
		case S_IFBLK:
			vattr.va_type = VBLK;
			break;
		case S_IFWHT:
			whiteout = 1;
			break;
		default:
			panic("kern_mknod: invalid mode");
		}
	}
	if (vn_start_write(nd.ni_dvp, &mp, V_NOWAIT) != 0) {
		NDFREE(&nd, NDF_ONLY_PNBUF);
		vput(nd.ni_dvp);
		if ((error = vn_start_write(NULL, &mp, V_XSLEEP | PCATCH)) != 0)
			return (error);
		goto restart;
	}
#ifdef MAC
	if (error == 0 && !whiteout)
		error = mac_vnode_check_create(td->td_ucred, nd.ni_dvp,
		    &nd.ni_cnd, &vattr);
#endif
	if (error == 0) {
		if (whiteout)
			error = VOP_WHITEOUT(nd.ni_dvp, &nd.ni_cnd, CREATE);
		else {
			error = VOP_MKNOD(nd.ni_dvp, &nd.ni_vp,
						&nd.ni_cnd, &vattr);
			if (error == 0)
				vput(nd.ni_vp);
		}
	}
	NDFREE(&nd, NDF_ONLY_PNBUF);
	vput(nd.ni_dvp);
	vn_finished_write(mp);
	return (error);
}

/*
 * Create a named pipe.
 */
#ifndef _SYS_SYSPROTO_H_
struct mkfifo_args {
	char	*path;
	int	mode;
};
#endif
int
sys_mkfifo(td, uap)
	struct thread *td;
	register struct mkfifo_args /* {
		char *path;
		int mode;
	} */ *uap;
{

	return (kern_mkfifoat(td, AT_FDCWD, uap->path, UIO_USERSPACE,
	    uap->mode));
}

#ifndef _SYS_SYSPROTO_H_
struct mkfifoat_args {
	int	fd;
	char	*path;
	mode_t	mode;
};
#endif
int
sys_mkfifoat(struct thread *td, struct mkfifoat_args *uap)
{

	return (kern_mkfifoat(td, uap->fd, uap->path, UIO_USERSPACE,
	    uap->mode));
}

int
kern_mkfifoat(struct thread *td, int fd, char *path, enum uio_seg pathseg,
    int mode)
{
	struct mount *mp;
	struct vattr vattr;
	struct nameidata nd;
	cap_rights_t rights;
	int error;

	AUDIT_ARG_MODE(mode);
restart:
	bwillwrite();
	NDINIT_ATRIGHTS(&nd, CREATE, LOCKPARENT | SAVENAME | AUDITVNODE1,
	    pathseg, path, fd, cap_rights_init(&rights, CAP_MKFIFOAT), td);
	if ((error = namei(&nd)) != 0)
		return (error);
	if (nd.ni_vp != NULL) {
		NDFREE(&nd, NDF_ONLY_PNBUF);
		if (nd.ni_vp == nd.ni_dvp)
			vrele(nd.ni_dvp);
		else
			vput(nd.ni_dvp);
		vrele(nd.ni_vp);
		return (EEXIST);
	}
	if (vn_start_write(nd.ni_dvp, &mp, V_NOWAIT) != 0) {
		NDFREE(&nd, NDF_ONLY_PNBUF);
		vput(nd.ni_dvp);
		if ((error = vn_start_write(NULL, &mp, V_XSLEEP | PCATCH)) != 0)
			return (error);
		goto restart;
	}
	VATTR_NULL(&vattr);
	vattr.va_type = VFIFO;
	vattr.va_mode = (mode & ALLPERMS) & ~td->td_proc->p_fd->fd_cmask;
#ifdef MAC
	error = mac_vnode_check_create(td->td_ucred, nd.ni_dvp, &nd.ni_cnd,
	    &vattr);
	if (error != 0)
		goto out;
#endif
	error = VOP_MKNOD(nd.ni_dvp, &nd.ni_vp, &nd.ni_cnd, &vattr);
	if (error == 0)
		vput(nd.ni_vp);
#ifdef MAC
out:
#endif
	vput(nd.ni_dvp);
	vn_finished_write(mp);
	NDFREE(&nd, NDF_ONLY_PNBUF);
	return (error);
}

/*
 * Make a hard file link.
 */
#ifndef _SYS_SYSPROTO_H_
struct link_args {
	char	*path;
	char	*link;
};
#endif
int
sys_link(td, uap)
	struct thread *td;
	register struct link_args /* {
		char *path;
		char *link;
	} */ *uap;
{

	return (kern_linkat(td, AT_FDCWD, AT_FDCWD, uap->path, uap->link,
	    UIO_USERSPACE, FOLLOW));
}

#ifndef _SYS_SYSPROTO_H_
struct linkat_args {
	int	fd1;
	char	*path1;
	int	fd2;
	char	*path2;
	int	flag;
};
#endif
int
sys_linkat(struct thread *td, struct linkat_args *uap)
{
	int flag;

	flag = uap->flag;
	if (flag & ~AT_SYMLINK_FOLLOW)
		return (EINVAL);

	return (kern_linkat(td, uap->fd1, uap->fd2, uap->path1, uap->path2,
	    UIO_USERSPACE, (flag & AT_SYMLINK_FOLLOW) ? FOLLOW : NOFOLLOW));
}

int hardlink_check_uid = 0;
SYSCTL_INT(_security_bsd, OID_AUTO, hardlink_check_uid, CTLFLAG_RW,
    &hardlink_check_uid, 0,
    "Unprivileged processes cannot create hard links to files owned by other "
    "users");
static int hardlink_check_gid = 0;
SYSCTL_INT(_security_bsd, OID_AUTO, hardlink_check_gid, CTLFLAG_RW,
    &hardlink_check_gid, 0,
    "Unprivileged processes cannot create hard links to files owned by other "
    "groups");

static int
can_hardlink(struct vnode *vp, struct ucred *cred)
{
	struct vattr va;
	int error;

	if (!hardlink_check_uid && !hardlink_check_gid)
		return (0);

	error = VOP_GETATTR(vp, &va, cred);
	if (error != 0)
		return (error);

	if (hardlink_check_uid && cred->cr_uid != va.va_uid) {
		error = priv_check_cred(cred, PRIV_VFS_LINK, 0);
		if (error != 0)
			return (error);
	}

	if (hardlink_check_gid && !groupmember(va.va_gid, cred)) {
		error = priv_check_cred(cred, PRIV_VFS_LINK, 0);
		if (error != 0)
			return (error);
	}

	return (0);
}

int
kern_linkat(struct thread *td, int fd1, int fd2, char *path1, char *path2,
    enum uio_seg segflg, int follow)
{
	struct vnode *vp;
	struct mount *mp;
	struct nameidata nd;
	cap_rights_t rights;
	int error;

again:
	bwillwrite();
	NDINIT_AT(&nd, LOOKUP, follow | AUDITVNODE1, segflg, path1, fd1, td);

	if ((error = namei(&nd)) != 0)
		return (error);
	NDFREE(&nd, NDF_ONLY_PNBUF);
	vp = nd.ni_vp;
	if (vp->v_type == VDIR) {
		vrele(vp);
		return (EPERM);		/* POSIX */
	}
	NDINIT_ATRIGHTS(&nd, CREATE, LOCKPARENT | SAVENAME | AUDITVNODE2,
	    segflg, path2, fd2, cap_rights_init(&rights, CAP_LINKAT), td);
	if ((error = namei(&nd)) == 0) {
		if (nd.ni_vp != NULL) {
			NDFREE(&nd, NDF_ONLY_PNBUF);
			if (nd.ni_dvp == nd.ni_vp)
				vrele(nd.ni_dvp);
			else
				vput(nd.ni_dvp);
			vrele(nd.ni_vp);
			vrele(vp);
			return (EEXIST);
		} else if (nd.ni_dvp->v_mount != vp->v_mount) {
			/*
			 * Cross-device link.  No need to recheck
			 * vp->v_type, since it cannot change, except
			 * to VBAD.
			 */
			NDFREE(&nd, NDF_ONLY_PNBUF);
			vput(nd.ni_dvp);
			vrele(vp);
			return (EXDEV);
		} else if ((error = vn_lock(vp, LK_EXCLUSIVE)) == 0) {
			error = can_hardlink(vp, td->td_ucred);
#ifdef MAC
			if (error == 0)
				error = mac_vnode_check_link(td->td_ucred,
				    nd.ni_dvp, vp, &nd.ni_cnd);
#endif
			if (error != 0) {
				vput(vp);
				vput(nd.ni_dvp);
				NDFREE(&nd, NDF_ONLY_PNBUF);
				return (error);
			}
			error = vn_start_write(vp, &mp, V_NOWAIT);
			if (error != 0) {
				vput(vp);
				vput(nd.ni_dvp);
				NDFREE(&nd, NDF_ONLY_PNBUF);
				error = vn_start_write(NULL, &mp,
				    V_XSLEEP | PCATCH);
				if (error != 0)
					return (error);
				goto again;
			}
			error = VOP_LINK(nd.ni_dvp, vp, &nd.ni_cnd);
			VOP_UNLOCK(vp, 0);
			vput(nd.ni_dvp);
			vn_finished_write(mp);
			NDFREE(&nd, NDF_ONLY_PNBUF);
		} else {
			vput(nd.ni_dvp);
			NDFREE(&nd, NDF_ONLY_PNBUF);
			vrele(vp);
			goto again;
		}
	}
	vrele(vp);
	return (error);
}

/*
 * Make a symbolic link.
 */
#ifndef _SYS_SYSPROTO_H_
struct symlink_args {
	char	*path;
	char	*link;
};
#endif
int
sys_symlink(td, uap)
	struct thread *td;
	register struct symlink_args /* {
		char *path;
		char *link;
	} */ *uap;
{

	return (kern_symlinkat(td, uap->path, AT_FDCWD, uap->link,
	    UIO_USERSPACE));
}

#ifndef _SYS_SYSPROTO_H_
struct symlinkat_args {
	char	*path;
	int	fd;
	char	*path2;
};
#endif
int
sys_symlinkat(struct thread *td, struct symlinkat_args *uap)
{

	return (kern_symlinkat(td, uap->path1, uap->fd, uap->path2,
	    UIO_USERSPACE));
}

int
kern_symlinkat(struct thread *td, char *path1, int fd, char *path2,
    enum uio_seg segflg)
{
	struct mount *mp;
	struct vattr vattr;
	char *syspath;
	struct nameidata nd;
	int error;
	cap_rights_t rights;

	if (segflg == UIO_SYSSPACE) {
		syspath = path1;
	} else {
		syspath = uma_zalloc(namei_zone, M_WAITOK);
		if ((error = copyinstr(path1, syspath, MAXPATHLEN, NULL)) != 0)
			goto out;
	}
	AUDIT_ARG_TEXT(syspath);
restart:
	bwillwrite();
	NDINIT_ATRIGHTS(&nd, CREATE, LOCKPARENT | SAVENAME | AUDITVNODE1,
	    segflg, path2, fd, cap_rights_init(&rights, CAP_SYMLINKAT), td);
	if ((error = namei(&nd)) != 0)
		goto out;
	if (nd.ni_vp) {
		NDFREE(&nd, NDF_ONLY_PNBUF);
		if (nd.ni_vp == nd.ni_dvp)
			vrele(nd.ni_dvp);
		else
			vput(nd.ni_dvp);
		vrele(nd.ni_vp);
		error = EEXIST;
		goto out;
	}
	if (vn_start_write(nd.ni_dvp, &mp, V_NOWAIT) != 0) {
		NDFREE(&nd, NDF_ONLY_PNBUF);
		vput(nd.ni_dvp);
		if ((error = vn_start_write(NULL, &mp, V_XSLEEP | PCATCH)) != 0)
			goto out;
		goto restart;
	}
	VATTR_NULL(&vattr);
	vattr.va_mode = ACCESSPERMS &~ td->td_proc->p_fd->fd_cmask;
#ifdef MAC
	vattr.va_type = VLNK;
	error = mac_vnode_check_create(td->td_ucred, nd.ni_dvp, &nd.ni_cnd,
	    &vattr);
	if (error != 0)
		goto out2;
#endif
	error = VOP_SYMLINK(nd.ni_dvp, &nd.ni_vp, &nd.ni_cnd, &vattr, syspath);
	if (error == 0)
		vput(nd.ni_vp);
#ifdef MAC
out2:
#endif
	NDFREE(&nd, NDF_ONLY_PNBUF);
	vput(nd.ni_dvp);
	vn_finished_write(mp);
out:
	if (segflg != UIO_SYSSPACE)
		uma_zfree(namei_zone, syspath);
	return (error);
}

/*
 * Delete a whiteout from the filesystem.
 */
int
sys_undelete(td, uap)
	struct thread *td;
	register struct undelete_args /* {
		char *path;
	} */ *uap;
{
	struct mount *mp;
	struct nameidata nd;
	int error;

restart:
	bwillwrite();
	NDINIT(&nd, DELETE, LOCKPARENT | DOWHITEOUT | AUDITVNODE1,
	    UIO_USERSPACE, uap->path, td);
	error = namei(&nd);
	if (error != 0)
		return (error);

	if (nd.ni_vp != NULLVP || !(nd.ni_cnd.cn_flags & ISWHITEOUT)) {
		NDFREE(&nd, NDF_ONLY_PNBUF);
		if (nd.ni_vp == nd.ni_dvp)
			vrele(nd.ni_dvp);
		else
			vput(nd.ni_dvp);
		if (nd.ni_vp)
			vrele(nd.ni_vp);
		return (EEXIST);
	}
	if (vn_start_write(nd.ni_dvp, &mp, V_NOWAIT) != 0) {
		NDFREE(&nd, NDF_ONLY_PNBUF);
		vput(nd.ni_dvp);
		if ((error = vn_start_write(NULL, &mp, V_XSLEEP | PCATCH)) != 0)
			return (error);
		goto restart;
	}
	error = VOP_WHITEOUT(nd.ni_dvp, &nd.ni_cnd, DELETE);
	NDFREE(&nd, NDF_ONLY_PNBUF);
	vput(nd.ni_dvp);
	vn_finished_write(mp);
	return (error);
}

/*
 * Delete a name from the filesystem.
 */
#ifndef _SYS_SYSPROTO_H_
struct unlink_args {
	char	*path;
};
#endif
int
sys_unlink(td, uap)
	struct thread *td;
	struct unlink_args /* {
		char *path;
	} */ *uap;
{

	return (kern_unlinkat(td, AT_FDCWD, uap->path, UIO_USERSPACE, 0));
}

#ifndef _SYS_SYSPROTO_H_
struct unlinkat_args {
	int	fd;
	char	*path;
	int	flag;
};
#endif
int
sys_unlinkat(struct thread *td, struct unlinkat_args *uap)
{
	int flag = uap->flag;
	int fd = uap->fd;
	char *path = uap->path;

	if (flag & ~AT_REMOVEDIR)
		return (EINVAL);

	if (flag & AT_REMOVEDIR)
		return (kern_rmdirat(td, fd, path, UIO_USERSPACE));
	else
		return (kern_unlinkat(td, fd, path, UIO_USERSPACE, 0));
}

int
kern_unlinkat(struct thread *td, int fd, char *path, enum uio_seg pathseg,
    ino_t oldinum)
{
	struct mount *mp;
	struct vnode *vp;
	struct nameidata nd;
	struct stat sb;
	cap_rights_t rights;
	int error;

restart:
	bwillwrite();
	NDINIT_ATRIGHTS(&nd, DELETE, LOCKPARENT | LOCKLEAF | AUDITVNODE1,
	    pathseg, path, fd, cap_rights_init(&rights, CAP_UNLINKAT), td);
	if ((error = namei(&nd)) != 0)
		return (error == EINVAL ? EPERM : error);
	vp = nd.ni_vp;
	if (vp->v_type == VDIR && oldinum == 0) {
		error = EPERM;		/* POSIX */
	} else if (oldinum != 0 &&
		  ((error = vn_stat(vp, &sb, td->td_ucred, NOCRED, td)) == 0) &&
		  sb.st_ino != oldinum) {
			error = EIDRM;	/* Identifier removed */
	} else {
		/*
		 * The root of a mounted filesystem cannot be deleted.
		 *
		 * XXX: can this only be a VDIR case?
		 */
		if (vp->v_vflag & VV_ROOT)
			error = EBUSY;
	}
	if (error == 0) {
		if (vn_start_write(nd.ni_dvp, &mp, V_NOWAIT) != 0) {
			NDFREE(&nd, NDF_ONLY_PNBUF);
			vput(nd.ni_dvp);
			if (vp == nd.ni_dvp)
				vrele(vp);
			else
				vput(vp);
			if ((error = vn_start_write(NULL, &mp,
			    V_XSLEEP | PCATCH)) != 0)
				return (error);
			goto restart;
		}
#ifdef MAC
		error = mac_vnode_check_unlink(td->td_ucred, nd.ni_dvp, vp,
		    &nd.ni_cnd);
		if (error != 0)
			goto out;
#endif
		vfs_notify_upper(vp, VFS_NOTIFY_UPPER_UNLINK);
		error = VOP_REMOVE(nd.ni_dvp, vp, &nd.ni_cnd);
#ifdef MAC
out:
#endif
		vn_finished_write(mp);
	}
	NDFREE(&nd, NDF_ONLY_PNBUF);
	vput(nd.ni_dvp);
	if (vp == nd.ni_dvp)
		vrele(vp);
	else
		vput(vp);
	return (error);
}

/*
 * Reposition read/write file offset.
 */
#ifndef _SYS_SYSPROTO_H_
struct lseek_args {
	int	fd;
	int	pad;
	off_t	offset;
	int	whence;
};
#endif
int
sys_lseek(td, uap)
	struct thread *td;
	register struct lseek_args /* {
		int fd;
		int pad;
		off_t offset;
		int whence;
	} */ *uap;
{
	struct file *fp;
	cap_rights_t rights;
	int error;

	AUDIT_ARG_FD(uap->fd);
	error = fget(td, uap->fd, cap_rights_init(&rights, CAP_SEEK), &fp);
	if (error != 0)
		return (error);
	error = (fp->f_ops->fo_flags & DFLAG_SEEKABLE) != 0 ?
	    fo_seek(fp, uap->offset, uap->whence, td) : ESPIPE;
	fdrop(fp, td);
	return (error);
}

#if defined(COMPAT_43)
/*
 * Reposition read/write file offset.
 */
#ifndef _SYS_SYSPROTO_H_
struct olseek_args {
	int	fd;
	long	offset;
	int	whence;
};
#endif
int
olseek(td, uap)
	struct thread *td;
	register struct olseek_args /* {
		int fd;
		long offset;
		int whence;
	} */ *uap;
{
	struct lseek_args /* {
		int fd;
		int pad;
		off_t offset;
		int whence;
	} */ nuap;

	nuap.fd = uap->fd;
	nuap.offset = uap->offset;
	nuap.whence = uap->whence;
	return (sys_lseek(td, &nuap));
}
#endif /* COMPAT_43 */

/* Version with the 'pad' argument */
int
freebsd6_lseek(td, uap)
	struct thread *td;
	register struct freebsd6_lseek_args *uap;
{
	struct lseek_args ouap;

	ouap.fd = uap->fd;
	ouap.offset = uap->offset;
	ouap.whence = uap->whence;
	return (sys_lseek(td, &ouap));
}

/*
 * Check access permissions using passed credentials.
 */
static int
vn_access(vp, user_flags, cred, td)
	struct vnode	*vp;
	int		user_flags;
	struct ucred	*cred;
	struct thread	*td;
{
	accmode_t accmode;
	int error;

	/* Flags == 0 means only check for existence. */
	if (user_flags == 0)
		return (0);

	accmode = 0;
	if (user_flags & R_OK)
		accmode |= VREAD;
	if (user_flags & W_OK)
		accmode |= VWRITE;
	if (user_flags & X_OK)
		accmode |= VEXEC;
#ifdef MAC
	error = mac_vnode_check_access(cred, vp, accmode);
	if (error != 0)
		return (error);
#endif
	if ((accmode & VWRITE) == 0 || (error = vn_writechk(vp)) == 0)
		error = VOP_ACCESS(vp, accmode, cred, td);
	return (error);
}

/*
 * Check access permissions using "real" credentials.
 */
#ifndef _SYS_SYSPROTO_H_
struct access_args {
	char	*path;
	int	amode;
};
#endif
int
sys_access(td, uap)
	struct thread *td;
	register struct access_args /* {
		char *path;
		int amode;
	} */ *uap;
{

	return (kern_accessat(td, AT_FDCWD, uap->path, UIO_USERSPACE,
	    0, uap->amode));
}

#ifndef _SYS_SYSPROTO_H_
struct faccessat_args {
	int	dirfd;
	char	*path;
	int	amode;
	int	flag;
}
#endif
int
sys_faccessat(struct thread *td, struct faccessat_args *uap)
{

	return (kern_accessat(td, uap->fd, uap->path, UIO_USERSPACE, uap->flag,
	    uap->amode));
}

int
kern_accessat(struct thread *td, int fd, char *path, enum uio_seg pathseg,
    int flag, int amode)
{
	struct ucred *cred, *usecred;
	struct vnode *vp;
	struct nameidata nd;
	cap_rights_t rights;
	int error;

	if (flag & ~AT_EACCESS)
		return (EINVAL);
	if (amode != F_OK && (amode & ~(R_OK | W_OK | X_OK)) != 0)
		return (EINVAL);

	/*
	 * Create and modify a temporary credential instead of one that
	 * is potentially shared (if we need one).
	 */
	cred = td->td_ucred;
	if ((flag & AT_EACCESS) == 0 &&
	    ((cred->cr_uid != cred->cr_ruid ||
	    cred->cr_rgid != cred->cr_groups[0]))) {
		usecred = crdup(cred);
		usecred->cr_uid = cred->cr_ruid;
		usecred->cr_groups[0] = cred->cr_rgid;
		td->td_ucred = usecred;
	} else
		usecred = cred;
	AUDIT_ARG_VALUE(amode);
	NDINIT_ATRIGHTS(&nd, LOOKUP, FOLLOW | LOCKSHARED | LOCKLEAF |
	    AUDITVNODE1, pathseg, path, fd, cap_rights_init(&rights, CAP_FSTAT),
	    td);
	if ((error = namei(&nd)) != 0)
		goto out;
	vp = nd.ni_vp;

	error = vn_access(vp, amode, usecred, td);
	NDFREE(&nd, NDF_ONLY_PNBUF);
	vput(vp);
out:
	if (usecred != cred) {
		td->td_ucred = cred;
		crfree(usecred);
	}
	return (error);
}

/*
 * Check access permissions using "effective" credentials.
 */
#ifndef _SYS_SYSPROTO_H_
struct eaccess_args {
	char	*path;
	int	amode;
};
#endif
int
sys_eaccess(td, uap)
	struct thread *td;
	register struct eaccess_args /* {
		char *path;
		int amode;
	} */ *uap;
{

	return (kern_accessat(td, AT_FDCWD, uap->path, UIO_USERSPACE,
	    AT_EACCESS, uap->amode));
}

#if defined(COMPAT_43)
/*
 * Get file status; this version follows links.
 */
#ifndef _SYS_SYSPROTO_H_
struct ostat_args {
	char	*path;
	struct ostat *ub;
};
#endif
int
ostat(td, uap)
	struct thread *td;
	register struct ostat_args /* {
		char *path;
		struct ostat *ub;
	} */ *uap;
{
	struct stat sb;
	struct ostat osb;
	int error;

	error = kern_statat(td, 0, AT_FDCWD, uap->path, UIO_USERSPACE,
	    &sb, NULL);
	if (error != 0)
		return (error);
	cvtstat(&sb, &osb);
	return (copyout(&osb, uap->ub, sizeof (osb)));
}

/*
 * Get file status; this version does not follow links.
 */
#ifndef _SYS_SYSPROTO_H_
struct olstat_args {
	char	*path;
	struct ostat *ub;
};
#endif
int
olstat(td, uap)
	struct thread *td;
	register struct olstat_args /* {
		char *path;
		struct ostat *ub;
	} */ *uap;
{
	struct stat sb;
	struct ostat osb;
	int error;

	error = kern_statat(td, AT_SYMLINK_NOFOLLOW, AT_FDCWD, uap->path,
	    UIO_USERSPACE, &sb, NULL);
	if (error != 0)
		return (error);
	cvtstat(&sb, &osb);
	return (copyout(&osb, uap->ub, sizeof (osb)));
}

/*
 * Convert from an old to a new stat structure.
 */
void
cvtstat(st, ost)
	struct stat *st;
	struct ostat *ost;
{

	ost->st_dev = st->st_dev;
	ost->st_ino = st->st_ino;
	ost->st_mode = st->st_mode;
	ost->st_nlink = st->st_nlink;
	ost->st_uid = st->st_uid;
	ost->st_gid = st->st_gid;
	ost->st_rdev = st->st_rdev;
	if (st->st_size < (quad_t)1 << 32)
		ost->st_size = st->st_size;
	else
		ost->st_size = -2;
	ost->st_atim = st->st_atim;
	ost->st_mtim = st->st_mtim;
	ost->st_ctim = st->st_ctim;
	ost->st_blksize = st->st_blksize;
	ost->st_blocks = st->st_blocks;
	ost->st_flags = st->st_flags;
	ost->st_gen = st->st_gen;
}
#endif /* COMPAT_43 */

#if defined(COMPAT_FREEBSD4) || defined(COMPAT_FREEBSD5) || \
    defined(COMPAT_FREEBSD6) || defined(COMPAT_FREEBSD7) || \
    defined(COMPAT_FREEBSD9)
void
freebsd9_cvtstat(struct stat *st, struct freebsd9_stat *ost)
{
	ost->st_dev = st->st_dev;
	ost->st_ino = st->st_ino;		/* truncate */
	ost->st_mode = st->st_mode;
	ost->st_nlink = st->st_nlink;		/* truncate */
	ost->st_uid = st->st_uid;
	ost->st_gid = st->st_gid;
	ost->st_rdev = st->st_rdev;
	ost->st_atim = st->st_atim;
	ost->st_mtim = st->st_mtim;
	ost->st_ctim = st->st_ctim;
	ost->st_size = st->st_size;
	ost->st_blocks = st->st_blocks;
	ost->st_blksize = st->st_blksize;
	ost->st_flags = st->st_flags;
	ost->st_gen = st->st_gen;
	ost->st_lspare = st->st_lspare;
	ost->st_birthtim = st->st_birthtim;
}

#ifndef _SYS_SYSPROTO_H_
struct freebsd9_stat_args {
	char	*path;
	struct freebsd9_stat *ub;
};
#endif
int
freebsd9_stat(struct thread *td, struct freebsd9_stat_args* uap)
{
	struct stat sb;
	struct freebsd9_stat osb;
	int error;

<<<<<<< HEAD
	error = kern_stat(td, uap->path, UIO_USERSPACE, &sb);
	if (error != 0)
		return (error);
	freebsd9_cvtstat(&sb, &osb);
	error = copyout(&osb, uap->ub, sizeof(osb));
	return (error);
}

#ifndef _SYS_SYSPROTO_H_
struct freebsd9_lstat_args {
	char	*path;
	struct freebsd9_stat *ub;
};
#endif
int
freebsd9_lstat(struct thread *td, register struct freebsd9_lstat_args* uap)
{
	struct stat sb;
	struct freebsd9_stat osb;
	int error;

	error = kern_lstat(td, uap->path, UIO_USERSPACE, &sb);
	if (error != 0)
		return (error);
	freebsd9_cvtstat(&sb, &osb);
	error = copyout(&osb, uap->ub, sizeof(osb));
=======
	error = kern_statat(td, 0, AT_FDCWD, uap->path, UIO_USERSPACE,
	    &sb, NULL);
	if (error == 0)
		error = copyout(&sb, uap->ub, sizeof (sb));
>>>>>>> 9bcb3074
	return (error);
}

#ifndef _SYS_SYSPROTO_H_
struct freebsd9_fhstat_args {
	struct fhandle *u_fhp;
	struct freebsd9_stat *sb;
};
#endif
int
freebsd9_fhstat(struct thread *td, struct freebsd9_fhstat_args* uap)
{
	struct fhandle fh;
	struct stat sb;
	struct freebsd9_stat osb;
	int error;

	error = copyin(uap->u_fhp, &fh, sizeof(fhandle_t));
	if (error != 0)
		return (error);
	error = kern_fhstat(td, fh, &sb);
	if (error != 0)
		return (error);
	freebsd9_cvtstat(&sb, &osb);
	error = copyout(&osb, uap->sb, sizeof(osb));
	return (error);
}

#ifndef _SYS_SYSPROTO_H_
struct freebsd9_fstatat_args {
	int	fd;
	char	*path;
	struct freebsd9_stat *buf;
	int	flag;
};
#endif
int
freebsd9_fstatat(struct thread *td, struct freebsd9_fstatat_args* uap)
{
	struct stat sb;
	struct freebsd9_stat osb;
	int error;

	error = kern_statat(td, uap->flag, uap->fd, uap->path,
	    UIO_USERSPACE, &sb);
	if (error != 0)
		return (error);
	freebsd9_cvtstat(&sb, &osb);
	error = copyout(&osb, uap->buf, sizeof(osb));
	return (error);
}
#endif	/* COMPAT_FREEBSD9 */

/*
 * Get file status
 */
#ifndef _SYS_SYSPROTO_H_
struct fstatat_args {
	int	fd;
	char	*path;
	struct stat	*buf;
	int	flag;
}
#endif
int
sys_fstatat(struct thread *td, struct fstatat_args *uap)
{
	struct stat sb;
	int error;

	error = kern_statat(td, uap->flag, uap->fd, uap->path,
	    UIO_USERSPACE, &sb, NULL);
	if (error == 0)
		error = copyout(&sb, uap->buf, sizeof (sb));
	return (error);
}

int
kern_statat(struct thread *td, int flag, int fd, char *path,
    enum uio_seg pathseg, struct stat *sbp,
    void (*hook)(struct vnode *vp, struct stat *sbp))
{
	struct nameidata nd;
	struct stat sb;
	cap_rights_t rights;
	int error;

	if (flag & ~AT_SYMLINK_NOFOLLOW)
		return (EINVAL);

	NDINIT_ATRIGHTS(&nd, LOOKUP, ((flag & AT_SYMLINK_NOFOLLOW) ? NOFOLLOW :
	    FOLLOW) | LOCKSHARED | LOCKLEAF | AUDITVNODE1, pathseg, path, fd,
	    cap_rights_init(&rights, CAP_FSTAT), td);

	if ((error = namei(&nd)) != 0)
		return (error);
	error = vn_stat(nd.ni_vp, &sb, td->td_ucred, NOCRED, td);
	if (error == 0) {
		SDT_PROBE(vfs, , stat, mode, path, sb.st_mode, 0, 0, 0);
		if (S_ISREG(sb.st_mode))
			SDT_PROBE(vfs, , stat, reg, path, pathseg, 0, 0, 0);
		if (__predict_false(hook != NULL))
			hook(nd.ni_vp, &sb);
	}
	NDFREE(&nd, NDF_ONLY_PNBUF);
	vput(nd.ni_vp);
	if (error != 0)
		return (error);
	*sbp = sb;
#ifdef KTRACE
	if (KTRPOINT(td, KTR_STRUCT))
		ktrstat(&sb);
#endif
	return (0);
}

<<<<<<< HEAD
int
kern_lstat(struct thread *td, char *path, enum uio_seg pathseg, struct stat *sbp)
{

	return (kern_statat(td, AT_SYMLINK_NOFOLLOW, AT_FDCWD, path, pathseg,
	    sbp));
}

#if defined(COMPAT_FREEBSD4) || defined(COMPAT_FREEBSD5) || \
    defined(COMPAT_FREEBSD6) || defined(COMPAT_FREEBSD7) || \
    defined(COMPAT_FREEBSD9)
=======
/*
 * Get file status; this version does not follow links.
 */
#ifndef _SYS_SYSPROTO_H_
struct lstat_args {
	char	*path;
	struct stat *ub;
};
#endif
int
sys_lstat(td, uap)
	struct thread *td;
	register struct lstat_args /* {
		char *path;
		struct stat *ub;
	} */ *uap;
{
	struct stat sb;
	int error;

	error = kern_statat(td, AT_SYMLINK_NOFOLLOW, AT_FDCWD, uap->path,
	    UIO_USERSPACE, &sb, NULL);
	if (error == 0)
		error = copyout(&sb, uap->ub, sizeof (sb));
	return (error);
}

>>>>>>> 9bcb3074
/*
 * Implementation of the NetBSD [l]stat() functions.
 */
void
freebsd9_cvtnstat(sb, nsb)
	struct stat *sb;
	struct nstat *nsb;
{

	bzero(nsb, sizeof *nsb);
	nsb->st_dev = sb->st_dev;
	nsb->st_ino = sb->st_ino;
	nsb->st_mode = sb->st_mode;
	nsb->st_nlink = sb->st_nlink;
	nsb->st_uid = sb->st_uid;
	nsb->st_gid = sb->st_gid;
	nsb->st_rdev = sb->st_rdev;
	nsb->st_atim = sb->st_atim;
	nsb->st_mtim = sb->st_mtim;
	nsb->st_ctim = sb->st_ctim;
	nsb->st_size = sb->st_size;
	nsb->st_blocks = sb->st_blocks;
	nsb->st_blksize = sb->st_blksize;
	nsb->st_flags = sb->st_flags;
	nsb->st_gen = sb->st_gen;
	nsb->st_birthtim = sb->st_birthtim;
}

#ifndef _SYS_SYSPROTO_H_
struct freebsd9_nstat_args {
	char	*path;
	struct nstat *ub;
};
#endif
int
freebsd9_nstat(td, uap)
	struct thread *td;
	register struct freebsd9_nstat_args /* {
		char *path;
		struct nstat *ub;
	} */ *uap;
{
	struct stat sb;
	struct nstat nsb;
	int error;

	error = kern_statat(td, 0, AT_FDCWD, uap->path, UIO_USERSPACE,
	    &sb, NULL);
	if (error != 0)
		return (error);
	freebsd9_cvtnstat(&sb, &nsb);
	return (copyout(&nsb, uap->ub, sizeof (nsb)));
}

/*
 * NetBSD lstat.  Get file status; this version does not follow links.
 */
#ifndef _SYS_SYSPROTO_H_
struct freebsd9_nlstat_args {
	char	*path;
	struct stat *ub;
};
#endif
int
freebsd9_nlstat(td, uap)
	struct thread *td;
	register struct freebsd9_nlstat_args /* {
		char *path;
		struct nstat *ub;
	} */ *uap;
{
	struct stat sb;
	struct nstat nsb;
	int error;

	error = kern_statat(td, AT_SYMLINK_NOFOLLOW, AT_FDCWD, uap->path,
	    UIO_USERSPACE, &sb, NULL);
	if (error != 0)
		return (error);
	freebsd9_cvtnstat(&sb, &nsb);
	return (copyout(&nsb, uap->ub, sizeof (nsb)));
}
#endif /* COMPAT_FREEBSD9 */

/*
 * Get configurable pathname variables.
 */
#ifndef _SYS_SYSPROTO_H_
struct pathconf_args {
	char	*path;
	int	name;
};
#endif
int
sys_pathconf(td, uap)
	struct thread *td;
	register struct pathconf_args /* {
		char *path;
		int name;
	} */ *uap;
{

	return (kern_pathconf(td, uap->path, UIO_USERSPACE, uap->name, FOLLOW));
}

#ifndef _SYS_SYSPROTO_H_
struct lpathconf_args {
	char	*path;
	int	name;
};
#endif
int
sys_lpathconf(td, uap)
	struct thread *td;
	register struct lpathconf_args /* {
		char *path;
		int name;
	} */ *uap;
{

	return (kern_pathconf(td, uap->path, UIO_USERSPACE, uap->name,
	    NOFOLLOW));
}

int
kern_pathconf(struct thread *td, char *path, enum uio_seg pathseg, int name,
    u_long flags)
{
	struct nameidata nd;
	int error;

	NDINIT(&nd, LOOKUP, LOCKSHARED | LOCKLEAF | AUDITVNODE1 | flags,
	    pathseg, path, td);
	if ((error = namei(&nd)) != 0)
		return (error);
	NDFREE(&nd, NDF_ONLY_PNBUF);

	/* If asynchronous I/O is available, it works for all files. */
	if (name == _PC_ASYNC_IO)
		td->td_retval[0] = async_io_version;
	else
		error = VOP_PATHCONF(nd.ni_vp, name, td->td_retval);
	vput(nd.ni_vp);
	return (error);
}

/*
 * Return target name of a symbolic link.
 */
#ifndef _SYS_SYSPROTO_H_
struct readlink_args {
	char	*path;
	char	*buf;
	size_t	count;
};
#endif
int
sys_readlink(td, uap)
	struct thread *td;
	register struct readlink_args /* {
		char *path;
		char *buf;
		size_t count;
	} */ *uap;
{

	return (kern_readlinkat(td, AT_FDCWD, uap->path, UIO_USERSPACE,
	    uap->buf, UIO_USERSPACE, uap->count));
}
#ifndef _SYS_SYSPROTO_H_
struct readlinkat_args {
	int	fd;
	char	*path;
	char	*buf;
	size_t	bufsize;
};
#endif
int
sys_readlinkat(struct thread *td, struct readlinkat_args *uap)
{

	return (kern_readlinkat(td, uap->fd, uap->path, UIO_USERSPACE,
	    uap->buf, UIO_USERSPACE, uap->bufsize));
}

int
kern_readlinkat(struct thread *td, int fd, char *path, enum uio_seg pathseg,
    char *buf, enum uio_seg bufseg, size_t count)
{
	struct vnode *vp;
	struct iovec aiov;
	struct uio auio;
	struct nameidata nd;
	int error;

	if (count > IOSIZE_MAX)
		return (EINVAL);

	NDINIT_AT(&nd, LOOKUP, NOFOLLOW | LOCKSHARED | LOCKLEAF | AUDITVNODE1,
	    pathseg, path, fd, td);

	if ((error = namei(&nd)) != 0)
		return (error);
	NDFREE(&nd, NDF_ONLY_PNBUF);
	vp = nd.ni_vp;
#ifdef MAC
	error = mac_vnode_check_readlink(td->td_ucred, vp);
	if (error != 0) {
		vput(vp);
		return (error);
	}
#endif
	if (vp->v_type != VLNK)
		error = EINVAL;
	else {
		aiov.iov_base = buf;
		aiov.iov_len = count;
		auio.uio_iov = &aiov;
		auio.uio_iovcnt = 1;
		auio.uio_offset = 0;
		auio.uio_rw = UIO_READ;
		auio.uio_segflg = bufseg;
		auio.uio_td = td;
		auio.uio_resid = count;
		error = VOP_READLINK(vp, &auio, td->td_ucred);
		td->td_retval[0] = count - auio.uio_resid;
	}
	vput(vp);
	return (error);
}

/*
 * Common implementation code for chflags() and fchflags().
 */
static int
setfflags(td, vp, flags)
	struct thread *td;
	struct vnode *vp;
	u_long flags;
{
	struct mount *mp;
	struct vattr vattr;
	int error;

	/* We can't support the value matching VNOVAL. */
	if (flags == VNOVAL)
		return (EOPNOTSUPP);

	/*
	 * Prevent non-root users from setting flags on devices.  When
	 * a device is reused, users can retain ownership of the device
	 * if they are allowed to set flags and programs assume that
	 * chown can't fail when done as root.
	 */
	if (vp->v_type == VCHR || vp->v_type == VBLK) {
		error = priv_check(td, PRIV_VFS_CHFLAGS_DEV);
		if (error != 0)
			return (error);
	}

	if ((error = vn_start_write(vp, &mp, V_WAIT | PCATCH)) != 0)
		return (error);
	VATTR_NULL(&vattr);
	vattr.va_flags = flags;
	vn_lock(vp, LK_EXCLUSIVE | LK_RETRY);
#ifdef MAC
	error = mac_vnode_check_setflags(td->td_ucred, vp, vattr.va_flags);
	if (error == 0)
#endif
		error = VOP_SETATTR(vp, &vattr, td->td_ucred);
	VOP_UNLOCK(vp, 0);
	vn_finished_write(mp);
	return (error);
}

/*
 * Change flags of a file given a path name.
 */
#ifndef _SYS_SYSPROTO_H_
struct chflags_args {
	const char *path;
	u_long	flags;
};
#endif
int
sys_chflags(td, uap)
	struct thread *td;
	register struct chflags_args /* {
		const char *path;
		u_long flags;
	} */ *uap;
{

	return (kern_chflagsat(td, AT_FDCWD, uap->path, UIO_USERSPACE,
	    uap->flags, 0));
}

#ifndef _SYS_SYSPROTO_H_
struct chflagsat_args {
	int	fd;
	const char *path;
	u_long	flags;
	int	atflag;
}
#endif
int
sys_chflagsat(struct thread *td, struct chflagsat_args *uap)
{
	int fd = uap->fd;
	const char *path = uap->path;
	u_long flags = uap->flags;
	int atflag = uap->atflag;

	if (atflag & ~AT_SYMLINK_NOFOLLOW)
		return (EINVAL);

	return (kern_chflagsat(td, fd, path, UIO_USERSPACE, flags, atflag));
}

/*
 * Same as chflags() but doesn't follow symlinks.
 */
int
sys_lchflags(td, uap)
	struct thread *td;
	register struct lchflags_args /* {
		const char *path;
		u_long flags;
	} */ *uap;
{

	return (kern_chflagsat(td, AT_FDCWD, uap->path, UIO_USERSPACE,
	    uap->flags, AT_SYMLINK_NOFOLLOW));
}

static int
kern_chflagsat(struct thread *td, int fd, const char *path,
    enum uio_seg pathseg, u_long flags, int atflag)
{
	struct nameidata nd;
	cap_rights_t rights;
	int error, follow;

	AUDIT_ARG_FFLAGS(flags);
	follow = (atflag & AT_SYMLINK_NOFOLLOW) ? NOFOLLOW : FOLLOW;
	NDINIT_ATRIGHTS(&nd, LOOKUP, follow | AUDITVNODE1, pathseg, path, fd,
	    cap_rights_init(&rights, CAP_FCHFLAGS), td);
	if ((error = namei(&nd)) != 0)
		return (error);
	NDFREE(&nd, NDF_ONLY_PNBUF);
	error = setfflags(td, nd.ni_vp, flags);
	vrele(nd.ni_vp);
	return (error);
}

/*
 * Change flags of a file given a file descriptor.
 */
#ifndef _SYS_SYSPROTO_H_
struct fchflags_args {
	int	fd;
	u_long	flags;
};
#endif
int
sys_fchflags(td, uap)
	struct thread *td;
	register struct fchflags_args /* {
		int fd;
		u_long flags;
	} */ *uap;
{
	struct file *fp;
	cap_rights_t rights;
	int error;

	AUDIT_ARG_FD(uap->fd);
	AUDIT_ARG_FFLAGS(uap->flags);
	error = getvnode(td->td_proc->p_fd, uap->fd,
	    cap_rights_init(&rights, CAP_FCHFLAGS), &fp);
	if (error != 0)
		return (error);
#ifdef AUDIT
	vn_lock(fp->f_vnode, LK_SHARED | LK_RETRY);
	AUDIT_ARG_VNODE1(fp->f_vnode);
	VOP_UNLOCK(fp->f_vnode, 0);
#endif
	error = setfflags(td, fp->f_vnode, uap->flags);
	fdrop(fp, td);
	return (error);
}

/*
 * Common implementation code for chmod(), lchmod() and fchmod().
 */
int
setfmode(td, cred, vp, mode)
	struct thread *td;
	struct ucred *cred;
	struct vnode *vp;
	int mode;
{
	struct mount *mp;
	struct vattr vattr;
	int error;

	if ((error = vn_start_write(vp, &mp, V_WAIT | PCATCH)) != 0)
		return (error);
	vn_lock(vp, LK_EXCLUSIVE | LK_RETRY);
	VATTR_NULL(&vattr);
	vattr.va_mode = mode & ALLPERMS;
#ifdef MAC
	error = mac_vnode_check_setmode(cred, vp, vattr.va_mode);
	if (error == 0)
#endif
		error = VOP_SETATTR(vp, &vattr, cred);
	VOP_UNLOCK(vp, 0);
	vn_finished_write(mp);
	return (error);
}

/*
 * Change mode of a file given path name.
 */
#ifndef _SYS_SYSPROTO_H_
struct chmod_args {
	char	*path;
	int	mode;
};
#endif
int
sys_chmod(td, uap)
	struct thread *td;
	register struct chmod_args /* {
		char *path;
		int mode;
	} */ *uap;
{

	return (kern_fchmodat(td, AT_FDCWD, uap->path, UIO_USERSPACE,
	    uap->mode, 0));
}

#ifndef _SYS_SYSPROTO_H_
struct fchmodat_args {
	int	dirfd;
	char	*path;
	mode_t	mode;
	int	flag;
}
#endif
int
sys_fchmodat(struct thread *td, struct fchmodat_args *uap)
{
	int flag = uap->flag;
	int fd = uap->fd;
	char *path = uap->path;
	mode_t mode = uap->mode;

	if (flag & ~AT_SYMLINK_NOFOLLOW)
		return (EINVAL);

	return (kern_fchmodat(td, fd, path, UIO_USERSPACE, mode, flag));
}

/*
 * Change mode of a file given path name (don't follow links.)
 */
#ifndef _SYS_SYSPROTO_H_
struct lchmod_args {
	char	*path;
	int	mode;
};
#endif
int
sys_lchmod(td, uap)
	struct thread *td;
	register struct lchmod_args /* {
		char *path;
		int mode;
	} */ *uap;
{

	return (kern_fchmodat(td, AT_FDCWD, uap->path, UIO_USERSPACE,
	    uap->mode, AT_SYMLINK_NOFOLLOW));
}

int
kern_fchmodat(struct thread *td, int fd, char *path, enum uio_seg pathseg,
    mode_t mode, int flag)
{
	struct nameidata nd;
	cap_rights_t rights;
	int error, follow;

	AUDIT_ARG_MODE(mode);
	follow = (flag & AT_SYMLINK_NOFOLLOW) ? NOFOLLOW : FOLLOW;
	NDINIT_ATRIGHTS(&nd, LOOKUP, follow | AUDITVNODE1, pathseg, path, fd,
	    cap_rights_init(&rights, CAP_FCHMOD), td);
	if ((error = namei(&nd)) != 0)
		return (error);
	NDFREE(&nd, NDF_ONLY_PNBUF);
	error = setfmode(td, td->td_ucred, nd.ni_vp, mode);
	vrele(nd.ni_vp);
	return (error);
}

/*
 * Change mode of a file given a file descriptor.
 */
#ifndef _SYS_SYSPROTO_H_
struct fchmod_args {
	int	fd;
	int	mode;
};
#endif
int
sys_fchmod(struct thread *td, struct fchmod_args *uap)
{
	struct file *fp;
	cap_rights_t rights;
	int error;

	AUDIT_ARG_FD(uap->fd);
	AUDIT_ARG_MODE(uap->mode);

	error = fget(td, uap->fd, cap_rights_init(&rights, CAP_FCHMOD), &fp);
	if (error != 0)
		return (error);
	error = fo_chmod(fp, uap->mode, td->td_ucred, td);
	fdrop(fp, td);
	return (error);
}

/*
 * Common implementation for chown(), lchown(), and fchown()
 */
int
setfown(td, cred, vp, uid, gid)
	struct thread *td;
	struct ucred *cred;
	struct vnode *vp;
	uid_t uid;
	gid_t gid;
{
	struct mount *mp;
	struct vattr vattr;
	int error;

	if ((error = vn_start_write(vp, &mp, V_WAIT | PCATCH)) != 0)
		return (error);
	vn_lock(vp, LK_EXCLUSIVE | LK_RETRY);
	VATTR_NULL(&vattr);
	vattr.va_uid = uid;
	vattr.va_gid = gid;
#ifdef MAC
	error = mac_vnode_check_setowner(cred, vp, vattr.va_uid,
	    vattr.va_gid);
	if (error == 0)
#endif
		error = VOP_SETATTR(vp, &vattr, cred);
	VOP_UNLOCK(vp, 0);
	vn_finished_write(mp);
	return (error);
}

/*
 * Set ownership given a path name.
 */
#ifndef _SYS_SYSPROTO_H_
struct chown_args {
	char	*path;
	int	uid;
	int	gid;
};
#endif
int
sys_chown(td, uap)
	struct thread *td;
	register struct chown_args /* {
		char *path;
		int uid;
		int gid;
	} */ *uap;
{

	return (kern_fchownat(td, 0, uap->path, UIO_USERSPACE, uap->uid,
	    uap->gid, 0));
}

#ifndef _SYS_SYSPROTO_H_
struct fchownat_args {
	int fd;
	const char * path;
	uid_t uid;
	gid_t gid;
	int flag;
};
#endif
int
sys_fchownat(struct thread *td, struct fchownat_args *uap)
{
	int flag;

	flag = uap->flag;
	if (flag & ~AT_SYMLINK_NOFOLLOW)
		return (EINVAL);

	return (kern_fchownat(td, uap->fd, uap->path, UIO_USERSPACE, uap->uid,
	    uap->gid, uap->flag));
}

int
kern_fchownat(struct thread *td, int fd, char *path, enum uio_seg pathseg,
    int uid, int gid, int flag)
{
	struct nameidata nd;
	cap_rights_t rights;
	int error, follow;

	AUDIT_ARG_OWNER(uid, gid);
	follow = (flag & AT_SYMLINK_NOFOLLOW) ? NOFOLLOW : FOLLOW;
	NDINIT_ATRIGHTS(&nd, LOOKUP, follow | AUDITVNODE1, pathseg, path, fd,
	    cap_rights_init(&rights, CAP_FCHOWN), td);

	if ((error = namei(&nd)) != 0)
		return (error);
	NDFREE(&nd, NDF_ONLY_PNBUF);
	error = setfown(td, td->td_ucred, nd.ni_vp, uid, gid);
	vrele(nd.ni_vp);
	return (error);
}

/*
 * Set ownership given a path name, do not cross symlinks.
 */
#ifndef _SYS_SYSPROTO_H_
struct lchown_args {
	char	*path;
	int	uid;
	int	gid;
};
#endif
int
sys_lchown(td, uap)
	struct thread *td;
	register struct lchown_args /* {
		char *path;
		int uid;
		int gid;
	} */ *uap;
{

	return (kern_fchownat(td, AT_FDCWD, uap->path, UIO_USERSPACE,
	    uap->uid, uap->gid, AT_SYMLINK_NOFOLLOW));
}

/*
 * Set ownership given a file descriptor.
 */
#ifndef _SYS_SYSPROTO_H_
struct fchown_args {
	int	fd;
	int	uid;
	int	gid;
};
#endif
int
sys_fchown(td, uap)
	struct thread *td;
	register struct fchown_args /* {
		int fd;
		int uid;
		int gid;
	} */ *uap;
{
	struct file *fp;
	cap_rights_t rights;
	int error;

	AUDIT_ARG_FD(uap->fd);
	AUDIT_ARG_OWNER(uap->uid, uap->gid);
	error = fget(td, uap->fd, cap_rights_init(&rights, CAP_FCHOWN), &fp);
	if (error != 0)
		return (error);
	error = fo_chown(fp, uap->uid, uap->gid, td->td_ucred, td);
	fdrop(fp, td);
	return (error);
}

/*
 * Common implementation code for utimes(), lutimes(), and futimes().
 */
static int
getutimes(usrtvp, tvpseg, tsp)
	const struct timeval *usrtvp;
	enum uio_seg tvpseg;
	struct timespec *tsp;
{
	struct timeval tv[2];
	const struct timeval *tvp;
	int error;

	if (usrtvp == NULL) {
		vfs_timestamp(&tsp[0]);
		tsp[1] = tsp[0];
	} else {
		if (tvpseg == UIO_SYSSPACE) {
			tvp = usrtvp;
		} else {
			if ((error = copyin(usrtvp, tv, sizeof(tv))) != 0)
				return (error);
			tvp = tv;
		}

		if (tvp[0].tv_usec < 0 || tvp[0].tv_usec >= 1000000 ||
		    tvp[1].tv_usec < 0 || tvp[1].tv_usec >= 1000000)
			return (EINVAL);
		TIMEVAL_TO_TIMESPEC(&tvp[0], &tsp[0]);
		TIMEVAL_TO_TIMESPEC(&tvp[1], &tsp[1]);
	}
	return (0);
}

/*
 * Common implementation code for utimes(), lutimes(), and futimes().
 */
static int
setutimes(td, vp, ts, numtimes, nullflag)
	struct thread *td;
	struct vnode *vp;
	const struct timespec *ts;
	int numtimes;
	int nullflag;
{
	struct mount *mp;
	struct vattr vattr;
	int error, setbirthtime;

	if ((error = vn_start_write(vp, &mp, V_WAIT | PCATCH)) != 0)
		return (error);
	vn_lock(vp, LK_EXCLUSIVE | LK_RETRY);
	setbirthtime = 0;
	if (numtimes < 3 && !VOP_GETATTR(vp, &vattr, td->td_ucred) &&
	    timespeccmp(&ts[1], &vattr.va_birthtime, < ))
		setbirthtime = 1;
	VATTR_NULL(&vattr);
	vattr.va_atime = ts[0];
	vattr.va_mtime = ts[1];
	if (setbirthtime)
		vattr.va_birthtime = ts[1];
	if (numtimes > 2)
		vattr.va_birthtime = ts[2];
	if (nullflag)
		vattr.va_vaflags |= VA_UTIMES_NULL;
#ifdef MAC
	error = mac_vnode_check_setutimes(td->td_ucred, vp, vattr.va_atime,
	    vattr.va_mtime);
#endif
	if (error == 0)
		error = VOP_SETATTR(vp, &vattr, td->td_ucred);
	VOP_UNLOCK(vp, 0);
	vn_finished_write(mp);
	return (error);
}

/*
 * Set the access and modification times of a file.
 */
#ifndef _SYS_SYSPROTO_H_
struct utimes_args {
	char	*path;
	struct	timeval *tptr;
};
#endif
int
sys_utimes(td, uap)
	struct thread *td;
	register struct utimes_args /* {
		char *path;
		struct timeval *tptr;
	} */ *uap;
{

	return (kern_utimesat(td, AT_FDCWD, uap->path, UIO_USERSPACE,
	    uap->tptr, UIO_USERSPACE));
}

#ifndef _SYS_SYSPROTO_H_
struct futimesat_args {
	int fd;
	const char * path;
	const struct timeval * times;
};
#endif
int
sys_futimesat(struct thread *td, struct futimesat_args *uap)
{

	return (kern_utimesat(td, uap->fd, uap->path, UIO_USERSPACE,
	    uap->times, UIO_USERSPACE));
}

int
kern_utimesat(struct thread *td, int fd, char *path, enum uio_seg pathseg,
    struct timeval *tptr, enum uio_seg tptrseg)
{
	struct nameidata nd;
	struct timespec ts[2];
	cap_rights_t rights;
	int error;

	if ((error = getutimes(tptr, tptrseg, ts)) != 0)
		return (error);
	NDINIT_ATRIGHTS(&nd, LOOKUP, FOLLOW | AUDITVNODE1, pathseg, path, fd,
	    cap_rights_init(&rights, CAP_FUTIMES), td);

	if ((error = namei(&nd)) != 0)
		return (error);
	NDFREE(&nd, NDF_ONLY_PNBUF);
	error = setutimes(td, nd.ni_vp, ts, 2, tptr == NULL);
	vrele(nd.ni_vp);
	return (error);
}

/*
 * Set the access and modification times of a file.
 */
#ifndef _SYS_SYSPROTO_H_
struct lutimes_args {
	char	*path;
	struct	timeval *tptr;
};
#endif
int
sys_lutimes(td, uap)
	struct thread *td;
	register struct lutimes_args /* {
		char *path;
		struct timeval *tptr;
	} */ *uap;
{

	return (kern_lutimes(td, uap->path, UIO_USERSPACE, uap->tptr,
	    UIO_USERSPACE));
}

int
kern_lutimes(struct thread *td, char *path, enum uio_seg pathseg,
    struct timeval *tptr, enum uio_seg tptrseg)
{
	struct timespec ts[2];
	struct nameidata nd;
	int error;

	if ((error = getutimes(tptr, tptrseg, ts)) != 0)
		return (error);
	NDINIT(&nd, LOOKUP, NOFOLLOW | AUDITVNODE1, pathseg, path, td);
	if ((error = namei(&nd)) != 0)
		return (error);
	NDFREE(&nd, NDF_ONLY_PNBUF);
	error = setutimes(td, nd.ni_vp, ts, 2, tptr == NULL);
	vrele(nd.ni_vp);
	return (error);
}

/*
 * Set the access and modification times of a file.
 */
#ifndef _SYS_SYSPROTO_H_
struct futimes_args {
	int	fd;
	struct	timeval *tptr;
};
#endif
int
sys_futimes(td, uap)
	struct thread *td;
	register struct futimes_args /* {
		int  fd;
		struct timeval *tptr;
	} */ *uap;
{

	return (kern_futimes(td, uap->fd, uap->tptr, UIO_USERSPACE));
}

int
kern_futimes(struct thread *td, int fd, struct timeval *tptr,
    enum uio_seg tptrseg)
{
	struct timespec ts[2];
	struct file *fp;
	cap_rights_t rights;
	int error;

	AUDIT_ARG_FD(fd);
	error = getutimes(tptr, tptrseg, ts);
	if (error != 0)
		return (error);
	error = getvnode(td->td_proc->p_fd, fd,
	    cap_rights_init(&rights, CAP_FUTIMES), &fp);
	if (error != 0)
		return (error);
#ifdef AUDIT
	vn_lock(fp->f_vnode, LK_SHARED | LK_RETRY);
	AUDIT_ARG_VNODE1(fp->f_vnode);
	VOP_UNLOCK(fp->f_vnode, 0);
#endif
	error = setutimes(td, fp->f_vnode, ts, 2, tptr == NULL);
	fdrop(fp, td);
	return (error);
}

/*
 * Truncate a file given its path name.
 */
#ifndef _SYS_SYSPROTO_H_
struct truncate_args {
	char	*path;
	int	pad;
	off_t	length;
};
#endif
int
sys_truncate(td, uap)
	struct thread *td;
	register struct truncate_args /* {
		char *path;
		int pad;
		off_t length;
	} */ *uap;
{

	return (kern_truncate(td, uap->path, UIO_USERSPACE, uap->length));
}

int
kern_truncate(struct thread *td, char *path, enum uio_seg pathseg, off_t length)
{
	struct mount *mp;
	struct vnode *vp;
	void *rl_cookie;
	struct vattr vattr;
	struct nameidata nd;
	int error;

	if (length < 0)
		return(EINVAL);
	NDINIT(&nd, LOOKUP, FOLLOW | AUDITVNODE1, pathseg, path, td);
	if ((error = namei(&nd)) != 0)
		return (error);
	vp = nd.ni_vp;
	rl_cookie = vn_rangelock_wlock(vp, 0, OFF_MAX);
	if ((error = vn_start_write(vp, &mp, V_WAIT | PCATCH)) != 0) {
		vn_rangelock_unlock(vp, rl_cookie);
		vrele(vp);
		return (error);
	}
	NDFREE(&nd, NDF_ONLY_PNBUF);
	vn_lock(vp, LK_EXCLUSIVE | LK_RETRY);
	if (vp->v_type == VDIR)
		error = EISDIR;
#ifdef MAC
	else if ((error = mac_vnode_check_write(td->td_ucred, NOCRED, vp))) {
	}
#endif
	else if ((error = vn_writechk(vp)) == 0 &&
	    (error = VOP_ACCESS(vp, VWRITE, td->td_ucred, td)) == 0) {
		VATTR_NULL(&vattr);
		vattr.va_size = length;
		error = VOP_SETATTR(vp, &vattr, td->td_ucred);
	}
	VOP_UNLOCK(vp, 0);
	vn_finished_write(mp);
	vn_rangelock_unlock(vp, rl_cookie);
	vrele(vp);
	return (error);
}

#if defined(COMPAT_43)
/*
 * Truncate a file given its path name.
 */
#ifndef _SYS_SYSPROTO_H_
struct otruncate_args {
	char	*path;
	long	length;
};
#endif
int
otruncate(td, uap)
	struct thread *td;
	register struct otruncate_args /* {
		char *path;
		long length;
	} */ *uap;
{
	struct truncate_args /* {
		char *path;
		int pad;
		off_t length;
	} */ nuap;

	nuap.path = uap->path;
	nuap.length = uap->length;
	return (sys_truncate(td, &nuap));
}
#endif /* COMPAT_43 */

/* Versions with the pad argument */
int
freebsd6_truncate(struct thread *td, struct freebsd6_truncate_args *uap)
{
	struct truncate_args ouap;

	ouap.path = uap->path;
	ouap.length = uap->length;
	return (sys_truncate(td, &ouap));
}

int
freebsd6_ftruncate(struct thread *td, struct freebsd6_ftruncate_args *uap)
{
	struct ftruncate_args ouap;

	ouap.fd = uap->fd;
	ouap.length = uap->length;
	return (sys_ftruncate(td, &ouap));
}

/*
 * Sync an open file.
 */
#ifndef _SYS_SYSPROTO_H_
struct fsync_args {
	int	fd;
};
#endif
int
sys_fsync(td, uap)
	struct thread *td;
	struct fsync_args /* {
		int fd;
	} */ *uap;
{
	struct vnode *vp;
	struct mount *mp;
	struct file *fp;
	cap_rights_t rights;
	int error, lock_flags;

	AUDIT_ARG_FD(uap->fd);
	error = getvnode(td->td_proc->p_fd, uap->fd,
	    cap_rights_init(&rights, CAP_FSYNC), &fp);
	if (error != 0)
		return (error);
	vp = fp->f_vnode;
	error = vn_start_write(vp, &mp, V_WAIT | PCATCH);
	if (error != 0)
		goto drop;
	if (MNT_SHARED_WRITES(mp) ||
	    ((mp == NULL) && MNT_SHARED_WRITES(vp->v_mount))) {
		lock_flags = LK_SHARED;
	} else {
		lock_flags = LK_EXCLUSIVE;
	}
	vn_lock(vp, lock_flags | LK_RETRY);
	AUDIT_ARG_VNODE1(vp);
	if (vp->v_object != NULL) {
		VM_OBJECT_WLOCK(vp->v_object);
		vm_object_page_clean(vp->v_object, 0, 0, 0);
		VM_OBJECT_WUNLOCK(vp->v_object);
	}
	error = VOP_FSYNC(vp, MNT_WAIT, td);

	VOP_UNLOCK(vp, 0);
	vn_finished_write(mp);
drop:
	fdrop(fp, td);
	return (error);
}

/*
 * Rename files.  Source and destination must either both be directories, or
 * both not be directories.  If target is a directory, it must be empty.
 */
#ifndef _SYS_SYSPROTO_H_
struct rename_args {
	char	*from;
	char	*to;
};
#endif
int
sys_rename(td, uap)
	struct thread *td;
	register struct rename_args /* {
		char *from;
		char *to;
	} */ *uap;
{

	return (kern_renameat(td, AT_FDCWD, uap->from, AT_FDCWD,
	    uap->to, UIO_USERSPACE));
}

#ifndef _SYS_SYSPROTO_H_
struct renameat_args {
	int	oldfd;
	char	*old;
	int	newfd;
	char	*new;
};
#endif
int
sys_renameat(struct thread *td, struct renameat_args *uap)
{

	return (kern_renameat(td, uap->oldfd, uap->old, uap->newfd, uap->new,
	    UIO_USERSPACE));
}

int
kern_renameat(struct thread *td, int oldfd, char *old, int newfd, char *new,
    enum uio_seg pathseg)
{
	struct mount *mp = NULL;
	struct vnode *tvp, *fvp, *tdvp;
	struct nameidata fromnd, tond;
	cap_rights_t rights;
	int error;

again:
	bwillwrite();
#ifdef MAC
	NDINIT_ATRIGHTS(&fromnd, DELETE, LOCKPARENT | LOCKLEAF | SAVESTART |
	    AUDITVNODE1, pathseg, old, oldfd,
	    cap_rights_init(&rights, CAP_RENAMEAT), td);
#else
	NDINIT_ATRIGHTS(&fromnd, DELETE, WANTPARENT | SAVESTART | AUDITVNODE1,
	    pathseg, old, oldfd, cap_rights_init(&rights, CAP_RENAMEAT), td);
#endif

	if ((error = namei(&fromnd)) != 0)
		return (error);
#ifdef MAC
	error = mac_vnode_check_rename_from(td->td_ucred, fromnd.ni_dvp,
	    fromnd.ni_vp, &fromnd.ni_cnd);
	VOP_UNLOCK(fromnd.ni_dvp, 0);
	if (fromnd.ni_dvp != fromnd.ni_vp)
		VOP_UNLOCK(fromnd.ni_vp, 0);
#endif
	fvp = fromnd.ni_vp;
	NDINIT_ATRIGHTS(&tond, RENAME, LOCKPARENT | LOCKLEAF | NOCACHE |
	    SAVESTART | AUDITVNODE2, pathseg, new, newfd,
	    cap_rights_init(&rights, CAP_LINKAT), td);
	if (fromnd.ni_vp->v_type == VDIR)
		tond.ni_cnd.cn_flags |= WILLBEDIR;
	if ((error = namei(&tond)) != 0) {
		/* Translate error code for rename("dir1", "dir2/."). */
		if (error == EISDIR && fvp->v_type == VDIR)
			error = EINVAL;
		NDFREE(&fromnd, NDF_ONLY_PNBUF);
		vrele(fromnd.ni_dvp);
		vrele(fvp);
		goto out1;
	}
	tdvp = tond.ni_dvp;
	tvp = tond.ni_vp;
	error = vn_start_write(fvp, &mp, V_NOWAIT);
	if (error != 0) {
		NDFREE(&fromnd, NDF_ONLY_PNBUF);
		NDFREE(&tond, NDF_ONLY_PNBUF);
		if (tvp != NULL)
			vput(tvp);
		if (tdvp == tvp)
			vrele(tdvp);
		else
			vput(tdvp);
		vrele(fromnd.ni_dvp);
		vrele(fvp);
		vrele(tond.ni_startdir);
		if (fromnd.ni_startdir != NULL)
			vrele(fromnd.ni_startdir);
		error = vn_start_write(NULL, &mp, V_XSLEEP | PCATCH);
		if (error != 0)
			return (error);
		goto again;
	}
	if (tvp != NULL) {
		if (fvp->v_type == VDIR && tvp->v_type != VDIR) {
			error = ENOTDIR;
			goto out;
		} else if (fvp->v_type != VDIR && tvp->v_type == VDIR) {
			error = EISDIR;
			goto out;
		}
#ifdef CAPABILITIES
		if (newfd != AT_FDCWD) {
			/*
			 * If the target already exists we require CAP_UNLINKAT
			 * from 'newfd'.
			 */
			error = cap_check(&tond.ni_filecaps.fc_rights,
			    cap_rights_init(&rights, CAP_UNLINKAT));
			if (error != 0)
				goto out;
		}
#endif
	}
	if (fvp == tdvp) {
		error = EINVAL;
		goto out;
	}
	/*
	 * If the source is the same as the destination (that is, if they
	 * are links to the same vnode), then there is nothing to do.
	 */
	if (fvp == tvp)
		error = -1;
#ifdef MAC
	else
		error = mac_vnode_check_rename_to(td->td_ucred, tdvp,
		    tond.ni_vp, fromnd.ni_dvp == tdvp, &tond.ni_cnd);
#endif
out:
	if (error == 0) {
		error = VOP_RENAME(fromnd.ni_dvp, fromnd.ni_vp, &fromnd.ni_cnd,
		    tond.ni_dvp, tond.ni_vp, &tond.ni_cnd);
		NDFREE(&fromnd, NDF_ONLY_PNBUF);
		NDFREE(&tond, NDF_ONLY_PNBUF);
	} else {
		NDFREE(&fromnd, NDF_ONLY_PNBUF);
		NDFREE(&tond, NDF_ONLY_PNBUF);
		if (tvp != NULL)
			vput(tvp);
		if (tdvp == tvp)
			vrele(tdvp);
		else
			vput(tdvp);
		vrele(fromnd.ni_dvp);
		vrele(fvp);
	}
	vrele(tond.ni_startdir);
	vn_finished_write(mp);
out1:
	if (fromnd.ni_startdir)
		vrele(fromnd.ni_startdir);
	if (error == -1)
		return (0);
	return (error);
}

/*
 * Make a directory file.
 */
#ifndef _SYS_SYSPROTO_H_
struct mkdir_args {
	char	*path;
	int	mode;
};
#endif
int
sys_mkdir(td, uap)
	struct thread *td;
	register struct mkdir_args /* {
		char *path;
		int mode;
	} */ *uap;
{

	return (kern_mkdirat(td, AT_FDCWD, uap->path, UIO_USERSPACE,
	    uap->mode));
}

#ifndef _SYS_SYSPROTO_H_
struct mkdirat_args {
	int	fd;
	char	*path;
	mode_t	mode;
};
#endif
int
sys_mkdirat(struct thread *td, struct mkdirat_args *uap)
{

	return (kern_mkdirat(td, uap->fd, uap->path, UIO_USERSPACE, uap->mode));
}

int
kern_mkdirat(struct thread *td, int fd, char *path, enum uio_seg segflg,
    int mode)
{
	struct mount *mp;
	struct vnode *vp;
	struct vattr vattr;
	struct nameidata nd;
	cap_rights_t rights;
	int error;

	AUDIT_ARG_MODE(mode);
restart:
	bwillwrite();
	NDINIT_ATRIGHTS(&nd, CREATE, LOCKPARENT | SAVENAME | AUDITVNODE1,
	    segflg, path, fd, cap_rights_init(&rights, CAP_MKDIRAT), td);
	nd.ni_cnd.cn_flags |= WILLBEDIR;
	if ((error = namei(&nd)) != 0)
		return (error);
	vp = nd.ni_vp;
	if (vp != NULL) {
		NDFREE(&nd, NDF_ONLY_PNBUF);
		/*
		 * XXX namei called with LOCKPARENT but not LOCKLEAF has
		 * the strange behaviour of leaving the vnode unlocked
		 * if the target is the same vnode as the parent.
		 */
		if (vp == nd.ni_dvp)
			vrele(nd.ni_dvp);
		else
			vput(nd.ni_dvp);
		vrele(vp);
		return (EEXIST);
	}
	if (vn_start_write(nd.ni_dvp, &mp, V_NOWAIT) != 0) {
		NDFREE(&nd, NDF_ONLY_PNBUF);
		vput(nd.ni_dvp);
		if ((error = vn_start_write(NULL, &mp, V_XSLEEP | PCATCH)) != 0)
			return (error);
		goto restart;
	}
	VATTR_NULL(&vattr);
	vattr.va_type = VDIR;
	vattr.va_mode = (mode & ACCESSPERMS) &~ td->td_proc->p_fd->fd_cmask;
#ifdef MAC
	error = mac_vnode_check_create(td->td_ucred, nd.ni_dvp, &nd.ni_cnd,
	    &vattr);
	if (error != 0)
		goto out;
#endif
	error = VOP_MKDIR(nd.ni_dvp, &nd.ni_vp, &nd.ni_cnd, &vattr);
#ifdef MAC
out:
#endif
	NDFREE(&nd, NDF_ONLY_PNBUF);
	vput(nd.ni_dvp);
	if (error == 0)
		vput(nd.ni_vp);
	vn_finished_write(mp);
	return (error);
}

/*
 * Remove a directory file.
 */
#ifndef _SYS_SYSPROTO_H_
struct rmdir_args {
	char	*path;
};
#endif
int
sys_rmdir(td, uap)
	struct thread *td;
	struct rmdir_args /* {
		char *path;
	} */ *uap;
{

	return (kern_rmdirat(td, AT_FDCWD, uap->path, UIO_USERSPACE));
}

int
kern_rmdirat(struct thread *td, int fd, char *path, enum uio_seg pathseg)
{
	struct mount *mp;
	struct vnode *vp;
	struct nameidata nd;
	cap_rights_t rights;
	int error;

restart:
	bwillwrite();
	NDINIT_ATRIGHTS(&nd, DELETE, LOCKPARENT | LOCKLEAF | AUDITVNODE1,
	    pathseg, path, fd, cap_rights_init(&rights, CAP_UNLINKAT), td);
	if ((error = namei(&nd)) != 0)
		return (error);
	vp = nd.ni_vp;
	if (vp->v_type != VDIR) {
		error = ENOTDIR;
		goto out;
	}
	/*
	 * No rmdir "." please.
	 */
	if (nd.ni_dvp == vp) {
		error = EINVAL;
		goto out;
	}
	/*
	 * The root of a mounted filesystem cannot be deleted.
	 */
	if (vp->v_vflag & VV_ROOT) {
		error = EBUSY;
		goto out;
	}
#ifdef MAC
	error = mac_vnode_check_unlink(td->td_ucred, nd.ni_dvp, vp,
	    &nd.ni_cnd);
	if (error != 0)
		goto out;
#endif
	if (vn_start_write(nd.ni_dvp, &mp, V_NOWAIT) != 0) {
		NDFREE(&nd, NDF_ONLY_PNBUF);
		vput(vp);
		if (nd.ni_dvp == vp)
			vrele(nd.ni_dvp);
		else
			vput(nd.ni_dvp);
		if ((error = vn_start_write(NULL, &mp, V_XSLEEP | PCATCH)) != 0)
			return (error);
		goto restart;
	}
	vfs_notify_upper(vp, VFS_NOTIFY_UPPER_UNLINK);
	error = VOP_RMDIR(nd.ni_dvp, nd.ni_vp, &nd.ni_cnd);
	vn_finished_write(mp);
out:
	NDFREE(&nd, NDF_ONLY_PNBUF);
	vput(vp);
	if (nd.ni_dvp == vp)
		vrele(nd.ni_dvp);
	else
		vput(nd.ni_dvp);
	return (error);
}

#if defined(COMPAT_43) || defined(COMPAT_FREEBSD4) || \
    defined(COMPAT_FREEBSD5) || defined(COMPAT_FREEBSD6) || \
    defined(COMPAT_FREEBSD7) || defined(COMPAT_FREEBSD9)
int
freebsd9_kern_getdirentries(struct thread *td, int fd, char *ubuf, u_int count,
    long *basep, void (*func)(struct freebsd9_dirent *))
{
	struct freebsd9_dirent dstdp;
	struct dirent *dp, *edp;
	char *dirbuf;
	off_t base;
	ssize_t resid, ucount;
	int error;

	/* XXX arbitrary sanity limit on `count'. */
	count = min(count, 64 * 1024);

	dirbuf = malloc(count, M_TEMP, M_WAITOK);

	error = kern_getdirentries(td, fd, dirbuf, count, &base, &resid,
	    UIO_SYSSPACE);
	if (error != 0)
		goto done;
	if (basep != NULL)
		*basep = base;

	ucount = 0;
	for (dp = (struct dirent *)dirbuf,
	    edp = (struct dirent *)&dirbuf[count - resid];
	    ucount < count && dp < edp; ) {
		if (dp->d_reclen == 0)
			break;
		if (dp->d_namlen > sizeof(dstdp.d_name) - 1)
			continue;
		dstdp.d_type = dp->d_type;
		dstdp.d_namlen = dp->d_namlen;
		dstdp.d_fileno = dp->d_fileno;		/* truncate */
		dstdp.d_reclen = sizeof(dstdp) - sizeof(dstdp.d_name) +
		    ((dp->d_namlen + 1 + 3) &~ 3);
		bcopy(dp->d_name, dstdp.d_name, dstdp.d_namlen);
		bzero(dstdp.d_name + dstdp.d_namlen,
		    dstdp.d_reclen - offsetof(struct freebsd9_dirent, d_name) -
		    dstdp.d_namlen);
		MPASS(dstdp.d_reclen <= dp->d_reclen);
		MPASS(ucount + dstdp.d_reclen <= count);
		if (func != NULL)
			func(&dstdp);
		error = copyout(&dstdp, ubuf + ucount, dstdp.d_reclen);
		if (error != 0)
			break;
		dp = (struct dirent *)((char *)dp + dp->d_reclen);
		ucount += dstdp.d_reclen;
	}

done:
	free(dirbuf, M_TEMP);
	if (error == 0)
		td->td_retval[0] = ucount;
	return (error);
}
#endif /* COMPAT */

#ifdef COMPAT_43
static void
ogetdirentries_cvt(struct freebsd9_dirent *dp)
{
#if (BYTE_ORDER == LITTLE_ENDIAN)
	/*
	 * The expected low byte of dp->d_namlen is our dp->d_type.
	 * The high MBZ byte of dp->d_namlen is our dp->d_namlen.
	 */
	dp->d_type = dp->d_namlen;
	dp->d_namlen = 0;
#else
	/*
	 * The dp->d_type is the high byte of the expected dp->d_namlen,
	 * so must be zero'ed.
	 */
	dp->d_type = 0;
#endif
}

/*
 * Read a block of directory entries in a filesystem independent format.
 */
#ifndef _SYS_SYSPROTO_H_
struct ogetdirentries_args {
	int	fd;
	char	*buf;
	u_int	count;
	long	*basep;
};
#endif
int
ogetdirentries(struct thread *td, struct ogetdirentries_args *uap)
{
	long loff;
	int error;

	error = kern_ogetdirentries(td, uap, &loff);
	if (error == 0)
		error = copyout(&loff, uap->basep, sizeof(long));
	return (error);
}

int
kern_ogetdirentries(struct thread *td, struct ogetdirentries_args *uap,
    long *ploff)
{
	long base;
	int error;

	/* XXX arbitrary sanity limit on `count'. */
	if (uap->count > 64 * 1024)
		return (EINVAL);

	error = freebsd9_kern_getdirentries(td, uap->fd, uap->buf, uap->count,
	    &base, ogetdirentries_cvt);

	if (error == 0 && uap->basep != NULL)
		error = copyout(&base, uap->basep, sizeof(long));

	return (error);
}
#endif /* COMPAT_43 */

#if defined(COMPAT_FREEBSD4) || defined(COMPAT_FREEBSD5) || \
    defined(COMPAT_FREEBSD6) || defined(COMPAT_FREEBSD7) || \
    defined(COMPAT_FREEBSD9)
#ifndef _SYS_SYSPROTO_H_
struct freebsd9_getdirentries_args {
	int	fd;
	char	*buf;
	u_int	count;
	long	*basep;
};
#endif
int
freebsd9_getdirentries(struct thread *td,
    struct freebsd9_getdirentries_args *uap)
{
	long base;
	int error;

	error = freebsd9_kern_getdirentries(td, uap->fd, uap->buf, uap->count,
	    &base, NULL);

	if (error == 0 && uap->basep != NULL)
		error = copyout(&base, uap->basep, sizeof(long));
	return (error);
}

#ifndef _SYS_SYSPROTO_H_
struct freebsd9_getdents_args {
	int fd;
	char *buf;
	size_t count;
};
#endif
int
freebsd9_getdents(struct thread *td, struct freebsd9_getdents_args *uap)
{
	struct freebsd9_getdirentries_args ap;

	ap.fd = uap->fd;
	ap.buf = uap->buf;
	ap.count = uap->count;
	ap.basep = NULL;
	return (freebsd9_getdirentries(td, &ap));
}
#endif /* COMPAT_FREEBSD9 */

/*
 * Read a block of directory entries in a filesystem independent format.
 */
int
sys_getdirentries(struct thread *td, struct getdirentries_args *uap)
{
	off_t base;
	int error;

	error = kern_getdirentries(td, uap->fd, uap->buf, uap->count, &base,
	    NULL, UIO_USERSPACE);
	if (error != 0)
		return (error);
	if (uap->basep != NULL)
		error = copyout(&base, uap->basep, sizeof(off_t));
	return (error);
}

int
kern_getdirentries(struct thread *td, int fd, char *buf, size_t count,
    off_t *basep, ssize_t *residp, enum uio_seg bufseg)
{
	struct vnode *vp;
	struct file *fp;
	struct uio auio;
	struct iovec aiov;
	cap_rights_t rights;
	off_t loff;
	int error, eofflag;
	off_t foffset;

	AUDIT_ARG_FD(fd);
	if (count > IOSIZE_MAX)
		return (EINVAL);
	auio.uio_resid = count;
	error = getvnode(td->td_proc->p_fd, fd,
	    cap_rights_init(&rights, CAP_READ), &fp);
	if (error != 0)
		return (error);
	if ((fp->f_flag & FREAD) == 0) {
		fdrop(fp, td);
		return (EBADF);
	}
	vp = fp->f_vnode;
	foffset = foffset_lock(fp, 0);
unionread:
	if (vp->v_type != VDIR) {
		error = EINVAL;
		goto fail;
	}
	aiov.iov_base = buf;
	aiov.iov_len = count;
	auio.uio_iov = &aiov;
	auio.uio_iovcnt = 1;
	auio.uio_rw = UIO_READ;
	auio.uio_segflg = bufseg;
	auio.uio_td = td;
	vn_lock(vp, LK_SHARED | LK_RETRY);
	AUDIT_ARG_VNODE1(vp);
	loff = auio.uio_offset = foffset;
#ifdef MAC
	error = mac_vnode_check_readdir(td->td_ucred, vp);
	if (error == 0)
#endif
		error = VOP_READDIR(vp, &auio, fp->f_cred, &eofflag, NULL,
		    NULL);
	foffset = auio.uio_offset;
	if (error != 0) {
		VOP_UNLOCK(vp, 0);
		goto fail;
	}
	if (count == auio.uio_resid &&
	    (vp->v_vflag & VV_ROOT) &&
	    (vp->v_mount->mnt_flag & MNT_UNION)) {
		struct vnode *tvp = vp;

		vp = vp->v_mount->mnt_vnodecovered;
		VREF(vp);
		fp->f_vnode = vp;
		fp->f_data = vp;
		foffset = 0;
		vput(tvp);
		goto unionread;
	}
	VOP_UNLOCK(vp, 0);
	*basep = loff;
	if (residp != NULL)
		*residp = auio.uio_resid;
	td->td_retval[0] = count - auio.uio_resid;
fail:
	foffset_unlock(fp, foffset, 0);
	fdrop(fp, td);
	return (error);
}

/*
 * Set the mode mask for creation of filesystem nodes.
 */
#ifndef _SYS_SYSPROTO_H_
struct umask_args {
	int	newmask;
};
#endif
int
sys_umask(td, uap)
	struct thread *td;
	struct umask_args /* {
		int newmask;
	} */ *uap;
{
	register struct filedesc *fdp;

	FILEDESC_XLOCK(td->td_proc->p_fd);
	fdp = td->td_proc->p_fd;
	td->td_retval[0] = fdp->fd_cmask;
	fdp->fd_cmask = uap->newmask & ALLPERMS;
	FILEDESC_XUNLOCK(td->td_proc->p_fd);
	return (0);
}

/*
 * Void all references to file by ripping underlying filesystem away from
 * vnode.
 */
#ifndef _SYS_SYSPROTO_H_
struct revoke_args {
	char	*path;
};
#endif
int
sys_revoke(td, uap)
	struct thread *td;
	register struct revoke_args /* {
		char *path;
	} */ *uap;
{
	struct vnode *vp;
	struct vattr vattr;
	struct nameidata nd;
	int error;

	NDINIT(&nd, LOOKUP, FOLLOW | LOCKLEAF | AUDITVNODE1, UIO_USERSPACE,
	    uap->path, td);
	if ((error = namei(&nd)) != 0)
		return (error);
	vp = nd.ni_vp;
	NDFREE(&nd, NDF_ONLY_PNBUF);
	if (vp->v_type != VCHR || vp->v_rdev == NULL) {
		error = EINVAL;
		goto out;
	}
#ifdef MAC
	error = mac_vnode_check_revoke(td->td_ucred, vp);
	if (error != 0)
		goto out;
#endif
	error = VOP_GETATTR(vp, &vattr, td->td_ucred);
	if (error != 0)
		goto out;
	if (td->td_ucred->cr_uid != vattr.va_uid) {
		error = priv_check(td, PRIV_VFS_ADMIN);
		if (error != 0)
			goto out;
	}
	if (vcount(vp) > 1)
		VOP_REVOKE(vp, REVOKEALL);
out:
	vput(vp);
	return (error);
}

/*
 * Convert a user file descriptor to a kernel file entry and check that, if it
 * is a capability, the correct rights are present. A reference on the file
 * entry is held upon returning.
 */
int
getvnode(struct filedesc *fdp, int fd, cap_rights_t *rightsp, struct file **fpp)
{
	struct file *fp;
	int error;

	error = fget_unlocked(fdp, fd, rightsp, 0, &fp, NULL);
	if (error != 0)
		return (error);

	/*
	 * The file could be not of the vnode type, or it may be not
	 * yet fully initialized, in which case the f_vnode pointer
	 * may be set, but f_ops is still badfileops.  E.g.,
	 * devfs_open() transiently create such situation to
	 * facilitate csw d_fdopen().
	 *
	 * Dupfdopen() handling in kern_openat() installs the
	 * half-baked file into the process descriptor table, allowing
	 * other thread to dereference it. Guard against the race by
	 * checking f_ops.
	 */
	if (fp->f_vnode == NULL || fp->f_ops == &badfileops) {
		fdrop(fp, curthread);
		return (EINVAL);
	}
	*fpp = fp;
	return (0);
}


/*
 * Get an (NFS) file handle.
 */
#ifndef _SYS_SYSPROTO_H_
struct lgetfh_args {
	char	*fname;
	fhandle_t *fhp;
};
#endif
int
sys_lgetfh(td, uap)
	struct thread *td;
	register struct lgetfh_args *uap;
{
	struct nameidata nd;
	fhandle_t fh;
	register struct vnode *vp;
	int error;

	error = priv_check(td, PRIV_VFS_GETFH);
	if (error != 0)
		return (error);
	NDINIT(&nd, LOOKUP, NOFOLLOW | LOCKLEAF | AUDITVNODE1, UIO_USERSPACE,
	    uap->fname, td);
	error = namei(&nd);
	if (error != 0)
		return (error);
	NDFREE(&nd, NDF_ONLY_PNBUF);
	vp = nd.ni_vp;
	bzero(&fh, sizeof(fh));
	fh.fh_fsid = vp->v_mount->mnt_stat.f_fsid;
	error = VOP_VPTOFH(vp, &fh.fh_fid);
	vput(vp);
	if (error == 0)
		error = copyout(&fh, uap->fhp, sizeof (fh));
	return (error);
}

#ifndef _SYS_SYSPROTO_H_
struct getfh_args {
	char	*fname;
	fhandle_t *fhp;
};
#endif
int
sys_getfh(td, uap)
	struct thread *td;
	register struct getfh_args *uap;
{
	struct nameidata nd;
	fhandle_t fh;
	register struct vnode *vp;
	int error;

	error = priv_check(td, PRIV_VFS_GETFH);
	if (error != 0)
		return (error);
	NDINIT(&nd, LOOKUP, FOLLOW | LOCKLEAF | AUDITVNODE1, UIO_USERSPACE,
	    uap->fname, td);
	error = namei(&nd);
	if (error != 0)
		return (error);
	NDFREE(&nd, NDF_ONLY_PNBUF);
	vp = nd.ni_vp;
	bzero(&fh, sizeof(fh));
	fh.fh_fsid = vp->v_mount->mnt_stat.f_fsid;
	error = VOP_VPTOFH(vp, &fh.fh_fid);
	vput(vp);
	if (error == 0)
		error = copyout(&fh, uap->fhp, sizeof (fh));
	return (error);
}

/*
 * syscall for the rpc.lockd to use to translate a NFS file handle into an
 * open descriptor.
 *
 * warning: do not remove the priv_check() call or this becomes one giant
 * security hole.
 */
#ifndef _SYS_SYSPROTO_H_
struct fhopen_args {
	const struct fhandle *u_fhp;
	int flags;
};
#endif
int
sys_fhopen(td, uap)
	struct thread *td;
	struct fhopen_args /* {
		const struct fhandle *u_fhp;
		int flags;
	} */ *uap;
{
	struct mount *mp;
	struct vnode *vp;
	struct fhandle fhp;
	struct file *fp;
	int fmode, error;
	int indx;

	error = priv_check(td, PRIV_VFS_FHOPEN);
	if (error != 0)
		return (error);
	indx = -1;
	fmode = FFLAGS(uap->flags);
	/* why not allow a non-read/write open for our lockd? */
	if (((fmode & (FREAD | FWRITE)) == 0) || (fmode & O_CREAT))
		return (EINVAL);
	error = copyin(uap->u_fhp, &fhp, sizeof(fhp));
	if (error != 0)
		return(error);
	/* find the mount point */
	mp = vfs_busyfs(&fhp.fh_fsid);
	if (mp == NULL)
		return (ESTALE);
	/* now give me my vnode, it gets returned to me locked */
	error = VFS_FHTOVP(mp, &fhp.fh_fid, LK_EXCLUSIVE, &vp);
	vfs_unbusy(mp);
	if (error != 0)
		return (error);

	error = falloc_noinstall(td, &fp);
	if (error != 0) {
		vput(vp);
		return (error);
	}
	/*
	 * An extra reference on `fp' has been held for us by
	 * falloc_noinstall().
	 */

#ifdef INVARIANTS
	td->td_dupfd = -1;
#endif
	error = vn_open_vnode(vp, fmode, td->td_ucred, td, fp);
	if (error != 0) {
		KASSERT(fp->f_ops == &badfileops,
		    ("VOP_OPEN in fhopen() set f_ops"));
		KASSERT(td->td_dupfd < 0,
		    ("fhopen() encountered fdopen()"));

		vput(vp);
		goto bad;
	}
#ifdef INVARIANTS
	td->td_dupfd = 0;
#endif
	fp->f_vnode = vp;
	fp->f_seqcount = 1;
	finit(fp, (fmode & FMASK) | (fp->f_flag & FHASLOCK), DTYPE_VNODE, vp,
	    &vnops);
	VOP_UNLOCK(vp, 0);
	if ((fmode & O_TRUNC) != 0) {
		error = fo_truncate(fp, 0, td->td_ucred, td);
		if (error != 0)
			goto bad;
	}

	error = finstall(td, fp, &indx, fmode, NULL);
bad:
	fdrop(fp, td);
	td->td_retval[0] = indx;
	return (error);
}

/*
 * Stat an (NFS) file handle.
 */
#ifndef _SYS_SYSPROTO_H_
struct fhstat_args {
	struct fhandle *u_fhp;
	struct stat *sb;
};
#endif
int
sys_fhstat(td, uap)
	struct thread *td;
	register struct fhstat_args /* {
		struct fhandle *u_fhp;
		struct stat *sb;
	} */ *uap;
{
	struct stat sb;
	struct fhandle fh;
	int error;

	error = copyin(uap->u_fhp, &fh, sizeof(fh));
	if (error != 0)
		return (error);
	error = kern_fhstat(td, fh, &sb);
	if (error == 0)
		error = copyout(&sb, uap->sb, sizeof(sb));
	return (error);
}

int
kern_fhstat(struct thread *td, struct fhandle fh, struct stat *sb)
{
	struct mount *mp;
	struct vnode *vp;
	int error;

	error = priv_check(td, PRIV_VFS_FHSTAT);
	if (error != 0)
		return (error);
	if ((mp = vfs_busyfs(&fh.fh_fsid)) == NULL)
		return (ESTALE);
	error = VFS_FHTOVP(mp, &fh.fh_fid, LK_EXCLUSIVE, &vp);
	vfs_unbusy(mp);
	if (error != 0)
		return (error);
	error = vn_stat(vp, sb, td->td_ucred, NOCRED, td);
	vput(vp);
	return (error);
}

/*
 * Implement fstatfs() for (NFS) file handles.
 */
#ifndef _SYS_SYSPROTO_H_
struct fhstatfs_args {
	struct fhandle *u_fhp;
	struct statfs *buf;
};
#endif
int
sys_fhstatfs(td, uap)
	struct thread *td;
	struct fhstatfs_args /* {
		struct fhandle *u_fhp;
		struct statfs *buf;
	} */ *uap;
{
	struct statfs *sfp;
	fhandle_t fh;
	int error;

	error = copyin(uap->u_fhp, &fh, sizeof(fhandle_t));
	if (error != 0)
		return (error);
	sfp = malloc(sizeof(struct statfs), M_TEMP, M_WAITOK);
	error = kern_fhstatfs(td, fh, sfp);
	if (error == 0)
		error = copyout(sfp, uap->buf, sizeof(*sfp));
	free(sfp, M_TEMP);
	return (error);
}

int
kern_fhstatfs(struct thread *td, fhandle_t fh, struct statfs *buf)
{
	struct statfs *sp;
	struct mount *mp;
	struct vnode *vp;
	int error;

	error = priv_check(td, PRIV_VFS_FHSTATFS);
	if (error != 0)
		return (error);
	if ((mp = vfs_busyfs(&fh.fh_fsid)) == NULL)
		return (ESTALE);
	error = VFS_FHTOVP(mp, &fh.fh_fid, LK_EXCLUSIVE, &vp);
	if (error != 0) {
		vfs_unbusy(mp);
		return (error);
	}
	vput(vp);
	error = prison_canseemount(td->td_ucred, mp);
	if (error != 0)
		goto out;
#ifdef MAC
	error = mac_mount_check_stat(td->td_ucred, mp);
	if (error != 0)
		goto out;
#endif
	/*
	 * Set these in case the underlying filesystem fails to do so.
	 */
	sp = &mp->mnt_stat;
	sp->f_version = STATFS_VERSION;
	sp->f_namemax = NAME_MAX;
	sp->f_flags = mp->mnt_flag & MNT_VISFLAGMASK;
	error = VFS_STATFS(mp, sp);
	if (error == 0)
		*buf = *sp;
out:
	vfs_unbusy(mp);
	return (error);
}

int
kern_posix_fallocate(struct thread *td, int fd, off_t offset, off_t len)
{
	struct file *fp;
	struct mount *mp;
	struct vnode *vp;
	cap_rights_t rights;
	off_t olen, ooffset;
	int error;

	if (offset < 0 || len <= 0)
		return (EINVAL);
	/* Check for wrap. */
	if (offset > OFF_MAX - len)
		return (EFBIG);
	error = fget(td, fd, cap_rights_init(&rights, CAP_WRITE), &fp);
	if (error != 0)
		return (error);
	if ((fp->f_ops->fo_flags & DFLAG_SEEKABLE) == 0) {
		error = ESPIPE;
		goto out;
	}
	if ((fp->f_flag & FWRITE) == 0) {
		error = EBADF;
		goto out;
	}
	if (fp->f_type != DTYPE_VNODE) {
		error = ENODEV;
		goto out;
	}
	vp = fp->f_vnode;
	if (vp->v_type != VREG) {
		error = ENODEV;
		goto out;
	}

	/* Allocating blocks may take a long time, so iterate. */
	for (;;) {
		olen = len;
		ooffset = offset;

		bwillwrite();
		mp = NULL;
		error = vn_start_write(vp, &mp, V_WAIT | PCATCH);
		if (error != 0)
			break;
		error = vn_lock(vp, LK_EXCLUSIVE);
		if (error != 0) {
			vn_finished_write(mp);
			break;
		}
#ifdef MAC
		error = mac_vnode_check_write(td->td_ucred, fp->f_cred, vp);
		if (error == 0)
#endif
			error = VOP_ALLOCATE(vp, &offset, &len);
		VOP_UNLOCK(vp, 0);
		vn_finished_write(mp);

		if (olen + ooffset != offset + len) {
			panic("offset + len changed from %jx/%jx to %jx/%jx",
			    ooffset, olen, offset, len);
		}
		if (error != 0 || len == 0)
			break;
		KASSERT(olen > len, ("Iteration did not make progress?"));
		maybe_yield();
	}
 out:
	fdrop(fp, td);
	return (error);
}

int
sys_posix_fallocate(struct thread *td, struct posix_fallocate_args *uap)
{

	td->td_retval[0] = kern_posix_fallocate(td, uap->fd, uap->offset,
	    uap->len);
	return (0);
}

/*
 * Unlike madvise(2), we do not make a best effort to remember every
 * possible caching hint.  Instead, we remember the last setting with
 * the exception that we will allow POSIX_FADV_NORMAL to adjust the
 * region of any current setting.
 */
int
kern_posix_fadvise(struct thread *td, int fd, off_t offset, off_t len,
    int advice)
{
	struct fadvise_info *fa, *new;
	struct file *fp;
	struct vnode *vp;
	cap_rights_t rights;
	off_t end;
	int error;

	if (offset < 0 || len < 0 || offset > OFF_MAX - len)
		return (EINVAL);
	switch (advice) {
	case POSIX_FADV_SEQUENTIAL:
	case POSIX_FADV_RANDOM:
	case POSIX_FADV_NOREUSE:
		new = malloc(sizeof(*fa), M_FADVISE, M_WAITOK);
		break;
	case POSIX_FADV_NORMAL:
	case POSIX_FADV_WILLNEED:
	case POSIX_FADV_DONTNEED:
		new = NULL;
		break;
	default:
		return (EINVAL);
	}
	/* XXX: CAP_POSIX_FADVISE? */
	error = fget(td, fd, cap_rights_init(&rights), &fp);
	if (error != 0)
		goto out;
	if ((fp->f_ops->fo_flags & DFLAG_SEEKABLE) == 0) {
		error = ESPIPE;
		goto out;
	}
	if (fp->f_type != DTYPE_VNODE) {
		error = ENODEV;
		goto out;
	}
	vp = fp->f_vnode;
	if (vp->v_type != VREG) {
		error = ENODEV;
		goto out;
	}
	if (len == 0)
		end = OFF_MAX;
	else
		end = offset + len - 1;
	switch (advice) {
	case POSIX_FADV_SEQUENTIAL:
	case POSIX_FADV_RANDOM:
	case POSIX_FADV_NOREUSE:
		/*
		 * Try to merge any existing non-standard region with
		 * this new region if possible, otherwise create a new
		 * non-standard region for this request.
		 */
		mtx_pool_lock(mtxpool_sleep, fp);
		fa = fp->f_advice;
		if (fa != NULL && fa->fa_advice == advice &&
		    ((fa->fa_start <= end && fa->fa_end >= offset) ||
		    (end != OFF_MAX && fa->fa_start == end + 1) ||
		    (fa->fa_end != OFF_MAX && fa->fa_end + 1 == offset))) {
			if (offset < fa->fa_start)
				fa->fa_start = offset;
			if (end > fa->fa_end)
				fa->fa_end = end;
		} else {
			new->fa_advice = advice;
			new->fa_start = offset;
			new->fa_end = end;
			new->fa_prevstart = 0;
			new->fa_prevend = 0;
			fp->f_advice = new;
			new = fa;
		}
		mtx_pool_unlock(mtxpool_sleep, fp);
		break;
	case POSIX_FADV_NORMAL:
		/*
		 * If a the "normal" region overlaps with an existing
		 * non-standard region, trim or remove the
		 * non-standard region.
		 */
		mtx_pool_lock(mtxpool_sleep, fp);
		fa = fp->f_advice;
		if (fa != NULL) {
			if (offset <= fa->fa_start && end >= fa->fa_end) {
				new = fa;
				fp->f_advice = NULL;
			} else if (offset <= fa->fa_start &&
			    end >= fa->fa_start)
				fa->fa_start = end + 1;
			else if (offset <= fa->fa_end && end >= fa->fa_end)
				fa->fa_end = offset - 1;
			else if (offset >= fa->fa_start && end <= fa->fa_end) {
				/*
				 * If the "normal" region is a middle
				 * portion of the existing
				 * non-standard region, just remove
				 * the whole thing rather than picking
				 * one side or the other to
				 * preserve.
				 */
				new = fa;
				fp->f_advice = NULL;
			}
		}
		mtx_pool_unlock(mtxpool_sleep, fp);
		break;
	case POSIX_FADV_WILLNEED:
	case POSIX_FADV_DONTNEED:
		error = VOP_ADVISE(vp, offset, end, advice);
		break;
	}
out:
	if (fp != NULL)
		fdrop(fp, td);
	free(new, M_FADVISE);
	return (error);
}

int
sys_posix_fadvise(struct thread *td, struct posix_fadvise_args *uap)
{

	td->td_retval[0] = kern_posix_fadvise(td, uap->fd, uap->offset,
	    uap->len, uap->advice);
	return (0);
}<|MERGE_RESOLUTION|>--- conflicted
+++ resolved
@@ -1421,17 +1421,6 @@
 #endif /* COMPAT_FREEBSD9 */
 
 int
-<<<<<<< HEAD
-kern_mknod(struct thread *td, char *path, enum uio_seg pathseg, int mode,
-    dev_t dev)
-{
-
-	return (kern_mknodat(td, AT_FDCWD, path, pathseg, mode, dev));
-}
-
-int
-=======
->>>>>>> 9bcb3074
 kern_mknodat(struct thread *td, int fd, char *path, enum uio_seg pathseg,
     int mode, dev_t dev)
 {
@@ -2401,8 +2390,8 @@
 	struct freebsd9_stat osb;
 	int error;
 
-<<<<<<< HEAD
-	error = kern_stat(td, uap->path, UIO_USERSPACE, &sb);
+	error = kern_statat(td, 0, AT_FDCWD, uap->path, UIO_USERSPACE,
+	    &sb, NULL);
 	if (error != 0)
 		return (error);
 	freebsd9_cvtstat(&sb, &osb);
@@ -2423,17 +2412,12 @@
 	struct freebsd9_stat osb;
 	int error;
 
-	error = kern_lstat(td, uap->path, UIO_USERSPACE, &sb);
+	error = kern_statat(td, AT_SYMLINK_NOFOLLOW, AT_FDCWD, uap->path,
+	    UIO_USERSPACE, &sb, NULL);
 	if (error != 0)
 		return (error);
 	freebsd9_cvtstat(&sb, &osb);
 	error = copyout(&osb, uap->ub, sizeof(osb));
-=======
-	error = kern_statat(td, 0, AT_FDCWD, uap->path, UIO_USERSPACE,
-	    &sb, NULL);
-	if (error == 0)
-		error = copyout(&sb, uap->ub, sizeof (sb));
->>>>>>> 9bcb3074
 	return (error);
 }
 
@@ -2550,47 +2534,9 @@
 	return (0);
 }
 
-<<<<<<< HEAD
-int
-kern_lstat(struct thread *td, char *path, enum uio_seg pathseg, struct stat *sbp)
-{
-
-	return (kern_statat(td, AT_SYMLINK_NOFOLLOW, AT_FDCWD, path, pathseg,
-	    sbp));
-}
-
 #if defined(COMPAT_FREEBSD4) || defined(COMPAT_FREEBSD5) || \
     defined(COMPAT_FREEBSD6) || defined(COMPAT_FREEBSD7) || \
     defined(COMPAT_FREEBSD9)
-=======
-/*
- * Get file status; this version does not follow links.
- */
-#ifndef _SYS_SYSPROTO_H_
-struct lstat_args {
-	char	*path;
-	struct stat *ub;
-};
-#endif
-int
-sys_lstat(td, uap)
-	struct thread *td;
-	register struct lstat_args /* {
-		char *path;
-		struct stat *ub;
-	} */ *uap;
-{
-	struct stat sb;
-	int error;
-
-	error = kern_statat(td, AT_SYMLINK_NOFOLLOW, AT_FDCWD, uap->path,
-	    UIO_USERSPACE, &sb, NULL);
-	if (error == 0)
-		error = copyout(&sb, uap->ub, sizeof (sb));
-	return (error);
-}
-
->>>>>>> 9bcb3074
 /*
  * Implementation of the NetBSD [l]stat() functions.
  */
