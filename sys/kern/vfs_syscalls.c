--- conflicted
+++ resolved
@@ -292,12 +292,7 @@
     struct statfs *buf)
 {
 	struct mount *mp;
-<<<<<<< HEAD
 	struct statfs *sp;
-	int error;
-=======
-	struct statfs *sp, sb;
->>>>>>> 3957f1bd
 	struct nameidata nd;
 	int error;
 
@@ -534,13 +529,9 @@
 					free(sptmp, M_TEMP);
 			} else /* if (bufseg == UIO_USERSPACE) */ {
 				error = copyout(sp, sfsp, sizeof(*sp));
-<<<<<<< HEAD
 				if (sptmp != NULL)
 					free(sptmp, M_TEMP);
-				if (error) {
-=======
 				if (error != 0) {
->>>>>>> 3957f1bd
 					vfs_unbusy(mp);
 					return (error);
 				}
@@ -584,7 +575,6 @@
 	struct statfs *sfp;
 	int error;
 
-<<<<<<< HEAD
 	sfp = malloc(sizeof(struct statfs), M_TEMP, M_WAITOK);
 	error = kern_statfs(td, uap->path, UIO_USERSPACE, sfp);
 	if (error == 0) {
@@ -593,13 +583,6 @@
 	}
 	free(sfp, M_TEMP);
 	return (error);
-=======
-	error = kern_statfs(td, uap->path, UIO_USERSPACE, &sf);
-	if (error != 0)
-		return (error);
-	cvtstatfs(&sf, &osb);
-	return (copyout(&osb, uap->buf, sizeof(osb)));
->>>>>>> 3957f1bd
 }
 
 /*
@@ -623,7 +606,6 @@
 	struct statfs *sfp;
 	int error;
 
-<<<<<<< HEAD
 	sfp = malloc(sizeof(struct statfs), M_TEMP, M_WAITOK);
 	error = kern_fstatfs(td, uap->fd, sfp);
 	if (error == 0) {
@@ -632,13 +614,6 @@
 	}
 	free(sfp, M_TEMP);
 	return (error);
-=======
-	error = kern_fstatfs(td, uap->fd, &sf);
-	if (error != 0)
-		return (error);
-	cvtstatfs(&sf, &osb);
-	return (copyout(&osb, uap->buf, sizeof(osb)));
->>>>>>> 3957f1bd
 }
 
 /*
@@ -708,7 +683,6 @@
 	error = copyin(uap->u_fhp, &fh, sizeof(fhandle_t));
 	if (error != 0)
 		return (error);
-<<<<<<< HEAD
 	sfp = malloc(sizeof(struct statfs), M_TEMP, M_WAITOK);
 	error = kern_fhstatfs(td, fh, sfp);
 	if (error == 0) {
@@ -717,13 +691,6 @@
 	}
 	free(sfp, M_TEMP);
 	return (error);
-=======
-	error = kern_fhstatfs(td, fh, &sf);
-	if (error != 0)
-		return (error);
-	cvtstatfs(&sf, &osb);
-	return (copyout(&osb, uap->buf, sizeof(osb)));
->>>>>>> 3957f1bd
 }
 
 /*
@@ -2663,14 +2630,8 @@
 	error = kern_stat(td, uap->path, UIO_USERSPACE, &sb);
 	if (error != 0)
 		return (error);
-<<<<<<< HEAD
 	freebsd9_cvtnstat(&sb, &nsb);
-	error = copyout(&nsb, uap->ub, sizeof (nsb));
-	return (error);
-=======
-	cvtnstat(&sb, &nsb);
 	return (copyout(&nsb, uap->ub, sizeof (nsb)));
->>>>>>> 3957f1bd
 }
 
 /*
@@ -2697,14 +2658,8 @@
 	error = kern_lstat(td, uap->path, UIO_USERSPACE, &sb);
 	if (error != 0)
 		return (error);
-<<<<<<< HEAD
 	freebsd9_cvtnstat(&sb, &nsb);
-	error = copyout(&nsb, uap->ub, sizeof (nsb));
-	return (error);
-=======
-	cvtnstat(&sb, &nsb);
 	return (copyout(&nsb, uap->ub, sizeof (nsb)));
->>>>>>> 3957f1bd
 }
 #endif /* COMPAT_FREEBSD9 */
 
@@ -4225,7 +4180,6 @@
 	/* XXX arbitrary sanity limit on `count'. */
 	if (uap->count > 64 * 1024)
 		return (EINVAL);
-<<<<<<< HEAD
 
 	error = freebsd9_kern_getdirentries(td, uap->fd, uap->buf, uap->count,
 	    &base, ogetdirentries_cvt);
@@ -4233,118 +4187,6 @@
 	if (error == 0 && uap->basep != NULL)
 		error = copyout(&base, uap->basep, sizeof(long));
 
-=======
-	error = getvnode(td->td_proc->p_fd, uap->fd,
-	    cap_rights_init(&rights, CAP_READ), &fp);
-	if (error != 0)
-		return (error);
-	if ((fp->f_flag & FREAD) == 0) {
-		fdrop(fp, td);
-		return (EBADF);
-	}
-	vp = fp->f_vnode;
-	foffset = foffset_lock(fp, 0);
-unionread:
-	if (vp->v_type != VDIR) {
-		foffset_unlock(fp, foffset, 0);
-		fdrop(fp, td);
-		return (EINVAL);
-	}
-	aiov.iov_base = uap->buf;
-	aiov.iov_len = uap->count;
-	auio.uio_iov = &aiov;
-	auio.uio_iovcnt = 1;
-	auio.uio_rw = UIO_READ;
-	auio.uio_segflg = UIO_USERSPACE;
-	auio.uio_td = td;
-	auio.uio_resid = uap->count;
-	vn_lock(vp, LK_SHARED | LK_RETRY);
-	loff = auio.uio_offset = foffset;
-#ifdef MAC
-	error = mac_vnode_check_readdir(td->td_ucred, vp);
-	if (error != 0) {
-		VOP_UNLOCK(vp, 0);
-		foffset_unlock(fp, foffset, FOF_NOUPDATE);
-		fdrop(fp, td);
-		return (error);
-	}
-#endif
-#	if (BYTE_ORDER != LITTLE_ENDIAN)
-		if (vp->v_mount->mnt_maxsymlinklen <= 0) {
-			error = VOP_READDIR(vp, &auio, fp->f_cred, &eofflag,
-			    NULL, NULL);
-			foffset = auio.uio_offset;
-		} else
-#	endif
-	{
-		kuio = auio;
-		kuio.uio_iov = &kiov;
-		kuio.uio_segflg = UIO_SYSSPACE;
-		kiov.iov_len = uap->count;
-		dirbuf = malloc(uap->count, M_TEMP, M_WAITOK);
-		kiov.iov_base = dirbuf;
-		error = VOP_READDIR(vp, &kuio, fp->f_cred, &eofflag,
-			    NULL, NULL);
-		foffset = kuio.uio_offset;
-		if (error == 0) {
-			readcnt = uap->count - kuio.uio_resid;
-			edp = (struct dirent *)&dirbuf[readcnt];
-			for (dp = (struct dirent *)dirbuf; dp < edp; ) {
-#				if (BYTE_ORDER == LITTLE_ENDIAN)
-					/*
-					 * The expected low byte of
-					 * dp->d_namlen is our dp->d_type.
-					 * The high MBZ byte of dp->d_namlen
-					 * is our dp->d_namlen.
-					 */
-					dp->d_type = dp->d_namlen;
-					dp->d_namlen = 0;
-#				else
-					/*
-					 * The dp->d_type is the high byte
-					 * of the expected dp->d_namlen,
-					 * so must be zero'ed.
-					 */
-					dp->d_type = 0;
-#				endif
-				if (dp->d_reclen > 0) {
-					dp = (struct dirent *)
-					    ((char *)dp + dp->d_reclen);
-				} else {
-					error = EIO;
-					break;
-				}
-			}
-			if (dp >= edp)
-				error = uiomove(dirbuf, readcnt, &auio);
-		}
-		free(dirbuf, M_TEMP);
-	}
-	if (error != 0) {
-		VOP_UNLOCK(vp, 0);
-		foffset_unlock(fp, foffset, 0);
-		fdrop(fp, td);
-		return (error);
-	}
-	if (uap->count == auio.uio_resid &&
-	    (vp->v_vflag & VV_ROOT) &&
-	    (vp->v_mount->mnt_flag & MNT_UNION)) {
-		struct vnode *tvp = vp;
-		vp = vp->v_mount->mnt_vnodecovered;
-		VREF(vp);
-		fp->f_vnode = vp;
-		fp->f_data = vp;
-		foffset = 0;
-		vput(tvp);
-		goto unionread;
-	}
-	VOP_UNLOCK(vp, 0);
-	foffset_unlock(fp, foffset, 0);
-	fdrop(fp, td);
-	td->td_retval[0] = uap->count - auio.uio_resid;
-	if (error == 0)
-		*ploff = loff;
->>>>>>> 3957f1bd
 	return (error);
 }
 #endif /* COMPAT_43 */
@@ -4490,34 +4332,6 @@
 	return (error);
 }
 
-<<<<<<< HEAD
-=======
-#ifndef _SYS_SYSPROTO_H_
-struct getdents_args {
-	int fd;
-	char *buf;
-	size_t count;
-};
-#endif
-int
-sys_getdents(td, uap)
-	struct thread *td;
-	register struct getdents_args /* {
-		int fd;
-		char *buf;
-		u_int count;
-	} */ *uap;
-{
-	struct getdirentries_args ap;
-
-	ap.fd = uap->fd;
-	ap.buf = uap->buf;
-	ap.count = uap->count;
-	ap.basep = NULL;
-	return (sys_getdirentries(td, &ap));
-}
-
->>>>>>> 3957f1bd
 /*
  * Set the mode mask for creation of filesystem nodes.
  */
@@ -4871,19 +4685,12 @@
 	error = copyin(uap->u_fhp, &fh, sizeof(fhandle_t));
 	if (error != 0)
 		return (error);
-<<<<<<< HEAD
 	sfp = malloc(sizeof(struct statfs), M_TEMP, M_WAITOK);
 	error = kern_fhstatfs(td, fh, sfp);
 	if (error == 0)
 		error = copyout(sfp, uap->buf, sizeof(*sfp));
 	free(sfp, M_TEMP);
 	return (error);
-=======
-	error = kern_fhstatfs(td, fh, &sf);
-	if (error != 0)
-		return (error);
-	return (copyout(&sf, uap->buf, sizeof(sf)));
->>>>>>> 3957f1bd
 }
 
 int
