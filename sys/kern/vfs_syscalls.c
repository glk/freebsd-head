/*-
 * Copyright (c) 1989, 1993
 *	The Regents of the University of California.  All rights reserved.
 * (c) UNIX System Laboratories, Inc.
 * All or some portions of this file are derived from material licensed
 * to the University of California by American Telephone and Telegraph
 * Co. or Unix System Laboratories, Inc. and are reproduced herein with
 * the permission of UNIX System Laboratories, Inc.
 *
 * Redistribution and use in source and binary forms, with or without
 * modification, are permitted provided that the following conditions
 * are met:
 * 1. Redistributions of source code must retain the above copyright
 *    notice, this list of conditions and the following disclaimer.
 * 2. Redistributions in binary form must reproduce the above copyright
 *    notice, this list of conditions and the following disclaimer in the
 *    documentation and/or other materials provided with the distribution.
 * 4. Neither the name of the University nor the names of its contributors
 *    may be used to endorse or promote products derived from this software
 *    without specific prior written permission.
 *
 * THIS SOFTWARE IS PROVIDED BY THE REGENTS AND CONTRIBUTORS ``AS IS'' AND
 * ANY EXPRESS OR IMPLIED WARRANTIES, INCLUDING, BUT NOT LIMITED TO, THE
 * IMPLIED WARRANTIES OF MERCHANTABILITY AND FITNESS FOR A PARTICULAR PURPOSE
 * ARE DISCLAIMED.  IN NO EVENT SHALL THE REGENTS OR CONTRIBUTORS BE LIABLE
 * FOR ANY DIRECT, INDIRECT, INCIDENTAL, SPECIAL, EXEMPLARY, OR CONSEQUENTIAL
 * DAMAGES (INCLUDING, BUT NOT LIMITED TO, PROCUREMENT OF SUBSTITUTE GOODS
 * OR SERVICES; LOSS OF USE, DATA, OR PROFITS; OR BUSINESS INTERRUPTION)
 * HOWEVER CAUSED AND ON ANY THEORY OF LIABILITY, WHETHER IN CONTRACT, STRICT
 * LIABILITY, OR TORT (INCLUDING NEGLIGENCE OR OTHERWISE) ARISING IN ANY WAY
 * OUT OF THE USE OF THIS SOFTWARE, EVEN IF ADVISED OF THE POSSIBILITY OF
 * SUCH DAMAGE.
 *
 *	@(#)vfs_syscalls.c	8.13 (Berkeley) 4/15/94
 */

#include <sys/cdefs.h>
__FBSDID("$FreeBSD$");

#include "opt_capsicum.h"
#include "opt_compat.h"
#include "opt_kdtrace.h"
#include "opt_ktrace.h"

#include <sys/param.h>
#include <sys/systm.h>
#include <sys/bio.h>
#include <sys/buf.h>
#include <sys/capability.h>
#include <sys/disk.h>
#include <sys/sysent.h>
#include <sys/malloc.h>
#include <sys/mount.h>
#include <sys/mutex.h>
#include <sys/sysproto.h>
#include <sys/namei.h>
#include <sys/filedesc.h>
#include <sys/kernel.h>
#include <sys/fcntl.h>
#include <sys/file.h>
#include <sys/filio.h>
#include <sys/limits.h>
#include <sys/linker.h>
#include <sys/sdt.h>
#include <sys/stat.h>
#include <sys/sx.h>
#include <sys/unistd.h>
#include <sys/vnode.h>
#include <sys/priv.h>
#include <sys/proc.h>
#include <sys/dirent.h>
#include <sys/jail.h>
#include <sys/syscallsubr.h>
#include <sys/sysctl.h>
#ifdef KTRACE
#include <sys/ktrace.h>
#endif

#include <machine/stdarg.h>

#include <security/audit/audit.h>
#include <security/mac/mac_framework.h>

#include <vm/vm.h>
#include <vm/vm_object.h>
#include <vm/vm_page.h>
#include <vm/uma.h>

#include <ufs/ufs/quota.h>

MALLOC_DEFINE(M_FADVISE, "fadvise", "posix_fadvise(2) information");

SDT_PROVIDER_DEFINE(vfs);
SDT_PROBE_DEFINE(vfs, , stat, mode, mode);
SDT_PROBE_ARGTYPE(vfs, , stat, mode, 0, "char *");
SDT_PROBE_ARGTYPE(vfs, , stat, mode, 1, "int");
SDT_PROBE_DEFINE(vfs, , stat, reg, reg);
SDT_PROBE_ARGTYPE(vfs, , stat, reg, 0, "char *");
SDT_PROBE_ARGTYPE(vfs, , stat, reg, 1, "int");

static int chroot_refuse_vdir_fds(struct filedesc *fdp);
static int getutimes(const struct timeval *, enum uio_seg, struct timespec *);
static int setfflags(struct thread *td, struct vnode *, int);
static int setutimes(struct thread *td, struct vnode *,
    const struct timespec *, int, int);
static int vn_access(struct vnode *vp, int user_flags, struct ucred *cred,
    struct thread *td);

/*
 * The module initialization routine for POSIX asynchronous I/O will
 * set this to the version of AIO that it implements.  (Zero means
 * that it is not implemented.)  This value is used here by pathconf()
 * and in kern_descrip.c by fpathconf().
 */
int async_io_version;

#ifdef DEBUG
static int syncprt = 0;
SYSCTL_INT(_debug, OID_AUTO, syncprt, CTLFLAG_RW, &syncprt, 0, "");
#endif

/*
 * Sync each mounted filesystem.
 */
#ifndef _SYS_SYSPROTO_H_
struct sync_args {
	int     dummy;
};
#endif
/* ARGSUSED */
int
sys_sync(td, uap)
	struct thread *td;
	struct sync_args *uap;
{
	struct mount *mp, *nmp;
	int save;

	mtx_lock(&mountlist_mtx);
	for (mp = TAILQ_FIRST(&mountlist); mp != NULL; mp = nmp) {
		if (vfs_busy(mp, MBF_NOWAIT | MBF_MNTLSTLOCK)) {
			nmp = TAILQ_NEXT(mp, mnt_list);
			continue;
		}
		if ((mp->mnt_flag & MNT_RDONLY) == 0 &&
		    vn_start_write(NULL, &mp, V_NOWAIT) == 0) {
			save = curthread_pflags_set(TDP_SYNCIO);
			vfs_msync(mp, MNT_NOWAIT);
			VFS_SYNC(mp, MNT_NOWAIT);
			curthread_pflags_restore(save);
			vn_finished_write(mp);
		}
		mtx_lock(&mountlist_mtx);
		nmp = TAILQ_NEXT(mp, mnt_list);
		vfs_unbusy(mp);
	}
	mtx_unlock(&mountlist_mtx);
	return (0);
}

/*
 * Change filesystem quotas.
 */
#ifndef _SYS_SYSPROTO_H_
struct quotactl_args {
	char *path;
	int cmd;
	int uid;
	caddr_t arg;
};
#endif
int
sys_quotactl(td, uap)
	struct thread *td;
	register struct quotactl_args /* {
		char *path;
		int cmd;
		int uid;
		caddr_t arg;
	} */ *uap;
{
	struct mount *mp;
	int error;
	struct nameidata nd;

	AUDIT_ARG_CMD(uap->cmd);
	AUDIT_ARG_UID(uap->uid);
	if (!prison_allow(td->td_ucred, PR_ALLOW_QUOTAS))
		return (EPERM);
	NDINIT(&nd, LOOKUP, FOLLOW | LOCKLEAF | AUDITVNODE1,
	   UIO_USERSPACE, uap->path, td);
	if ((error = namei(&nd)) != 0)
		return (error);
	NDFREE(&nd, NDF_ONLY_PNBUF);
	mp = nd.ni_vp->v_mount;
	vfs_ref(mp);
	vput(nd.ni_vp);
	error = vfs_busy(mp, 0);
	vfs_rel(mp);
	if (error)
		return (error);
	error = VFS_QUOTACTL(mp, uap->cmd, uap->uid, uap->arg);

	/*
	 * Since quota on operation typically needs to open quota
	 * file, the Q_QUOTAON handler needs to unbusy the mount point
	 * before calling into namei.  Otherwise, unmount might be
	 * started between two vfs_busy() invocations (first is our,
	 * second is from mount point cross-walk code in lookup()),
	 * causing deadlock.
	 *
	 * Require that Q_QUOTAON handles the vfs_busy() reference on
	 * its own, always returning with ubusied mount point.
	 */
	if ((uap->cmd >> SUBCMDSHIFT) != Q_QUOTAON)
		vfs_unbusy(mp);
	return (error);
}

/*
 * Used by statfs conversion routines to scale the block size up if
 * necessary so that all of the block counts are <= 'max_size'.  Note
 * that 'max_size' should be a bitmask, i.e. 2^n - 1 for some non-zero
 * value of 'n'.
 */
void
statfs_scale_blocks(struct statfs *sf, long max_size)
{
	uint64_t count;
	int shift;

	KASSERT(powerof2(max_size + 1), ("%s: invalid max_size", __func__));

	/*
	 * Attempt to scale the block counts to give a more accurate
	 * overview to userland of the ratio of free space to used
	 * space.  To do this, find the largest block count and compute
	 * a divisor that lets it fit into a signed integer <= max_size.
	 */
	if (sf->f_bavail < 0)
		count = -sf->f_bavail;
	else
		count = sf->f_bavail;
	count = MAX(sf->f_blocks, MAX(sf->f_bfree, count));
	if (count <= max_size)
		return;

	count >>= flsl(max_size);
	shift = 0;
	while (count > 0) {
		shift++;
		count >>=1;
	}

	sf->f_bsize <<= shift;
	sf->f_blocks >>= shift;
	sf->f_bfree >>= shift;
	sf->f_bavail >>= shift;
}

/*
 * Get filesystem statistics.
 */
#ifndef _SYS_SYSPROTO_H_
struct statfs_args {
	char *path;
	struct statfs *buf;
};
#endif
int
sys_statfs(td, uap)
	struct thread *td;
	register struct statfs_args /* {
		char *path;
		struct statfs *buf;
	} */ *uap;
{
	struct statfs *sfp;
	int error;

	sfp = malloc(sizeof(struct statfs), M_TEMP, M_WAITOK);
	error = kern_statfs(td, uap->path, UIO_USERSPACE, sfp);
	if (error == 0)
		error = copyout(sfp, uap->buf, sizeof(struct statfs));
	free(sfp, M_TEMP);
	return (error);
}

int
kern_statfs(struct thread *td, char *path, enum uio_seg pathseg,
    struct statfs *buf)
{
	struct mount *mp;
<<<<<<< HEAD
	struct statfs *sp;
	int vfslocked;
=======
	struct statfs *sp, sb;
>>>>>>> 9266af71
	int error;
	struct nameidata nd;

	NDINIT(&nd, LOOKUP, FOLLOW | LOCKSHARED | LOCKLEAF |
	    AUDITVNODE1, pathseg, path, td);
	error = namei(&nd);
	if (error)
		return (error);
	mp = nd.ni_vp->v_mount;
	vfs_ref(mp);
	NDFREE(&nd, NDF_ONLY_PNBUF);
	vput(nd.ni_vp);
	error = vfs_busy(mp, 0);
	vfs_rel(mp);
	if (error)
		return (error);
#ifdef MAC
	error = mac_mount_check_stat(td->td_ucred, mp);
	if (error)
		goto out;
#endif
	/*
	 * Set these in case the underlying filesystem fails to do so.
	 */
	sp = &mp->mnt_stat;
	sp->f_version = STATFS_VERSION;
	sp->f_namemax = NAME_MAX;
	sp->f_flags = mp->mnt_flag & MNT_VISFLAGMASK;
	error = VFS_STATFS(mp, sp);
	if (error)
		goto out;
	*buf = *sp;
	if (priv_check(td, PRIV_VFS_GENERATION)) {
		buf->f_fsid.val[0] = buf->f_fsid.val[1] = 0;
		prison_enforce_statfs(td->td_ucred, mp, buf);
	}
out:
	vfs_unbusy(mp);
	return (error);
}

/*
 * Get filesystem statistics.
 */
#ifndef _SYS_SYSPROTO_H_
struct fstatfs_args {
	int fd;
	struct statfs *buf;
};
#endif
int
sys_fstatfs(td, uap)
	struct thread *td;
	register struct fstatfs_args /* {
		int fd;
		struct statfs *buf;
	} */ *uap;
{
	struct statfs *sfp;
	int error;

	sfp = malloc(sizeof(struct statfs), M_TEMP, M_WAITOK);
	error = kern_fstatfs(td, uap->fd, sfp);
	if (error == 0)
		error = copyout(sfp, uap->buf, sizeof(struct statfs));
	free(sfp, M_TEMP);
	return (error);
}

int
kern_fstatfs(struct thread *td, int fd, struct statfs *buf)
{
	struct file *fp;
	struct mount *mp;
<<<<<<< HEAD
	struct statfs *sp;
	int vfslocked;
=======
	struct statfs *sp, sb;
>>>>>>> 9266af71
	struct vnode *vp;
	int error;

	AUDIT_ARG_FD(fd);
	error = getvnode(td->td_proc->p_fd, fd, CAP_FSTATFS, &fp);
	if (error)
		return (error);
	vp = fp->f_vnode;
	vn_lock(vp, LK_SHARED | LK_RETRY);
#ifdef AUDIT
	AUDIT_ARG_VNODE1(vp);
#endif
	mp = vp->v_mount;
	if (mp)
		vfs_ref(mp);
	VOP_UNLOCK(vp, 0);
	fdrop(fp, td);
	if (mp == NULL) {
		error = EBADF;
		goto out;
	}
	error = vfs_busy(mp, 0);
	vfs_rel(mp);
	if (error)
		return (error);
#ifdef MAC
	error = mac_mount_check_stat(td->td_ucred, mp);
	if (error)
		goto out;
#endif
	/*
	 * Set these in case the underlying filesystem fails to do so.
	 */
	sp = &mp->mnt_stat;
	sp->f_version = STATFS_VERSION;
	sp->f_namemax = NAME_MAX;
	sp->f_flags = mp->mnt_flag & MNT_VISFLAGMASK;
	error = VFS_STATFS(mp, sp);
	if (error)
		goto out;
	*buf = *sp;
	if (priv_check(td, PRIV_VFS_GENERATION)) {
		buf->f_fsid.val[0] = buf->f_fsid.val[1] = 0;
		prison_enforce_statfs(td->td_ucred, mp, buf);
	}
out:
	if (mp)
		vfs_unbusy(mp);
	return (error);
}

/*
 * Get statistics on all filesystems.
 */
#ifndef _SYS_SYSPROTO_H_
struct getfsstat_args {
	struct statfs *buf;
	long bufsize;
	int flags;
};
#endif
int
sys_getfsstat(td, uap)
	struct thread *td;
	register struct getfsstat_args /* {
		struct statfs *buf;
		long bufsize;
		int flags;
	} */ *uap;
{

	return (kern_getfsstat(td, &uap->buf, uap->bufsize, UIO_USERSPACE,
	    uap->flags));
}

/*
 * If (bufsize > 0 && bufseg == UIO_SYSSPACE)
 * 	The caller is responsible for freeing memory which will be allocated
 *	in '*buf'.
 */
int
kern_getfsstat(struct thread *td, struct statfs **buf, size_t bufsize,
    enum uio_seg bufseg, int flags)
{
	struct mount *mp, *nmp;
	struct statfs *sfsp, *sp, *sptmp = NULL;
	size_t count, maxcount;
	int error;

	maxcount = bufsize / sizeof(struct statfs);
	if (bufsize == 0)
		sfsp = NULL;
	else if (bufseg == UIO_USERSPACE)
		sfsp = *buf;
	else /* if (bufseg == UIO_SYSSPACE) */ {
		count = 0;
		mtx_lock(&mountlist_mtx);
		TAILQ_FOREACH(mp, &mountlist, mnt_list) {
			count++;
		}
		mtx_unlock(&mountlist_mtx);
		if (maxcount > count)
			maxcount = count;
		sfsp = *buf = malloc(maxcount * sizeof(struct statfs), M_TEMP,
		    M_WAITOK);
	}
	count = 0;
	mtx_lock(&mountlist_mtx);
	for (mp = TAILQ_FIRST(&mountlist); mp != NULL; mp = nmp) {
		if (prison_canseemount(td->td_ucred, mp) != 0) {
			nmp = TAILQ_NEXT(mp, mnt_list);
			continue;
		}
#ifdef MAC
		if (mac_mount_check_stat(td->td_ucred, mp) != 0) {
			nmp = TAILQ_NEXT(mp, mnt_list);
			continue;
		}
#endif
		if (vfs_busy(mp, MBF_NOWAIT | MBF_MNTLSTLOCK)) {
			nmp = TAILQ_NEXT(mp, mnt_list);
			continue;
		}
		if (sfsp && count < maxcount) {
			sp = &mp->mnt_stat;
			/*
			 * Set these in case the underlying filesystem
			 * fails to do so.
			 */
			sp->f_version = STATFS_VERSION;
			sp->f_namemax = NAME_MAX;
			sp->f_flags = mp->mnt_flag & MNT_VISFLAGMASK;
			/*
			 * If MNT_NOWAIT or MNT_LAZY is specified, do not
			 * refresh the fsstat cache. MNT_NOWAIT or MNT_LAZY
			 * overrides MNT_WAIT.
			 */
			if (((flags & (MNT_LAZY|MNT_NOWAIT)) == 0 ||
			    (flags & MNT_WAIT)) &&
			    (error = VFS_STATFS(mp, sp))) {
				mtx_lock(&mountlist_mtx);
				nmp = TAILQ_NEXT(mp, mnt_list);
				vfs_unbusy(mp);
				continue;
			}
			if (priv_check(td, PRIV_VFS_GENERATION)) {
				sptmp = malloc(sizeof(struct statfs), M_TEMP,
				    M_WAITOK);
				*sptmp = *sp;
				sptmp->f_fsid.val[0] = sptmp->f_fsid.val[1] = 0;
				prison_enforce_statfs(td->td_ucred, mp, sptmp);
				sp = sptmp;
			}
			if (bufseg == UIO_SYSSPACE) {
				bcopy(sp, sfsp, sizeof(*sp));
				if (sptmp != NULL)
					free(sptmp, M_TEMP);
			} else /* if (bufseg == UIO_USERSPACE) */ {
				error = copyout(sp, sfsp, sizeof(*sp));
				if (sptmp != NULL)
					free(sptmp, M_TEMP);
				if (error) {
					vfs_unbusy(mp);
					return (error);
				}
			}
			sfsp++;
		}
		count++;
		mtx_lock(&mountlist_mtx);
		nmp = TAILQ_NEXT(mp, mnt_list);
		vfs_unbusy(mp);
	}
	mtx_unlock(&mountlist_mtx);
	if (sfsp && count > maxcount)
		td->td_retval[0] = maxcount;
	else
		td->td_retval[0] = count;
	return (0);
}

#ifdef COMPAT_FREEBSD4
/*
 * Get old format filesystem statistics.
 */
static void freebsd4_cvtstatfs(struct statfs *, struct ostatfs *);

#ifndef _SYS_SYSPROTO_H_
struct freebsd4_statfs_args {
	char *path;
	struct ostatfs *buf;
};
#endif
int
freebsd4_statfs(td, uap)
	struct thread *td;
	struct freebsd4_statfs_args /* {
		char *path;
		struct ostatfs *buf;
	} */ *uap;
{
	struct ostatfs osb;
	struct statfs *sfp;
	int error;

	sfp = malloc(sizeof(struct statfs), M_TEMP, M_WAITOK);
	error = kern_statfs(td, uap->path, UIO_USERSPACE, sfp);
	if (error == 0) {
		freebsd4_cvtstatfs(sfp, &osb);
		error = copyout(&osb, uap->buf, sizeof(osb));
	}
	free(sfp, M_TEMP);
	return (error);
}

/*
 * Get filesystem statistics.
 */
#ifndef _SYS_SYSPROTO_H_
struct freebsd4_fstatfs_args {
	int fd;
	struct ostatfs *buf;
};
#endif
int
freebsd4_fstatfs(td, uap)
	struct thread *td;
	struct freebsd4_fstatfs_args /* {
		int fd;
		struct ostatfs *buf;
	} */ *uap;
{
	struct ostatfs osb;
	struct statfs *sfp;
	int error;

	sfp = malloc(sizeof(struct statfs), M_TEMP, M_WAITOK);
	error = kern_fstatfs(td, uap->fd, sfp);
	if (error == 0) {
		freebsd4_cvtstatfs(sfp, &osb);
		error = copyout(&osb, uap->buf, sizeof(osb));
	}
	free(sfp, M_TEMP);
	return (error);
}

/*
 * Get statistics on all filesystems.
 */
#ifndef _SYS_SYSPROTO_H_
struct freebsd4_getfsstat_args {
	struct ostatfs *buf;
	long bufsize;
	int flags;
};
#endif
int
freebsd4_getfsstat(td, uap)
	struct thread *td;
	register struct freebsd4_getfsstat_args /* {
		struct ostatfs *buf;
		long bufsize;
		int flags;
	} */ *uap;
{
	struct statfs *buf, *sp;
	struct ostatfs osb;
	size_t count, size;
	int error;

	count = uap->bufsize / sizeof(struct ostatfs);
	size = count * sizeof(struct statfs);
	error = kern_getfsstat(td, &buf, size, UIO_SYSSPACE, uap->flags);
	if (size > 0) {
		count = td->td_retval[0];
		sp = buf;
		while (count > 0 && error == 0) {
			freebsd4_cvtstatfs(sp, &osb);
			error = copyout(&osb, uap->buf, sizeof(osb));
			sp++;
			uap->buf++;
			count--;
		}
		free(buf, M_TEMP);
	}
	return (error);
}

/*
 * Implement fstatfs() for (NFS) file handles.
 */
#ifndef _SYS_SYSPROTO_H_
struct freebsd4_fhstatfs_args {
	struct fhandle *u_fhp;
	struct ostatfs *buf;
};
#endif
int
freebsd4_fhstatfs(td, uap)
	struct thread *td;
	struct freebsd4_fhstatfs_args /* {
		struct fhandle *u_fhp;
		struct ostatfs *buf;
	} */ *uap;
{
	struct ostatfs osb;
	struct statfs *sfp;
	fhandle_t fh;
	int error;

	error = copyin(uap->u_fhp, &fh, sizeof(fhandle_t));
	if (error)
		return (error);
	sfp = malloc(sizeof(struct statfs), M_TEMP, M_WAITOK);
	error = kern_fhstatfs(td, fh, sfp);
	if (error == 0) {
		freebsd4_cvtstatfs(sfp, &osb);
		error = copyout(&osb, uap->buf, sizeof(osb));
	}
	free(sfp, M_TEMP);
	return (error);
}

/*
 * Convert a new format statfs structure to an old format statfs structure.
 */
static void
freebsd4_cvtstatfs(nsp, osp)
	struct statfs *nsp;
	struct ostatfs *osp;
{

	statfs_scale_blocks(nsp, LONG_MAX);
	bzero(osp, sizeof(*osp));
	osp->f_bsize = nsp->f_bsize;
	osp->f_iosize = MIN(nsp->f_iosize, LONG_MAX);
	osp->f_blocks = nsp->f_blocks;
	osp->f_bfree = nsp->f_bfree;
	osp->f_bavail = nsp->f_bavail;
	osp->f_files = MIN(nsp->f_files, LONG_MAX);
	osp->f_ffree = MIN(nsp->f_ffree, LONG_MAX);
	osp->f_owner = nsp->f_owner;
	osp->f_type = nsp->f_type;
	osp->f_flags = nsp->f_flags;
	osp->f_syncwrites = MIN(nsp->f_syncwrites, LONG_MAX);
	osp->f_asyncwrites = MIN(nsp->f_asyncwrites, LONG_MAX);
	osp->f_syncreads = MIN(nsp->f_syncreads, LONG_MAX);
	osp->f_asyncreads = MIN(nsp->f_asyncreads, LONG_MAX);
	strlcpy(osp->f_fstypename, nsp->f_fstypename,
	    MIN(MFSNAMELEN, OMFSNAMELEN));
	strlcpy(osp->f_mntonname, nsp->f_mntonname,
	    MIN(MNAMELEN, OMNAMELEN));
	strlcpy(osp->f_mntfromname, nsp->f_mntfromname,
	    MIN(MNAMELEN, OMNAMELEN));
	osp->f_fsid = nsp->f_fsid;
}
#endif /* COMPAT_FREEBSD4 */

#if defined(COMPAT_FREEBSD4) || defined(COMPAT_FREEBSD5) || \
    defined(COMPAT_FREEBSD6) || defined(COMPAT_FREEBSD7) || \
    defined(COMPAT_FREEBSD9)
/*
 * Get old format filesystem statistics.
 */
static void freebsd9_cvtstatfs(struct statfs *, struct freebsd9_statfs *);

#ifndef _SYS_SYSPROTO_H_
struct freebsd9_statfs_args {
	char *path;
	struct freebsd9_statfs *buf;
};
#endif
int
freebsd9_statfs(td, uap)
	struct thread *td;
	struct freebsd9_statfs_args /* {
		char *path;
		struct freebsd9_statfs *buf;
	} */ *uap;
{
	struct freebsd9_statfs osb;
	struct statfs *sfp;
	int error;

	sfp = malloc(sizeof(struct statfs), M_TEMP, M_WAITOK);
	error = kern_statfs(td, uap->path, UIO_USERSPACE, sfp);
	if (error == 0) {
		freebsd9_cvtstatfs(sfp, &osb);
		error = copyout(&osb, uap->buf, sizeof(osb));
	}
	free(sfp, M_TEMP);
	return (error);
}

/*
 * Get filesystem statistics.
 */
#ifndef _SYS_SYSPROTO_H_
struct freebsd9_fstatfs_args {
	int fd;
	struct freebsd9_statfs *buf;
};
#endif
int
freebsd9_fstatfs(td, uap)
	struct thread *td;
	struct freebsd9_fstatfs_args /* {
		int fd;
		struct freebsd9_statfs *buf;
	} */ *uap;
{
	struct freebsd9_statfs osb;
	struct statfs *sfp;
	int error;

	sfp = malloc(sizeof(struct statfs), M_TEMP, M_WAITOK);
	error = kern_fstatfs(td, uap->fd, sfp);
	if (error == 0) {
		freebsd9_cvtstatfs(sfp, &osb);
		error = copyout(&osb, uap->buf, sizeof(osb));
	}
	free(sfp, M_TEMP);
	return (error);
}

/*
 * Get statistics on all filesystems.
 */
#ifndef _SYS_SYSPROTO_H_
struct freebsd9_getfsstat_args {
	struct freebsd9_statfs *buf;
	long bufsize;
	int flags;
};
#endif
int
freebsd9_getfsstat(td, uap)
	struct thread *td;
	register struct freebsd9_getfsstat_args /* {
		struct freebsd9_statfs *buf;
		long bufsize;
		int flags;
	} */ *uap;
{
	struct freebsd9_statfs osb;
	struct statfs *buf, *sp;
	size_t count, size;
	int error;

	count = uap->bufsize / sizeof(struct ostatfs);
	size = count * sizeof(struct statfs);
	error = kern_getfsstat(td, &buf, size, UIO_SYSSPACE, uap->flags);
	if (size > 0) {
		count = td->td_retval[0];
		sp = buf;
		while (count > 0 && error == 0) {
			freebsd9_cvtstatfs(sp, &osb);
			error = copyout(&osb, uap->buf, sizeof(osb));
			sp++;
			uap->buf++;
			count--;
		}
		free(buf, M_TEMP);
	}
	return (error);
}

/*
 * Implement fstatfs() for (NFS) file handles.
 */
#ifndef _SYS_SYSPROTO_H_
struct freebsd9_fhstatfs_args {
	struct fhandle *u_fhp;
	struct freebsd9_statfs *buf;
};
#endif
int
freebsd9_fhstatfs(td, uap)
	struct thread *td;
	struct freebsd9_fhstatfs_args /* {
		struct fhandle *u_fhp;
		struct freebsd9_statfs *buf;
	} */ *uap;
{
	struct freebsd9_statfs osb;
	struct statfs *sfp;
	fhandle_t fh;
	int error;

	error = copyin(uap->u_fhp, &fh, sizeof(fhandle_t));
	if (error)
		return (error);
	sfp = malloc(sizeof(struct statfs), M_TEMP, M_WAITOK);
	error = kern_fhstatfs(td, fh, sfp);
	if (error == 0) {
		freebsd9_cvtstatfs(sfp, &osb);
		error = copyout(&osb, uap->buf, sizeof(osb));
	}
	free(sfp, M_TEMP);
	return (error);
}

/*
 * Convert a new format statfs structure to an old format statfs structure.
 */
static void
freebsd9_cvtstatfs(nsp, osp)
	struct statfs *nsp;
	struct freebsd9_statfs *osp;
{
	bzero(osp, sizeof(*osp));
	osp->f_version = FREEBSD9_STATFS_VERSION;
	osp->f_type = nsp->f_type;
	osp->f_flags = nsp->f_flags;
	osp->f_bsize = nsp->f_bsize;
	osp->f_iosize = nsp->f_iosize;
	osp->f_blocks = nsp->f_blocks;
	osp->f_bfree = nsp->f_bfree;
	osp->f_bavail = nsp->f_bavail;
	osp->f_files = nsp->f_files;
	osp->f_ffree = nsp->f_ffree;
	osp->f_syncwrites = nsp->f_syncwrites;
	osp->f_asyncwrites = nsp->f_asyncwrites;
	osp->f_syncreads = nsp->f_syncreads;
	osp->f_asyncreads = nsp->f_asyncreads;
	osp->f_namemax = nsp->f_namemax;
	osp->f_owner = nsp->f_owner;
	osp->f_fsid = nsp->f_fsid;
	strlcpy(osp->f_fstypename, nsp->f_fstypename,
	    MIN(MFSNAMELEN, sizeof(osp->f_fstypename)));
	strlcpy(osp->f_mntonname, nsp->f_mntonname,
	    MIN(MNAMELEN, sizeof(osp->f_mntonname)));
	strlcpy(osp->f_mntfromname, nsp->f_mntfromname,
	    MIN(MNAMELEN, sizeof(osp->f_mntfromname)));
}
#endif /* COMPAT_FREEBSD9 */

/*
 * Change current working directory to a given file descriptor.
 */
#ifndef _SYS_SYSPROTO_H_
struct fchdir_args {
	int	fd;
};
#endif
int
sys_fchdir(td, uap)
	struct thread *td;
	struct fchdir_args /* {
		int fd;
	} */ *uap;
{
	register struct filedesc *fdp = td->td_proc->p_fd;
	struct vnode *vp, *tdp, *vpold;
	struct mount *mp;
	struct file *fp;
	int error;

	AUDIT_ARG_FD(uap->fd);
	if ((error = getvnode(fdp, uap->fd, CAP_FCHDIR, &fp)) != 0)
		return (error);
	vp = fp->f_vnode;
	VREF(vp);
	fdrop(fp, td);
	vn_lock(vp, LK_SHARED | LK_RETRY);
	AUDIT_ARG_VNODE1(vp);
	error = change_dir(vp, td);
	while (!error && (mp = vp->v_mountedhere) != NULL) {
		if (vfs_busy(mp, 0))
			continue;
		error = VFS_ROOT(mp, LK_SHARED, &tdp);
		vfs_unbusy(mp);
		if (error)
			break;
		vput(vp);
		vp = tdp;
	}
	if (error) {
		vput(vp);
		return (error);
	}
	VOP_UNLOCK(vp, 0);
	FILEDESC_XLOCK(fdp);
	vpold = fdp->fd_cdir;
	fdp->fd_cdir = vp;
	FILEDESC_XUNLOCK(fdp);
	vrele(vpold);
	return (0);
}

/*
 * Change current working directory (``.'').
 */
#ifndef _SYS_SYSPROTO_H_
struct chdir_args {
	char	*path;
};
#endif
int
sys_chdir(td, uap)
	struct thread *td;
	struct chdir_args /* {
		char *path;
	} */ *uap;
{

	return (kern_chdir(td, uap->path, UIO_USERSPACE));
}

int
kern_chdir(struct thread *td, char *path, enum uio_seg pathseg)
{
	register struct filedesc *fdp = td->td_proc->p_fd;
	int error;
	struct nameidata nd;
	struct vnode *vp;

	NDINIT(&nd, LOOKUP, FOLLOW | LOCKSHARED | LOCKLEAF | AUDITVNODE1,
	    pathseg, path, td);
	if ((error = namei(&nd)) != 0)
		return (error);
	if ((error = change_dir(nd.ni_vp, td)) != 0) {
		vput(nd.ni_vp);
		NDFREE(&nd, NDF_ONLY_PNBUF);
		return (error);
	}
	VOP_UNLOCK(nd.ni_vp, 0);
	NDFREE(&nd, NDF_ONLY_PNBUF);
	FILEDESC_XLOCK(fdp);
	vp = fdp->fd_cdir;
	fdp->fd_cdir = nd.ni_vp;
	FILEDESC_XUNLOCK(fdp);
	vrele(vp);
	return (0);
}

/*
 * Helper function for raised chroot(2) security function:  Refuse if
 * any filedescriptors are open directories.
 */
static int
chroot_refuse_vdir_fds(fdp)
	struct filedesc *fdp;
{
	struct vnode *vp;
	struct file *fp;
	int fd;

	FILEDESC_LOCK_ASSERT(fdp);

	for (fd = 0; fd < fdp->fd_nfiles ; fd++) {
		fp = fget_locked(fdp, fd);
		if (fp == NULL)
			continue;
		if (fp->f_type == DTYPE_VNODE) {
			vp = fp->f_vnode;
			if (vp->v_type == VDIR)
				return (EPERM);
		}
	}
	return (0);
}

/*
 * This sysctl determines if we will allow a process to chroot(2) if it
 * has a directory open:
 *	0: disallowed for all processes.
 *	1: allowed for processes that were not already chroot(2)'ed.
 *	2: allowed for all processes.
 */

static int chroot_allow_open_directories = 1;

SYSCTL_INT(_kern, OID_AUTO, chroot_allow_open_directories, CTLFLAG_RW,
     &chroot_allow_open_directories, 0,
     "Allow a process to chroot(2) if it has a directory open");

/*
 * Change notion of root (``/'') directory.
 */
#ifndef _SYS_SYSPROTO_H_
struct chroot_args {
	char	*path;
};
#endif
int
sys_chroot(td, uap)
	struct thread *td;
	struct chroot_args /* {
		char *path;
	} */ *uap;
{
	int error;
	struct nameidata nd;

	error = priv_check(td, PRIV_VFS_CHROOT);
	if (error)
		return (error);
	NDINIT(&nd, LOOKUP, FOLLOW | LOCKSHARED | LOCKLEAF |
	    AUDITVNODE1, UIO_USERSPACE, uap->path, td);
	error = namei(&nd);
	if (error)
		goto error;
	if ((error = change_dir(nd.ni_vp, td)) != 0)
		goto e_vunlock;
#ifdef MAC
	if ((error = mac_vnode_check_chroot(td->td_ucred, nd.ni_vp)))
		goto e_vunlock;
#endif
	VOP_UNLOCK(nd.ni_vp, 0);
	error = change_root(nd.ni_vp, td);
	vrele(nd.ni_vp);
	NDFREE(&nd, NDF_ONLY_PNBUF);
	return (error);
e_vunlock:
	vput(nd.ni_vp);
error:
	NDFREE(&nd, NDF_ONLY_PNBUF);
	return (error);
}

/*
 * Common routine for chroot and chdir.  Callers must provide a locked vnode
 * instance.
 */
int
change_dir(vp, td)
	struct vnode *vp;
	struct thread *td;
{
	int error;

	ASSERT_VOP_LOCKED(vp, "change_dir(): vp not locked");
	if (vp->v_type != VDIR)
		return (ENOTDIR);
#ifdef MAC
	error = mac_vnode_check_chdir(td->td_ucred, vp);
	if (error)
		return (error);
#endif
	error = VOP_ACCESS(vp, VEXEC, td->td_ucred, td);
	return (error);
}

/*
 * Common routine for kern_chroot() and jail_attach().  The caller is
 * responsible for invoking priv_check() and mac_vnode_check_chroot() to
 * authorize this operation.
 */
int
change_root(vp, td)
	struct vnode *vp;
	struct thread *td;
{
	struct filedesc *fdp;
	struct vnode *oldvp;
	int error;

	fdp = td->td_proc->p_fd;
	FILEDESC_XLOCK(fdp);
	if (chroot_allow_open_directories == 0 ||
	    (chroot_allow_open_directories == 1 && fdp->fd_rdir != rootvnode)) {
		error = chroot_refuse_vdir_fds(fdp);
		if (error) {
			FILEDESC_XUNLOCK(fdp);
			return (error);
		}
	}
	oldvp = fdp->fd_rdir;
	fdp->fd_rdir = vp;
	VREF(fdp->fd_rdir);
	if (!fdp->fd_jdir) {
		fdp->fd_jdir = vp;
		VREF(fdp->fd_jdir);
	}
	FILEDESC_XUNLOCK(fdp);
	vrele(oldvp);
	return (0);
}

static __inline cap_rights_t
flags_to_rights(int flags)
{
	cap_rights_t rights = 0;

	if (flags & O_EXEC) {
		rights |= CAP_FEXECVE;
	} else {
		switch ((flags & O_ACCMODE)) {
		case O_RDONLY:
			rights |= CAP_READ;
			break;
		case O_RDWR:
			rights |= CAP_READ;
			/* FALLTHROUGH */
		case O_WRONLY:
			rights |= CAP_WRITE;
			break;
		}
	}

	if (flags & O_CREAT)
		rights |= CAP_CREATE;

	if (flags & O_TRUNC)
		rights |= CAP_FTRUNCATE;

	if ((flags & O_EXLOCK) || (flags & O_SHLOCK))
		rights |= CAP_FLOCK;

	return (rights);
}

/*
 * Check permissions, allocate an open file structure, and call the device
 * open routine if any.
 */
#ifndef _SYS_SYSPROTO_H_
struct open_args {
	char	*path;
	int	flags;
	int	mode;
};
#endif
int
sys_open(td, uap)
	struct thread *td;
	register struct open_args /* {
		char *path;
		int flags;
		int mode;
	} */ *uap;
{

	return (kern_open(td, uap->path, UIO_USERSPACE, uap->flags, uap->mode));
}

#ifndef _SYS_SYSPROTO_H_
struct openat_args {
	int	fd;
	char	*path;
	int	flag;
	int	mode;
};
#endif
int
sys_openat(struct thread *td, struct openat_args *uap)
{

	return (kern_openat(td, uap->fd, uap->path, UIO_USERSPACE, uap->flag,
	    uap->mode));
}

int
kern_open(struct thread *td, char *path, enum uio_seg pathseg, int flags,
    int mode)
{

	return (kern_openat(td, AT_FDCWD, path, pathseg, flags, mode));
}

int
kern_openat(struct thread *td, int fd, char *path, enum uio_seg pathseg,
    int flags, int mode)
{
	struct proc *p = td->td_proc;
	struct filedesc *fdp = p->p_fd;
	struct file *fp;
	struct vnode *vp;
	int cmode;
	int indx = -1, error;
	struct nameidata nd;
	cap_rights_t rights_needed = CAP_LOOKUP;

	AUDIT_ARG_FFLAGS(flags);
	AUDIT_ARG_MODE(mode);
	/* XXX: audit dirfd */
	rights_needed |= flags_to_rights(flags);
	/*
	 * Only one of the O_EXEC, O_RDONLY, O_WRONLY and O_RDWR flags
	 * may be specified.
	 */
	if (flags & O_EXEC) {
		if (flags & O_ACCMODE)
			return (EINVAL);
	} else if ((flags & O_ACCMODE) == O_ACCMODE) {
		return (EINVAL);
	} else {
		flags = FFLAGS(flags);
	}

	/*
	 * Allocate the file descriptor, but don't install a descriptor yet.
	 */
	error = falloc_noinstall(td, &fp);
	if (error)
		return (error);
	/*
	 * An extra reference on `fp' has been held for us by
	 * falloc_noinstall().
	 */
	/* Set the flags early so the finit in devfs can pick them up. */
	fp->f_flag = flags & FMASK;
	cmode = ((mode &~ fdp->fd_cmask) & ALLPERMS) &~ S_ISTXT;
	NDINIT_ATRIGHTS(&nd, LOOKUP, FOLLOW | AUDITVNODE1, pathseg,
	    path, fd, rights_needed, td);
	td->td_dupfd = -1;		/* XXX check for fdopen */
	error = vn_open(&nd, &flags, cmode, fp);
	if (error) {
		/*
		 * If the vn_open replaced the method vector, something
		 * wonderous happened deep below and we just pass it up
		 * pretending we know what we do.
		 */
		if (error == ENXIO && fp->f_ops != &badfileops)
			goto success;

		/*
		 * Handle special fdopen() case. bleh.
		 *
		 * Don't do this for relative (capability) lookups; we don't
		 * understand exactly what would happen, and we don't think
		 * that it ever should.
		 */
		if (nd.ni_strictrelative == 0 &&
		    (error == ENODEV || error == ENXIO) &&
		    td->td_dupfd >= 0) {
			error = dupfdopen(td, fdp, td->td_dupfd, flags, error,
			    &indx);
			if (error == 0)
				goto success;
		}

		if (error == ERESTART)
			error = EINTR;
		goto bad_unlocked;
	}
	td->td_dupfd = 0;
	NDFREE(&nd, NDF_ONLY_PNBUF);
	vp = nd.ni_vp;

	/*
	 * Store the vnode, for any f_type. Typically, the vnode use
	 * count is decremented by direct call to vn_closefile() for
	 * files that switched type in the cdevsw fdopen() method.
	 */
	fp->f_vnode = vp;
	/*
	 * If the file wasn't claimed by devfs bind it to the normal
	 * vnode operations here.
	 */
	if (fp->f_ops == &badfileops) {
		KASSERT(vp->v_type != VFIFO, ("Unexpected fifo."));
		fp->f_seqcount = 1;
		finit(fp, (flags & FMASK) | (fp->f_flag & FHASLOCK), DTYPE_VNODE,
		    vp, &vnops);
	}

	VOP_UNLOCK(vp, 0);
	if (flags & O_TRUNC) {
		error = fo_truncate(fp, 0, td->td_ucred, td);
		if (error)
			goto bad;
	}
success:
	/*
	 * If we haven't already installed the FD (for dupfdopen), do so now.
	 */
	if (indx == -1) {
#ifdef CAPABILITIES
		if (nd.ni_strictrelative == 1) {
			/*
			 * We are doing a strict relative lookup; wrap the
			 * result in a capability.
			 */
			if ((error = kern_capwrap(td, fp, nd.ni_baserights,
			    &indx)) != 0)
				goto bad_unlocked;
		} else
#endif
			if ((error = finstall(td, fp, &indx, flags)) != 0)
				goto bad_unlocked;

	}

	/*
	 * Release our private reference, leaving the one associated with
	 * the descriptor table intact.
	 */
	fdrop(fp, td);
	td->td_retval[0] = indx;
	return (0);
bad:
bad_unlocked:
	KASSERT(indx == -1, ("indx=%d, should be -1", indx));
	fdrop(fp, td);
	return (error);
}

#ifdef COMPAT_43
/*
 * Create a file.
 */
#ifndef _SYS_SYSPROTO_H_
struct ocreat_args {
	char	*path;
	int	mode;
};
#endif
int
ocreat(td, uap)
	struct thread *td;
	register struct ocreat_args /* {
		char *path;
		int mode;
	} */ *uap;
{

	return (kern_open(td, uap->path, UIO_USERSPACE,
	    O_WRONLY | O_CREAT | O_TRUNC, uap->mode));
}
#endif /* COMPAT_43 */

/*
 * Create a special file.
 */
int
sys_mknodat(struct thread *td, struct mknodat_args *uap)
{

	return (kern_mknodat(td, uap->fd, uap->path, UIO_USERSPACE, uap->mode,
	    uap->dev));
}

#if defined(COMPAT_FREEBSD4) || defined(COMPAT_FREEBSD5) || \
    defined(COMPAT_FREEBSD6) || defined(COMPAT_FREEBSD7) || \
    defined(COMPAT_FREEBSD9)
int
freebsd9_mknod(struct thread *td,
    struct freebsd9_mknod_args *uap)
{

	return (kern_mknod(td, uap->path, UIO_USERSPACE, uap->mode, uap->dev));
}

int
freebsd9_mknodat(struct thread *td,
    struct freebsd9_mknodat_args *uap)
{

	return (kern_mknodat(td, uap->fd, uap->path, UIO_USERSPACE, uap->mode,
	    uap->dev));
}
#endif /* COMPAT_FREEBSD9 */

int
kern_mknod(struct thread *td, char *path, enum uio_seg pathseg, int mode,
    dev_t dev)
{

	return (kern_mknodat(td, AT_FDCWD, path, pathseg, mode, dev));
}

int
kern_mknodat(struct thread *td, int fd, char *path, enum uio_seg pathseg,
    int mode, dev_t dev)
{
	struct vnode *vp;
	struct mount *mp;
	struct vattr vattr;
	int error;
	int whiteout = 0;
	struct nameidata nd;

	AUDIT_ARG_MODE(mode);
	AUDIT_ARG_DEV(dev);
	switch (mode & S_IFMT) {
	case S_IFCHR:
	case S_IFBLK:
		error = priv_check(td, PRIV_VFS_MKNOD_DEV);
		break;
	case S_IFMT:
		error = priv_check(td, PRIV_VFS_MKNOD_BAD);
		break;
	case S_IFWHT:
		error = priv_check(td, PRIV_VFS_MKNOD_WHT);
		break;
	case S_IFIFO:
		if (dev == 0)
			return (kern_mkfifoat(td, fd, path, pathseg, mode));
		/* FALLTHROUGH */
	default:
		error = EINVAL;
		break;
	}
	if (error)
		return (error);
restart:
	bwillwrite();
	NDINIT_ATRIGHTS(&nd, CREATE,
	    LOCKPARENT | SAVENAME | AUDITVNODE1, pathseg, path, fd,
	    CAP_MKNOD, td);
	if ((error = namei(&nd)) != 0)
		return (error);
	vp = nd.ni_vp;
	if (vp != NULL) {
		NDFREE(&nd, NDF_ONLY_PNBUF);
		if (vp == nd.ni_dvp)
			vrele(nd.ni_dvp);
		else
			vput(nd.ni_dvp);
		vrele(vp);
		return (EEXIST);
	} else {
		VATTR_NULL(&vattr);
		vattr.va_mode = (mode & ALLPERMS) &
		    ~td->td_proc->p_fd->fd_cmask;
		vattr.va_rdev = dev;
		whiteout = 0;

		switch (mode & S_IFMT) {
		case S_IFMT:	/* used by badsect to flag bad sectors */
			vattr.va_type = VBAD;
			break;
		case S_IFCHR:
			vattr.va_type = VCHR;
			break;
		case S_IFBLK:
			vattr.va_type = VBLK;
			break;
		case S_IFWHT:
			whiteout = 1;
			break;
		default:
			panic("kern_mknod: invalid mode");
		}
	}
	if (vn_start_write(nd.ni_dvp, &mp, V_NOWAIT) != 0) {
		NDFREE(&nd, NDF_ONLY_PNBUF);
		vput(nd.ni_dvp);
		if ((error = vn_start_write(NULL, &mp, V_XSLEEP | PCATCH)) != 0)
			return (error);
		goto restart;
	}
#ifdef MAC
	if (error == 0 && !whiteout)
		error = mac_vnode_check_create(td->td_ucred, nd.ni_dvp,
		    &nd.ni_cnd, &vattr);
#endif
	if (!error) {
		if (whiteout)
			error = VOP_WHITEOUT(nd.ni_dvp, &nd.ni_cnd, CREATE);
		else {
			error = VOP_MKNOD(nd.ni_dvp, &nd.ni_vp,
						&nd.ni_cnd, &vattr);
			if (error == 0)
				vput(nd.ni_vp);
		}
	}
	NDFREE(&nd, NDF_ONLY_PNBUF);
	vput(nd.ni_dvp);
	vn_finished_write(mp);
	return (error);
}

/*
 * Create a named pipe.
 */
#ifndef _SYS_SYSPROTO_H_
struct mkfifo_args {
	char	*path;
	int	mode;
};
#endif
int
sys_mkfifo(td, uap)
	struct thread *td;
	register struct mkfifo_args /* {
		char *path;
		int mode;
	} */ *uap;
{

	return (kern_mkfifo(td, uap->path, UIO_USERSPACE, uap->mode));
}

#ifndef _SYS_SYSPROTO_H_
struct mkfifoat_args {
	int	fd;
	char	*path;
	mode_t	mode;
};
#endif
int
sys_mkfifoat(struct thread *td, struct mkfifoat_args *uap)
{

	return (kern_mkfifoat(td, uap->fd, uap->path, UIO_USERSPACE,
	    uap->mode));
}

int
kern_mkfifo(struct thread *td, char *path, enum uio_seg pathseg, int mode)
{

	return (kern_mkfifoat(td, AT_FDCWD, path, pathseg, mode));
}

int
kern_mkfifoat(struct thread *td, int fd, char *path, enum uio_seg pathseg,
    int mode)
{
	struct mount *mp;
	struct vattr vattr;
	int error;
	struct nameidata nd;

	AUDIT_ARG_MODE(mode);
restart:
	bwillwrite();
	NDINIT_ATRIGHTS(&nd, CREATE,
	    LOCKPARENT | SAVENAME | AUDITVNODE1, pathseg, path, fd,
	    CAP_MKFIFO, td);
	if ((error = namei(&nd)) != 0)
		return (error);
	if (nd.ni_vp != NULL) {
		NDFREE(&nd, NDF_ONLY_PNBUF);
		if (nd.ni_vp == nd.ni_dvp)
			vrele(nd.ni_dvp);
		else
			vput(nd.ni_dvp);
		vrele(nd.ni_vp);
		return (EEXIST);
	}
	if (vn_start_write(nd.ni_dvp, &mp, V_NOWAIT) != 0) {
		NDFREE(&nd, NDF_ONLY_PNBUF);
		vput(nd.ni_dvp);
		if ((error = vn_start_write(NULL, &mp, V_XSLEEP | PCATCH)) != 0)
			return (error);
		goto restart;
	}
	VATTR_NULL(&vattr);
	vattr.va_type = VFIFO;
	vattr.va_mode = (mode & ALLPERMS) & ~td->td_proc->p_fd->fd_cmask;
#ifdef MAC
	error = mac_vnode_check_create(td->td_ucred, nd.ni_dvp, &nd.ni_cnd,
	    &vattr);
	if (error)
		goto out;
#endif
	error = VOP_MKNOD(nd.ni_dvp, &nd.ni_vp, &nd.ni_cnd, &vattr);
	if (error == 0)
		vput(nd.ni_vp);
#ifdef MAC
out:
#endif
	vput(nd.ni_dvp);
	vn_finished_write(mp);
	NDFREE(&nd, NDF_ONLY_PNBUF);
	return (error);
}

/*
 * Make a hard file link.
 */
#ifndef _SYS_SYSPROTO_H_
struct link_args {
	char	*path;
	char	*link;
};
#endif
int
sys_link(td, uap)
	struct thread *td;
	register struct link_args /* {
		char *path;
		char *link;
	} */ *uap;
{

	return (kern_link(td, uap->path, uap->link, UIO_USERSPACE));
}

#ifndef _SYS_SYSPROTO_H_
struct linkat_args {
	int	fd1;
	char	*path1;
	int	fd2;
	char	*path2;
	int	flag;
};
#endif
int
sys_linkat(struct thread *td, struct linkat_args *uap)
{
	int flag;

	flag = uap->flag;
	if (flag & ~AT_SYMLINK_FOLLOW)
		return (EINVAL);

	return (kern_linkat(td, uap->fd1, uap->fd2, uap->path1, uap->path2,
	    UIO_USERSPACE, (flag & AT_SYMLINK_FOLLOW) ? FOLLOW : NOFOLLOW));
}

int hardlink_check_uid = 0;
SYSCTL_INT(_security_bsd, OID_AUTO, hardlink_check_uid, CTLFLAG_RW,
    &hardlink_check_uid, 0,
    "Unprivileged processes cannot create hard links to files owned by other "
    "users");
static int hardlink_check_gid = 0;
SYSCTL_INT(_security_bsd, OID_AUTO, hardlink_check_gid, CTLFLAG_RW,
    &hardlink_check_gid, 0,
    "Unprivileged processes cannot create hard links to files owned by other "
    "groups");

static int
can_hardlink(struct vnode *vp, struct ucred *cred)
{
	struct vattr va;
	int error;

	if (!hardlink_check_uid && !hardlink_check_gid)
		return (0);

	error = VOP_GETATTR(vp, &va, cred);
	if (error != 0)
		return (error);

	if (hardlink_check_uid && cred->cr_uid != va.va_uid) {
		error = priv_check_cred(cred, PRIV_VFS_LINK, 0);
		if (error)
			return (error);
	}

	if (hardlink_check_gid && !groupmember(va.va_gid, cred)) {
		error = priv_check_cred(cred, PRIV_VFS_LINK, 0);
		if (error)
			return (error);
	}

	return (0);
}

int
kern_link(struct thread *td, char *path, char *link, enum uio_seg segflg)
{

	return (kern_linkat(td, AT_FDCWD, AT_FDCWD, path,link, segflg, FOLLOW));
}

int
kern_linkat(struct thread *td, int fd1, int fd2, char *path1, char *path2,
    enum uio_seg segflg, int follow)
{
	struct vnode *vp;
	struct mount *mp;
	struct nameidata nd;
	int error;

	bwillwrite();
	NDINIT_AT(&nd, LOOKUP, follow | AUDITVNODE1, segflg, path1,
	    fd1, td);

	if ((error = namei(&nd)) != 0)
		return (error);
	NDFREE(&nd, NDF_ONLY_PNBUF);
	vp = nd.ni_vp;
	if (vp->v_type == VDIR) {
		vrele(vp);
		return (EPERM);		/* POSIX */
	}
	if ((error = vn_start_write(vp, &mp, V_WAIT | PCATCH)) != 0) {
		vrele(vp);
		return (error);
	}
	NDINIT_ATRIGHTS(&nd, CREATE, LOCKPARENT | SAVENAME |
	    AUDITVNODE2, segflg, path2, fd2, CAP_CREATE, td);
	if ((error = namei(&nd)) == 0) {
		if (nd.ni_vp != NULL) {
			if (nd.ni_dvp == nd.ni_vp)
				vrele(nd.ni_dvp);
			else
				vput(nd.ni_dvp);
			vrele(nd.ni_vp);
			error = EEXIST;
		} else if ((error = vn_lock(vp, LK_EXCLUSIVE | LK_RETRY))
		    == 0) {
			error = can_hardlink(vp, td->td_ucred);
			if (error == 0)
#ifdef MAC
				error = mac_vnode_check_link(td->td_ucred,
				    nd.ni_dvp, vp, &nd.ni_cnd);
			if (error == 0)
#endif
				error = VOP_LINK(nd.ni_dvp, vp, &nd.ni_cnd);
			VOP_UNLOCK(vp, 0);
			vput(nd.ni_dvp);
		}
		NDFREE(&nd, NDF_ONLY_PNBUF);
	}
	vrele(vp);
	vn_finished_write(mp);
	return (error);
}

/*
 * Make a symbolic link.
 */
#ifndef _SYS_SYSPROTO_H_
struct symlink_args {
	char	*path;
	char	*link;
};
#endif
int
sys_symlink(td, uap)
	struct thread *td;
	register struct symlink_args /* {
		char *path;
		char *link;
	} */ *uap;
{

	return (kern_symlink(td, uap->path, uap->link, UIO_USERSPACE));
}

#ifndef _SYS_SYSPROTO_H_
struct symlinkat_args {
	char	*path;
	int	fd;
	char	*path2;
};
#endif
int
sys_symlinkat(struct thread *td, struct symlinkat_args *uap)
{

	return (kern_symlinkat(td, uap->path1, uap->fd, uap->path2,
	    UIO_USERSPACE));
}

int
kern_symlink(struct thread *td, char *path, char *link, enum uio_seg segflg)
{

	return (kern_symlinkat(td, path, AT_FDCWD, link, segflg));
}

int
kern_symlinkat(struct thread *td, char *path1, int fd, char *path2,
    enum uio_seg segflg)
{
	struct mount *mp;
	struct vattr vattr;
	char *syspath;
	int error;
	struct nameidata nd;

	if (segflg == UIO_SYSSPACE) {
		syspath = path1;
	} else {
		syspath = uma_zalloc(namei_zone, M_WAITOK);
		if ((error = copyinstr(path1, syspath, MAXPATHLEN, NULL)) != 0)
			goto out;
	}
	AUDIT_ARG_TEXT(syspath);
restart:
	bwillwrite();
	NDINIT_ATRIGHTS(&nd, CREATE, LOCKPARENT | SAVENAME |
	    AUDITVNODE1, segflg, path2, fd, CAP_CREATE, td);
	if ((error = namei(&nd)) != 0)
		goto out;
	if (nd.ni_vp) {
		NDFREE(&nd, NDF_ONLY_PNBUF);
		if (nd.ni_vp == nd.ni_dvp)
			vrele(nd.ni_dvp);
		else
			vput(nd.ni_dvp);
		vrele(nd.ni_vp);
		error = EEXIST;
		goto out;
	}
	if (vn_start_write(nd.ni_dvp, &mp, V_NOWAIT) != 0) {
		NDFREE(&nd, NDF_ONLY_PNBUF);
		vput(nd.ni_dvp);
		if ((error = vn_start_write(NULL, &mp, V_XSLEEP | PCATCH)) != 0)
			goto out;
		goto restart;
	}
	VATTR_NULL(&vattr);
	vattr.va_mode = ACCESSPERMS &~ td->td_proc->p_fd->fd_cmask;
#ifdef MAC
	vattr.va_type = VLNK;
	error = mac_vnode_check_create(td->td_ucred, nd.ni_dvp, &nd.ni_cnd,
	    &vattr);
	if (error)
		goto out2;
#endif
	error = VOP_SYMLINK(nd.ni_dvp, &nd.ni_vp, &nd.ni_cnd, &vattr, syspath);
	if (error == 0)
		vput(nd.ni_vp);
#ifdef MAC
out2:
#endif
	NDFREE(&nd, NDF_ONLY_PNBUF);
	vput(nd.ni_dvp);
	vn_finished_write(mp);
out:
	if (segflg != UIO_SYSSPACE)
		uma_zfree(namei_zone, syspath);
	return (error);
}

/*
 * Delete a whiteout from the filesystem.
 */
int
sys_undelete(td, uap)
	struct thread *td;
	register struct undelete_args /* {
		char *path;
	} */ *uap;
{
	int error;
	struct mount *mp;
	struct nameidata nd;

restart:
	bwillwrite();
	NDINIT(&nd, DELETE, LOCKPARENT | DOWHITEOUT | AUDITVNODE1,
	    UIO_USERSPACE, uap->path, td);
	error = namei(&nd);
	if (error)
		return (error);

	if (nd.ni_vp != NULLVP || !(nd.ni_cnd.cn_flags & ISWHITEOUT)) {
		NDFREE(&nd, NDF_ONLY_PNBUF);
		if (nd.ni_vp == nd.ni_dvp)
			vrele(nd.ni_dvp);
		else
			vput(nd.ni_dvp);
		if (nd.ni_vp)
			vrele(nd.ni_vp);
		return (EEXIST);
	}
	if (vn_start_write(nd.ni_dvp, &mp, V_NOWAIT) != 0) {
		NDFREE(&nd, NDF_ONLY_PNBUF);
		vput(nd.ni_dvp);
		if ((error = vn_start_write(NULL, &mp, V_XSLEEP | PCATCH)) != 0)
			return (error);
		goto restart;
	}
	error = VOP_WHITEOUT(nd.ni_dvp, &nd.ni_cnd, DELETE);
	NDFREE(&nd, NDF_ONLY_PNBUF);
	vput(nd.ni_dvp);
	vn_finished_write(mp);
	return (error);
}

/*
 * Delete a name from the filesystem.
 */
#ifndef _SYS_SYSPROTO_H_
struct unlink_args {
	char	*path;
};
#endif
int
sys_unlink(td, uap)
	struct thread *td;
	struct unlink_args /* {
		char *path;
	} */ *uap;
{

	return (kern_unlink(td, uap->path, UIO_USERSPACE));
}

#ifndef _SYS_SYSPROTO_H_
struct unlinkat_args {
	int	fd;
	char	*path;
	int	flag;
};
#endif
int
sys_unlinkat(struct thread *td, struct unlinkat_args *uap)
{
	int flag = uap->flag;
	int fd = uap->fd;
	char *path = uap->path;

	if (flag & ~AT_REMOVEDIR)
		return (EINVAL);

	if (flag & AT_REMOVEDIR)
		return (kern_rmdirat(td, fd, path, UIO_USERSPACE));
	else
		return (kern_unlinkat(td, fd, path, UIO_USERSPACE, 0));
}

int
kern_unlink(struct thread *td, char *path, enum uio_seg pathseg)
{

	return (kern_unlinkat(td, AT_FDCWD, path, pathseg, 0));
}

int
kern_unlinkat(struct thread *td, int fd, char *path, enum uio_seg pathseg,
    ino_t oldinum)
{
	struct mount *mp;
	struct vnode *vp;
	int error;
	struct nameidata nd;
	struct stat sb;

restart:
	bwillwrite();
	NDINIT_ATRIGHTS(&nd, DELETE, LOCKPARENT | LOCKLEAF |
	    AUDITVNODE1, pathseg, path, fd, CAP_DELETE, td);
	if ((error = namei(&nd)) != 0)
		return (error == EINVAL ? EPERM : error);
	vp = nd.ni_vp;
	if (vp->v_type == VDIR && oldinum == 0) {
		error = EPERM;		/* POSIX */
	} else if (oldinum != 0 &&
		  ((error = vn_stat(vp, &sb, td->td_ucred, NOCRED, td)) == 0) &&
		  sb.st_ino != oldinum) {
			error = EIDRM;	/* Identifier removed */
	} else {
		/*
		 * The root of a mounted filesystem cannot be deleted.
		 *
		 * XXX: can this only be a VDIR case?
		 */
		if (vp->v_vflag & VV_ROOT)
			error = EBUSY;
	}
	if (error == 0) {
		if (vn_start_write(nd.ni_dvp, &mp, V_NOWAIT) != 0) {
			NDFREE(&nd, NDF_ONLY_PNBUF);
			vput(nd.ni_dvp);
			if (vp == nd.ni_dvp)
				vrele(vp);
			else
				vput(vp);
			if ((error = vn_start_write(NULL, &mp,
			    V_XSLEEP | PCATCH)) != 0)
				return (error);
			goto restart;
		}
#ifdef MAC
		error = mac_vnode_check_unlink(td->td_ucred, nd.ni_dvp, vp,
		    &nd.ni_cnd);
		if (error)
			goto out;
#endif
		error = VOP_REMOVE(nd.ni_dvp, vp, &nd.ni_cnd);
#ifdef MAC
out:
#endif
		vn_finished_write(mp);
	}
	NDFREE(&nd, NDF_ONLY_PNBUF);
	vput(nd.ni_dvp);
	if (vp == nd.ni_dvp)
		vrele(vp);
	else
		vput(vp);
	return (error);
}

/*
 * Reposition read/write file offset.
 */
#ifndef _SYS_SYSPROTO_H_
struct lseek_args {
	int	fd;
	int	pad;
	off_t	offset;
	int	whence;
};
#endif
int
sys_lseek(td, uap)
	struct thread *td;
	register struct lseek_args /* {
		int fd;
		int pad;
		off_t offset;
		int whence;
	} */ *uap;
{
	struct ucred *cred = td->td_ucred;
	struct file *fp;
	struct vnode *vp;
	struct vattr vattr;
	off_t foffset, offset, size;
	int error, noneg;

	AUDIT_ARG_FD(uap->fd);
	if ((error = fget(td, uap->fd, CAP_SEEK, &fp)) != 0)
		return (error);
	if (!(fp->f_ops->fo_flags & DFLAG_SEEKABLE)) {
		fdrop(fp, td);
		return (ESPIPE);
	}
	vp = fp->f_vnode;
	foffset = foffset_lock(fp, 0);
	noneg = (vp->v_type != VCHR);
	offset = uap->offset;
	switch (uap->whence) {
	case L_INCR:
		if (noneg &&
		    (foffset < 0 ||
		    (offset > 0 && foffset > OFF_MAX - offset))) {
			error = EOVERFLOW;
			break;
		}
		offset += foffset;
		break;
	case L_XTND:
		vn_lock(vp, LK_SHARED | LK_RETRY);
		error = VOP_GETATTR(vp, &vattr, cred);
		VOP_UNLOCK(vp, 0);
		if (error)
			break;

		/*
		 * If the file references a disk device, then fetch
		 * the media size and use that to determine the ending
		 * offset.
		 */
		if (vattr.va_size == 0 && vp->v_type == VCHR &&
		    fo_ioctl(fp, DIOCGMEDIASIZE, &size, cred, td) == 0)
			vattr.va_size = size;
		if (noneg &&
		    (vattr.va_size > OFF_MAX ||
		    (offset > 0 && vattr.va_size > OFF_MAX - offset))) {
			error = EOVERFLOW;
			break;
		}
		offset += vattr.va_size;
		break;
	case L_SET:
		break;
	case SEEK_DATA:
		error = fo_ioctl(fp, FIOSEEKDATA, &offset, cred, td);
		break;
	case SEEK_HOLE:
		error = fo_ioctl(fp, FIOSEEKHOLE, &offset, cred, td);
		break;
	default:
		error = EINVAL;
	}
	if (error == 0 && noneg && offset < 0)
		error = EINVAL;
	if (error != 0)
		goto drop;
	VFS_KNOTE_UNLOCKED(vp, 0);
	*(off_t *)(td->td_retval) = offset;
drop:
	fdrop(fp, td);
	foffset_unlock(fp, offset, error != 0 ? FOF_NOUPDATE : 0);
	return (error);
}

#if defined(COMPAT_43)
/*
 * Reposition read/write file offset.
 */
#ifndef _SYS_SYSPROTO_H_
struct olseek_args {
	int	fd;
	long	offset;
	int	whence;
};
#endif
int
olseek(td, uap)
	struct thread *td;
	register struct olseek_args /* {
		int fd;
		long offset;
		int whence;
	} */ *uap;
{
	struct lseek_args /* {
		int fd;
		int pad;
		off_t offset;
		int whence;
	} */ nuap;

	nuap.fd = uap->fd;
	nuap.offset = uap->offset;
	nuap.whence = uap->whence;
	return (sys_lseek(td, &nuap));
}
#endif /* COMPAT_43 */

/* Version with the 'pad' argument */
int
freebsd6_lseek(td, uap)
	struct thread *td;
	register struct freebsd6_lseek_args *uap;
{
	struct lseek_args ouap;

	ouap.fd = uap->fd;
	ouap.offset = uap->offset;
	ouap.whence = uap->whence;
	return (sys_lseek(td, &ouap));
}

/*
 * Check access permissions using passed credentials.
 */
static int
vn_access(vp, user_flags, cred, td)
	struct vnode	*vp;
	int		user_flags;
	struct ucred	*cred;
	struct thread	*td;
{
	int error;
	accmode_t accmode;

	/* Flags == 0 means only check for existence. */
	error = 0;
	if (user_flags) {
		accmode = 0;
		if (user_flags & R_OK)
			accmode |= VREAD;
		if (user_flags & W_OK)
			accmode |= VWRITE;
		if (user_flags & X_OK)
			accmode |= VEXEC;
#ifdef MAC
		error = mac_vnode_check_access(cred, vp, accmode);
		if (error)
			return (error);
#endif
		if ((accmode & VWRITE) == 0 || (error = vn_writechk(vp)) == 0)
			error = VOP_ACCESS(vp, accmode, cred, td);
	}
	return (error);
}

/*
 * Check access permissions using "real" credentials.
 */
#ifndef _SYS_SYSPROTO_H_
struct access_args {
	char	*path;
	int	amode;
};
#endif
int
sys_access(td, uap)
	struct thread *td;
	register struct access_args /* {
		char *path;
		int amode;
	} */ *uap;
{

	return (kern_access(td, uap->path, UIO_USERSPACE, uap->amode));
}

#ifndef _SYS_SYSPROTO_H_
struct faccessat_args {
	int	dirfd;
	char	*path;
	int	amode;
	int	flag;
}
#endif
int
sys_faccessat(struct thread *td, struct faccessat_args *uap)
{

	if (uap->flag & ~AT_EACCESS)
		return (EINVAL);
	return (kern_accessat(td, uap->fd, uap->path, UIO_USERSPACE, uap->flag,
	    uap->amode));
}

int
kern_access(struct thread *td, char *path, enum uio_seg pathseg, int amode)
{

	return (kern_accessat(td, AT_FDCWD, path, pathseg, 0, amode));
}

int
kern_accessat(struct thread *td, int fd, char *path, enum uio_seg pathseg,
    int flag, int amode)
{
	struct ucred *cred, *tmpcred;
	struct vnode *vp;
	struct nameidata nd;
	int error;

	/*
	 * Create and modify a temporary credential instead of one that
	 * is potentially shared.
	 */
	if (!(flag & AT_EACCESS)) {
		cred = td->td_ucred;
		tmpcred = crdup(cred);
		tmpcred->cr_uid = cred->cr_ruid;
		tmpcred->cr_groups[0] = cred->cr_rgid;
		td->td_ucred = tmpcred;
	} else
		cred = tmpcred = td->td_ucred;
	AUDIT_ARG_VALUE(amode);
	NDINIT_ATRIGHTS(&nd, LOOKUP, FOLLOW | LOCKSHARED | LOCKLEAF |
	    AUDITVNODE1, pathseg, path, fd, CAP_FSTAT, td);
	if ((error = namei(&nd)) != 0)
		goto out1;
	vp = nd.ni_vp;

	error = vn_access(vp, amode, tmpcred, td);
	NDFREE(&nd, NDF_ONLY_PNBUF);
	vput(vp);
out1:
	if (!(flag & AT_EACCESS)) {
		td->td_ucred = cred;
		crfree(tmpcred);
	}
	return (error);
}

/*
 * Check access permissions using "effective" credentials.
 */
#ifndef _SYS_SYSPROTO_H_
struct eaccess_args {
	char	*path;
	int	amode;
};
#endif
int
sys_eaccess(td, uap)
	struct thread *td;
	register struct eaccess_args /* {
		char *path;
		int amode;
	} */ *uap;
{

	return (kern_eaccess(td, uap->path, UIO_USERSPACE, uap->amode));
}

int
kern_eaccess(struct thread *td, char *path, enum uio_seg pathseg, int amode)
{

	return (kern_accessat(td, AT_FDCWD, path, pathseg, AT_EACCESS, amode));
}

#if defined(COMPAT_43)
/*
 * Get file status; this version follows links.
 */
#ifndef _SYS_SYSPROTO_H_
struct ostat_args {
	char	*path;
	struct ostat *ub;
};
#endif
int
ostat(td, uap)
	struct thread *td;
	register struct ostat_args /* {
		char *path;
		struct ostat *ub;
	} */ *uap;
{
	struct stat sb;
	struct ostat osb;
	int error;

	error = kern_stat(td, uap->path, UIO_USERSPACE, &sb);
	if (error)
		return (error);
	cvtstat(&sb, &osb);
	error = copyout(&osb, uap->ub, sizeof (osb));
	return (error);
}

/*
 * Get file status; this version does not follow links.
 */
#ifndef _SYS_SYSPROTO_H_
struct olstat_args {
	char	*path;
	struct ostat *ub;
};
#endif
int
olstat(td, uap)
	struct thread *td;
	register struct olstat_args /* {
		char *path;
		struct ostat *ub;
	} */ *uap;
{
	struct stat sb;
	struct ostat osb;
	int error;

	error = kern_lstat(td, uap->path, UIO_USERSPACE, &sb);
	if (error)
		return (error);
	cvtstat(&sb, &osb);
	error = copyout(&osb, uap->ub, sizeof (osb));
	return (error);
}

/*
 * Convert from an old to a new stat structure.
 */
void
cvtstat(st, ost)
	struct stat *st;
	struct ostat *ost;
{

	ost->st_dev = st->st_dev;
	ost->st_ino = st->st_ino;
	ost->st_mode = st->st_mode;
	ost->st_nlink = st->st_nlink;
	ost->st_uid = st->st_uid;
	ost->st_gid = st->st_gid;
	ost->st_rdev = st->st_rdev;
	if (st->st_size < (quad_t)1 << 32)
		ost->st_size = st->st_size;
	else
		ost->st_size = -2;
	ost->st_atim = st->st_atim;
	ost->st_mtim = st->st_mtim;
	ost->st_ctim = st->st_ctim;
	ost->st_blksize = st->st_blksize;
	ost->st_blocks = st->st_blocks;
	ost->st_flags = st->st_flags;
	ost->st_gen = st->st_gen;
}
#endif /* COMPAT_43 */

#if defined(COMPAT_FREEBSD4) || defined(COMPAT_FREEBSD5) || \
    defined(COMPAT_FREEBSD6) || defined(COMPAT_FREEBSD7) || \
    defined(COMPAT_FREEBSD9)
void
freebsd9_cvtstat(struct stat *st, struct freebsd9_stat *ost)
{
	ost->st_dev = st->st_dev;
	ost->st_ino = st->st_ino;		/* truncate */
	ost->st_mode = st->st_mode;
	ost->st_nlink = st->st_nlink;		/* truncate */
	ost->st_uid = st->st_uid;
	ost->st_gid = st->st_gid;
	ost->st_rdev = st->st_rdev;
	ost->st_atim = st->st_atim;
	ost->st_mtim = st->st_mtim;
	ost->st_ctim = st->st_ctim;
	ost->st_size = st->st_size;
	ost->st_blocks = st->st_blocks;
	ost->st_blksize = st->st_blksize;
	ost->st_flags = st->st_flags;
	ost->st_gen = st->st_gen;
	ost->st_lspare = st->st_lspare;
	ost->st_birthtim = st->st_birthtim;
}

#ifndef _SYS_SYSPROTO_H_
struct freebsd9_stat_args {
	char	*path;
	struct freebsd9_stat *ub;
};
#endif
int
freebsd9_stat(struct thread *td, struct freebsd9_stat_args* uap)
{
	struct stat sb;
	struct freebsd9_stat osb;
	int error;

	error = kern_stat(td, uap->path, UIO_USERSPACE, &sb);
	if (error != 0)
		return (error);
	freebsd9_cvtstat(&sb, &osb);
	error = copyout(&osb, uap->ub, sizeof(osb));
	return (error);
}

#ifndef _SYS_SYSPROTO_H_
struct freebsd9_lstat_args {
	char	*path;
	struct freebsd9_stat *ub;
};
#endif
int
freebsd9_lstat(struct thread *td, register struct freebsd9_lstat_args* uap)
{
	struct stat sb;
	struct freebsd9_stat osb;
	int error;

	error = kern_lstat(td, uap->path, UIO_USERSPACE, &sb);
	if (error != 0)
		return (error);
	freebsd9_cvtstat(&sb, &osb);
	error = copyout(&osb, uap->ub, sizeof(osb));
	return (error);
}

#ifndef _SYS_SYSPROTO_H_
struct freebsd9_fhstat_args {
	struct fhandle *u_fhp;
	struct freebsd9_stat *sb;
};
#endif
int
freebsd9_fhstat(struct thread *td, struct freebsd9_fhstat_args* uap)
{
	struct fhandle fh;
	struct stat sb;
	struct freebsd9_stat osb;
	int error;

	error = copyin(uap->u_fhp, &fh, sizeof(fhandle_t));
	if (error != 0)
		return (error);
	error = kern_fhstat(td, fh, &sb);
	if (error != 0)
		return (error);
	freebsd9_cvtstat(&sb, &osb);
	error = copyout(&osb, uap->sb, sizeof(osb));
	return (error);
}

#ifndef _SYS_SYSPROTO_H_
struct freebsd9_fstatat_args {
	int	fd;
	char	*path;
	struct freebsd9_stat *buf;
	int	flag;
};
#endif
int
freebsd9_fstatat(struct thread *td, struct freebsd9_fstatat_args* uap)
{
	struct stat sb;
	struct freebsd9_stat osb;
	int error;

	error = kern_statat(td, uap->flag, uap->fd, uap->path,
	    UIO_USERSPACE, &sb);
	if (error != 0)
		return (error);
	freebsd9_cvtstat(&sb, &osb);
	error = copyout(&osb, uap->buf, sizeof(osb));
	return (error);
}
#endif	/* COMPAT_FREEBSD9 */

/*
 * Get file status
 */
#ifndef _SYS_SYSPROTO_H_
struct fstatat_args {
	int	fd;
	char	*path;
	struct stat	*buf;
	int	flag;
}
#endif
int
sys_fstatat(struct thread *td, struct fstatat_args *uap)
{
	struct stat sb;
	int error;

	error = kern_statat(td, uap->flag, uap->fd, uap->path,
	    UIO_USERSPACE, &sb);
	if (error == 0)
		error = copyout(&sb, uap->buf, sizeof (sb));
	return (error);
}

int
kern_stat(struct thread *td, char *path, enum uio_seg pathseg, struct stat *sbp)
{

	return (kern_statat(td, 0, AT_FDCWD, path, pathseg, sbp));
}

int
kern_statat(struct thread *td, int flag, int fd, char *path,
    enum uio_seg pathseg, struct stat *sbp)
{

	return (kern_statat_vnhook(td, flag, fd, path, pathseg, sbp, NULL));
}

int
kern_statat_vnhook(struct thread *td, int flag, int fd, char *path,
    enum uio_seg pathseg, struct stat *sbp,
    void (*hook)(struct vnode *vp, struct stat *sbp))
{
	struct nameidata nd;
	struct stat sb;
	int error;

	if (flag & ~AT_SYMLINK_NOFOLLOW)
		return (EINVAL);

	NDINIT_ATRIGHTS(&nd, LOOKUP, ((flag & AT_SYMLINK_NOFOLLOW) ? NOFOLLOW :
	    FOLLOW) | LOCKSHARED | LOCKLEAF | AUDITVNODE1, pathseg,
	    path, fd, CAP_FSTAT, td);

	if ((error = namei(&nd)) != 0)
		return (error);
	error = vn_stat(nd.ni_vp, &sb, td->td_ucred, NOCRED, td);
	if (!error) {
		SDT_PROBE(vfs, , stat, mode, path, sb.st_mode, 0, 0, 0);
		if (S_ISREG(sb.st_mode))
			SDT_PROBE(vfs, , stat, reg, path, pathseg, 0, 0, 0);
		if (__predict_false(hook != NULL))
			hook(nd.ni_vp, &sb);
	}
	NDFREE(&nd, NDF_ONLY_PNBUF);
	vput(nd.ni_vp);
	if (error)
		return (error);
	*sbp = sb;
#ifdef KTRACE
	if (KTRPOINT(td, KTR_STRUCT))
		ktrstat(&sb);
#endif
	return (0);
}

int
kern_lstat(struct thread *td, char *path, enum uio_seg pathseg, struct stat *sbp)
{

	return (kern_statat(td, AT_SYMLINK_NOFOLLOW, AT_FDCWD, path, pathseg,
	    sbp));
}

#if defined(COMPAT_FREEBSD4) || defined(COMPAT_FREEBSD5) || \
    defined(COMPAT_FREEBSD6) || defined(COMPAT_FREEBSD7) || \
    defined(COMPAT_FREEBSD9)
/*
 * Implementation of the NetBSD [l]stat() functions.
 */
void
freebsd9_cvtnstat(sb, nsb)
	struct stat *sb;
	struct nstat *nsb;
{
	bzero(nsb, sizeof *nsb);
	nsb->st_dev = sb->st_dev;
	nsb->st_ino = sb->st_ino;
	nsb->st_mode = sb->st_mode;
	nsb->st_nlink = sb->st_nlink;
	nsb->st_uid = sb->st_uid;
	nsb->st_gid = sb->st_gid;
	nsb->st_rdev = sb->st_rdev;
	nsb->st_atim = sb->st_atim;
	nsb->st_mtim = sb->st_mtim;
	nsb->st_ctim = sb->st_ctim;
	nsb->st_size = sb->st_size;
	nsb->st_blocks = sb->st_blocks;
	nsb->st_blksize = sb->st_blksize;
	nsb->st_flags = sb->st_flags;
	nsb->st_gen = sb->st_gen;
	nsb->st_birthtim = sb->st_birthtim;
}

#ifndef _SYS_SYSPROTO_H_
struct freebsd9_nstat_args {
	char	*path;
	struct nstat *ub;
};
#endif
int
freebsd9_nstat(td, uap)
	struct thread *td;
	register struct freebsd9_nstat_args /* {
		char *path;
		struct nstat *ub;
	} */ *uap;
{
	struct stat sb;
	struct nstat nsb;
	int error;

	error = kern_stat(td, uap->path, UIO_USERSPACE, &sb);
	if (error)
		return (error);
	freebsd9_cvtnstat(&sb, &nsb);
	error = copyout(&nsb, uap->ub, sizeof (nsb));
	return (error);
}

/*
 * NetBSD lstat.  Get file status; this version does not follow links.
 */
#ifndef _SYS_SYSPROTO_H_
struct freebsd9_nlstat_args {
	char	*path;
	struct stat *ub;
};
#endif
int
freebsd9_nlstat(td, uap)
	struct thread *td;
	register struct freebsd9_nlstat_args /* {
		char *path;
		struct nstat *ub;
	} */ *uap;
{
	struct stat sb;
	struct nstat nsb;
	int error;

	error = kern_lstat(td, uap->path, UIO_USERSPACE, &sb);
	if (error)
		return (error);
	freebsd9_cvtnstat(&sb, &nsb);
	error = copyout(&nsb, uap->ub, sizeof (nsb));
	return (error);
}
#endif /* COMPAT_FREEBSD9 */

/*
 * Get configurable pathname variables.
 */
#ifndef _SYS_SYSPROTO_H_
struct pathconf_args {
	char	*path;
	int	name;
};
#endif
int
sys_pathconf(td, uap)
	struct thread *td;
	register struct pathconf_args /* {
		char *path;
		int name;
	} */ *uap;
{

	return (kern_pathconf(td, uap->path, UIO_USERSPACE, uap->name, FOLLOW));
}

#ifndef _SYS_SYSPROTO_H_
struct lpathconf_args {
	char	*path;
	int	name;
};
#endif
int
sys_lpathconf(td, uap)
	struct thread *td;
	register struct lpathconf_args /* {
		char *path;
		int name;
	} */ *uap;
{

	return (kern_pathconf(td, uap->path, UIO_USERSPACE, uap->name, NOFOLLOW));
}

int
kern_pathconf(struct thread *td, char *path, enum uio_seg pathseg, int name,
    u_long flags)
{
	struct nameidata nd;
	int error;

	NDINIT(&nd, LOOKUP, LOCKSHARED | LOCKLEAF | AUDITVNODE1 | flags,
	    pathseg, path, td);
	if ((error = namei(&nd)) != 0)
		return (error);
	NDFREE(&nd, NDF_ONLY_PNBUF);

	/* If asynchronous I/O is available, it works for all files. */
	if (name == _PC_ASYNC_IO)
		td->td_retval[0] = async_io_version;
	else
		error = VOP_PATHCONF(nd.ni_vp, name, td->td_retval);
	vput(nd.ni_vp);
	return (error);
}

/*
 * Return target name of a symbolic link.
 */
#ifndef _SYS_SYSPROTO_H_
struct readlink_args {
	char	*path;
	char	*buf;
	size_t	count;
};
#endif
int
sys_readlink(td, uap)
	struct thread *td;
	register struct readlink_args /* {
		char *path;
		char *buf;
		size_t count;
	} */ *uap;
{

	return (kern_readlink(td, uap->path, UIO_USERSPACE, uap->buf,
	    UIO_USERSPACE, uap->count));
}
#ifndef _SYS_SYSPROTO_H_
struct readlinkat_args {
	int	fd;
	char	*path;
	char	*buf;
	size_t	bufsize;
};
#endif
int
sys_readlinkat(struct thread *td, struct readlinkat_args *uap)
{

	return (kern_readlinkat(td, uap->fd, uap->path, UIO_USERSPACE,
	    uap->buf, UIO_USERSPACE, uap->bufsize));
}

int
kern_readlink(struct thread *td, char *path, enum uio_seg pathseg, char *buf,
    enum uio_seg bufseg, size_t count)
{

	return (kern_readlinkat(td, AT_FDCWD, path, pathseg, buf, bufseg,
	    count));
}

int
kern_readlinkat(struct thread *td, int fd, char *path, enum uio_seg pathseg,
    char *buf, enum uio_seg bufseg, size_t count)
{
	struct vnode *vp;
	struct iovec aiov;
	struct uio auio;
	int error;
	struct nameidata nd;

	if (count > IOSIZE_MAX)
		return (EINVAL);

	NDINIT_AT(&nd, LOOKUP, NOFOLLOW | LOCKSHARED | LOCKLEAF |
	    AUDITVNODE1, pathseg, path, fd, td);

	if ((error = namei(&nd)) != 0)
		return (error);
	NDFREE(&nd, NDF_ONLY_PNBUF);
	vp = nd.ni_vp;
#ifdef MAC
	error = mac_vnode_check_readlink(td->td_ucred, vp);
	if (error) {
		vput(vp);
		return (error);
	}
#endif
	if (vp->v_type != VLNK)
		error = EINVAL;
	else {
		aiov.iov_base = buf;
		aiov.iov_len = count;
		auio.uio_iov = &aiov;
		auio.uio_iovcnt = 1;
		auio.uio_offset = 0;
		auio.uio_rw = UIO_READ;
		auio.uio_segflg = bufseg;
		auio.uio_td = td;
		auio.uio_resid = count;
		error = VOP_READLINK(vp, &auio, td->td_ucred);
	}
	vput(vp);
	td->td_retval[0] = count - auio.uio_resid;
	return (error);
}

/*
 * Common implementation code for chflags() and fchflags().
 */
static int
setfflags(td, vp, flags)
	struct thread *td;
	struct vnode *vp;
	int flags;
{
	int error;
	struct mount *mp;
	struct vattr vattr;

	/* We can't support the value matching VNOVAL. */
	if (flags == VNOVAL)
		return (EOPNOTSUPP);

	/*
	 * Prevent non-root users from setting flags on devices.  When
	 * a device is reused, users can retain ownership of the device
	 * if they are allowed to set flags and programs assume that
	 * chown can't fail when done as root.
	 */
	if (vp->v_type == VCHR || vp->v_type == VBLK) {
		error = priv_check(td, PRIV_VFS_CHFLAGS_DEV);
		if (error)
			return (error);
	}

	if ((error = vn_start_write(vp, &mp, V_WAIT | PCATCH)) != 0)
		return (error);
	vn_lock(vp, LK_EXCLUSIVE | LK_RETRY);
	VATTR_NULL(&vattr);
	vattr.va_flags = flags;
#ifdef MAC
	error = mac_vnode_check_setflags(td->td_ucred, vp, vattr.va_flags);
	if (error == 0)
#endif
		error = VOP_SETATTR(vp, &vattr, td->td_ucred);
	VOP_UNLOCK(vp, 0);
	vn_finished_write(mp);
	return (error);
}

/*
 * Change flags of a file given a path name.
 */
#ifndef _SYS_SYSPROTO_H_
struct chflags_args {
	char	*path;
	int	flags;
};
#endif
int
sys_chflags(td, uap)
	struct thread *td;
	register struct chflags_args /* {
		char *path;
		int flags;
	} */ *uap;
{
	int error;
	struct nameidata nd;

	AUDIT_ARG_FFLAGS(uap->flags);
	NDINIT(&nd, LOOKUP, FOLLOW | AUDITVNODE1, UIO_USERSPACE,
	    uap->path, td);
	if ((error = namei(&nd)) != 0)
		return (error);
	NDFREE(&nd, NDF_ONLY_PNBUF);
	error = setfflags(td, nd.ni_vp, uap->flags);
	vrele(nd.ni_vp);
	return (error);
}

/*
 * Same as chflags() but doesn't follow symlinks.
 */
int
sys_lchflags(td, uap)
	struct thread *td;
	register struct lchflags_args /* {
		char *path;
		int flags;
	} */ *uap;
{
	int error;
	struct nameidata nd;

	AUDIT_ARG_FFLAGS(uap->flags);
	NDINIT(&nd, LOOKUP, NOFOLLOW | AUDITVNODE1, UIO_USERSPACE,
	    uap->path, td);
	if ((error = namei(&nd)) != 0)
		return (error);
	NDFREE(&nd, NDF_ONLY_PNBUF);
	error = setfflags(td, nd.ni_vp, uap->flags);
	vrele(nd.ni_vp);
	return (error);
}

/*
 * Change flags of a file given a file descriptor.
 */
#ifndef _SYS_SYSPROTO_H_
struct fchflags_args {
	int	fd;
	int	flags;
};
#endif
int
sys_fchflags(td, uap)
	struct thread *td;
	register struct fchflags_args /* {
		int fd;
		int flags;
	} */ *uap;
{
	struct file *fp;
	int error;

	AUDIT_ARG_FD(uap->fd);
	AUDIT_ARG_FFLAGS(uap->flags);
	if ((error = getvnode(td->td_proc->p_fd, uap->fd, CAP_FCHFLAGS,
	    &fp)) != 0)
		return (error);
#ifdef AUDIT
	vn_lock(fp->f_vnode, LK_SHARED | LK_RETRY);
	AUDIT_ARG_VNODE1(fp->f_vnode);
	VOP_UNLOCK(fp->f_vnode, 0);
#endif
	error = setfflags(td, fp->f_vnode, uap->flags);
	fdrop(fp, td);
	return (error);
}

/*
 * Common implementation code for chmod(), lchmod() and fchmod().
 */
int
setfmode(td, cred, vp, mode)
	struct thread *td;
	struct ucred *cred;
	struct vnode *vp;
	int mode;
{
	int error;
	struct mount *mp;
	struct vattr vattr;

	if ((error = vn_start_write(vp, &mp, V_WAIT | PCATCH)) != 0)
		return (error);
	vn_lock(vp, LK_EXCLUSIVE | LK_RETRY);
	VATTR_NULL(&vattr);
	vattr.va_mode = mode & ALLPERMS;
#ifdef MAC
	error = mac_vnode_check_setmode(cred, vp, vattr.va_mode);
	if (error == 0)
#endif
		error = VOP_SETATTR(vp, &vattr, cred);
	VOP_UNLOCK(vp, 0);
	vn_finished_write(mp);
	return (error);
}

/*
 * Change mode of a file given path name.
 */
#ifndef _SYS_SYSPROTO_H_
struct chmod_args {
	char	*path;
	int	mode;
};
#endif
int
sys_chmod(td, uap)
	struct thread *td;
	register struct chmod_args /* {
		char *path;
		int mode;
	} */ *uap;
{

	return (kern_chmod(td, uap->path, UIO_USERSPACE, uap->mode));
}

#ifndef _SYS_SYSPROTO_H_
struct fchmodat_args {
	int	dirfd;
	char	*path;
	mode_t	mode;
	int	flag;
}
#endif
int
sys_fchmodat(struct thread *td, struct fchmodat_args *uap)
{
	int flag = uap->flag;
	int fd = uap->fd;
	char *path = uap->path;
	mode_t mode = uap->mode;

	if (flag & ~AT_SYMLINK_NOFOLLOW)
		return (EINVAL);

	return (kern_fchmodat(td, fd, path, UIO_USERSPACE, mode, flag));
}

int
kern_chmod(struct thread *td, char *path, enum uio_seg pathseg, int mode)
{

	return (kern_fchmodat(td, AT_FDCWD, path, pathseg, mode, 0));
}

/*
 * Change mode of a file given path name (don't follow links.)
 */
#ifndef _SYS_SYSPROTO_H_
struct lchmod_args {
	char	*path;
	int	mode;
};
#endif
int
sys_lchmod(td, uap)
	struct thread *td;
	register struct lchmod_args /* {
		char *path;
		int mode;
	} */ *uap;
{

	return (kern_fchmodat(td, AT_FDCWD, uap->path, UIO_USERSPACE,
	    uap->mode, AT_SYMLINK_NOFOLLOW));
}


int
kern_fchmodat(struct thread *td, int fd, char *path, enum uio_seg pathseg,
    mode_t mode, int flag)
{
	int error;
	struct nameidata nd;
	int follow;

	AUDIT_ARG_MODE(mode);
	follow = (flag & AT_SYMLINK_NOFOLLOW) ? NOFOLLOW : FOLLOW;
	NDINIT_ATRIGHTS(&nd, LOOKUP,  follow | AUDITVNODE1, pathseg,
	    path, fd, CAP_FCHMOD, td);
	if ((error = namei(&nd)) != 0)
		return (error);
	NDFREE(&nd, NDF_ONLY_PNBUF);
	error = setfmode(td, td->td_ucred, nd.ni_vp, mode);
	vrele(nd.ni_vp);
	return (error);
}

/*
 * Change mode of a file given a file descriptor.
 */
#ifndef _SYS_SYSPROTO_H_
struct fchmod_args {
	int	fd;
	int	mode;
};
#endif
int
sys_fchmod(struct thread *td, struct fchmod_args *uap)
{
	struct file *fp;
	int error;

	AUDIT_ARG_FD(uap->fd);
	AUDIT_ARG_MODE(uap->mode);

	error = fget(td, uap->fd, CAP_FCHMOD, &fp);
	if (error != 0)
		return (error);
	error = fo_chmod(fp, uap->mode, td->td_ucred, td);
	fdrop(fp, td);
	return (error);
}

/*
 * Common implementation for chown(), lchown(), and fchown()
 */
int
setfown(td, cred, vp, uid, gid)
	struct thread *td;
	struct ucred *cred;
	struct vnode *vp;
	uid_t uid;
	gid_t gid;
{
	int error;
	struct mount *mp;
	struct vattr vattr;

	if ((error = vn_start_write(vp, &mp, V_WAIT | PCATCH)) != 0)
		return (error);
	vn_lock(vp, LK_EXCLUSIVE | LK_RETRY);
	VATTR_NULL(&vattr);
	vattr.va_uid = uid;
	vattr.va_gid = gid;
#ifdef MAC
	error = mac_vnode_check_setowner(cred, vp, vattr.va_uid,
	    vattr.va_gid);
	if (error == 0)
#endif
		error = VOP_SETATTR(vp, &vattr, cred);
	VOP_UNLOCK(vp, 0);
	vn_finished_write(mp);
	return (error);
}

/*
 * Set ownership given a path name.
 */
#ifndef _SYS_SYSPROTO_H_
struct chown_args {
	char	*path;
	int	uid;
	int	gid;
};
#endif
int
sys_chown(td, uap)
	struct thread *td;
	register struct chown_args /* {
		char *path;
		int uid;
		int gid;
	} */ *uap;
{

	return (kern_chown(td, uap->path, UIO_USERSPACE, uap->uid, uap->gid));
}

#ifndef _SYS_SYSPROTO_H_
struct fchownat_args {
	int fd;
	const char * path;
	uid_t uid;
	gid_t gid;
	int flag;
};
#endif
int
sys_fchownat(struct thread *td, struct fchownat_args *uap)
{
	int flag;

	flag = uap->flag;
	if (flag & ~AT_SYMLINK_NOFOLLOW)
		return (EINVAL);

	return (kern_fchownat(td, uap->fd, uap->path, UIO_USERSPACE, uap->uid,
	    uap->gid, uap->flag));
}

int
kern_chown(struct thread *td, char *path, enum uio_seg pathseg, int uid,
    int gid)
{

	return (kern_fchownat(td, AT_FDCWD, path, pathseg, uid, gid, 0));
}

int
kern_fchownat(struct thread *td, int fd, char *path, enum uio_seg pathseg,
    int uid, int gid, int flag)
{
	struct nameidata nd;
	int error, follow;

	AUDIT_ARG_OWNER(uid, gid);
	follow = (flag & AT_SYMLINK_NOFOLLOW) ? NOFOLLOW : FOLLOW;
	NDINIT_ATRIGHTS(&nd, LOOKUP, follow | AUDITVNODE1, pathseg,
	    path, fd, CAP_FCHOWN, td);

	if ((error = namei(&nd)) != 0)
		return (error);
	NDFREE(&nd, NDF_ONLY_PNBUF);
	error = setfown(td, td->td_ucred, nd.ni_vp, uid, gid);
	vrele(nd.ni_vp);
	return (error);
}

/*
 * Set ownership given a path name, do not cross symlinks.
 */
#ifndef _SYS_SYSPROTO_H_
struct lchown_args {
	char	*path;
	int	uid;
	int	gid;
};
#endif
int
sys_lchown(td, uap)
	struct thread *td;
	register struct lchown_args /* {
		char *path;
		int uid;
		int gid;
	} */ *uap;
{

	return (kern_lchown(td, uap->path, UIO_USERSPACE, uap->uid, uap->gid));
}

int
kern_lchown(struct thread *td, char *path, enum uio_seg pathseg, int uid,
    int gid)
{

	return (kern_fchownat(td, AT_FDCWD, path, pathseg, uid, gid,
	    AT_SYMLINK_NOFOLLOW));
}

/*
 * Set ownership given a file descriptor.
 */
#ifndef _SYS_SYSPROTO_H_
struct fchown_args {
	int	fd;
	int	uid;
	int	gid;
};
#endif
int
sys_fchown(td, uap)
	struct thread *td;
	register struct fchown_args /* {
		int fd;
		int uid;
		int gid;
	} */ *uap;
{
	struct file *fp;
	int error;

	AUDIT_ARG_FD(uap->fd);
	AUDIT_ARG_OWNER(uap->uid, uap->gid);
	error = fget(td, uap->fd, CAP_FCHOWN, &fp);
	if (error != 0)
		return (error);
	error = fo_chown(fp, uap->uid, uap->gid, td->td_ucred, td);
	fdrop(fp, td);
	return (error);
}

/*
 * Common implementation code for utimes(), lutimes(), and futimes().
 */
static int
getutimes(usrtvp, tvpseg, tsp)
	const struct timeval *usrtvp;
	enum uio_seg tvpseg;
	struct timespec *tsp;
{
	struct timeval tv[2];
	const struct timeval *tvp;
	int error;

	if (usrtvp == NULL) {
		vfs_timestamp(&tsp[0]);
		tsp[1] = tsp[0];
	} else {
		if (tvpseg == UIO_SYSSPACE) {
			tvp = usrtvp;
		} else {
			if ((error = copyin(usrtvp, tv, sizeof(tv))) != 0)
				return (error);
			tvp = tv;
		}

		if (tvp[0].tv_usec < 0 || tvp[0].tv_usec >= 1000000 ||
		    tvp[1].tv_usec < 0 || tvp[1].tv_usec >= 1000000)
			return (EINVAL);
		TIMEVAL_TO_TIMESPEC(&tvp[0], &tsp[0]);
		TIMEVAL_TO_TIMESPEC(&tvp[1], &tsp[1]);
	}
	return (0);
}

/*
 * Common implementation code for utimes(), lutimes(), and futimes().
 */
static int
setutimes(td, vp, ts, numtimes, nullflag)
	struct thread *td;
	struct vnode *vp;
	const struct timespec *ts;
	int numtimes;
	int nullflag;
{
	int error, setbirthtime;
	struct mount *mp;
	struct vattr vattr;

	if ((error = vn_start_write(vp, &mp, V_WAIT | PCATCH)) != 0)
		return (error);
	vn_lock(vp, LK_EXCLUSIVE | LK_RETRY);
	setbirthtime = 0;
	if (numtimes < 3 && !VOP_GETATTR(vp, &vattr, td->td_ucred) &&
	    timespeccmp(&ts[1], &vattr.va_birthtime, < ))
		setbirthtime = 1;
	VATTR_NULL(&vattr);
	vattr.va_atime = ts[0];
	vattr.va_mtime = ts[1];
	if (setbirthtime)
		vattr.va_birthtime = ts[1];
	if (numtimes > 2)
		vattr.va_birthtime = ts[2];
	if (nullflag)
		vattr.va_vaflags |= VA_UTIMES_NULL;
#ifdef MAC
	error = mac_vnode_check_setutimes(td->td_ucred, vp, vattr.va_atime,
	    vattr.va_mtime);
#endif
	if (error == 0)
		error = VOP_SETATTR(vp, &vattr, td->td_ucred);
	VOP_UNLOCK(vp, 0);
	vn_finished_write(mp);
	return (error);
}

/*
 * Set the access and modification times of a file.
 */
#ifndef _SYS_SYSPROTO_H_
struct utimes_args {
	char	*path;
	struct	timeval *tptr;
};
#endif
int
sys_utimes(td, uap)
	struct thread *td;
	register struct utimes_args /* {
		char *path;
		struct timeval *tptr;
	} */ *uap;
{

	return (kern_utimes(td, uap->path, UIO_USERSPACE, uap->tptr,
	    UIO_USERSPACE));
}

#ifndef _SYS_SYSPROTO_H_
struct futimesat_args {
	int fd;
	const char * path;
	const struct timeval * times;
};
#endif
int
sys_futimesat(struct thread *td, struct futimesat_args *uap)
{

	return (kern_utimesat(td, uap->fd, uap->path, UIO_USERSPACE,
	    uap->times, UIO_USERSPACE));
}

int
kern_utimes(struct thread *td, char *path, enum uio_seg pathseg,
    struct timeval *tptr, enum uio_seg tptrseg)
{

	return (kern_utimesat(td, AT_FDCWD, path, pathseg, tptr, tptrseg));
}

int
kern_utimesat(struct thread *td, int fd, char *path, enum uio_seg pathseg,
    struct timeval *tptr, enum uio_seg tptrseg)
{
	struct nameidata nd;
	struct timespec ts[2];
	int error;

	if ((error = getutimes(tptr, tptrseg, ts)) != 0)
		return (error);
	NDINIT_ATRIGHTS(&nd, LOOKUP, FOLLOW | AUDITVNODE1, pathseg,
	    path, fd, CAP_FUTIMES, td);

	if ((error = namei(&nd)) != 0)
		return (error);
	NDFREE(&nd, NDF_ONLY_PNBUF);
	error = setutimes(td, nd.ni_vp, ts, 2, tptr == NULL);
	vrele(nd.ni_vp);
	return (error);
}

/*
 * Set the access and modification times of a file.
 */
#ifndef _SYS_SYSPROTO_H_
struct lutimes_args {
	char	*path;
	struct	timeval *tptr;
};
#endif
int
sys_lutimes(td, uap)
	struct thread *td;
	register struct lutimes_args /* {
		char *path;
		struct timeval *tptr;
	} */ *uap;
{

	return (kern_lutimes(td, uap->path, UIO_USERSPACE, uap->tptr,
	    UIO_USERSPACE));
}

int
kern_lutimes(struct thread *td, char *path, enum uio_seg pathseg,
    struct timeval *tptr, enum uio_seg tptrseg)
{
	struct timespec ts[2];
	int error;
	struct nameidata nd;

	if ((error = getutimes(tptr, tptrseg, ts)) != 0)
		return (error);
	NDINIT(&nd, LOOKUP, NOFOLLOW | AUDITVNODE1, pathseg, path, td);
	if ((error = namei(&nd)) != 0)
		return (error);
	NDFREE(&nd, NDF_ONLY_PNBUF);
	error = setutimes(td, nd.ni_vp, ts, 2, tptr == NULL);
	vrele(nd.ni_vp);
	return (error);
}

/*
 * Set the access and modification times of a file.
 */
#ifndef _SYS_SYSPROTO_H_
struct futimes_args {
	int	fd;
	struct	timeval *tptr;
};
#endif
int
sys_futimes(td, uap)
	struct thread *td;
	register struct futimes_args /* {
		int  fd;
		struct timeval *tptr;
	} */ *uap;
{

	return (kern_futimes(td, uap->fd, uap->tptr, UIO_USERSPACE));
}

int
kern_futimes(struct thread *td, int fd, struct timeval *tptr,
    enum uio_seg tptrseg)
{
	struct timespec ts[2];
	struct file *fp;
	int error;

	AUDIT_ARG_FD(fd);
	if ((error = getutimes(tptr, tptrseg, ts)) != 0)
		return (error);
	if ((error = getvnode(td->td_proc->p_fd, fd, CAP_FUTIMES, &fp))
	    != 0)
		return (error);
#ifdef AUDIT
	vn_lock(fp->f_vnode, LK_SHARED | LK_RETRY);
	AUDIT_ARG_VNODE1(fp->f_vnode);
	VOP_UNLOCK(fp->f_vnode, 0);
#endif
	error = setutimes(td, fp->f_vnode, ts, 2, tptr == NULL);
	fdrop(fp, td);
	return (error);
}

/*
 * Truncate a file given its path name.
 */
#ifndef _SYS_SYSPROTO_H_
struct truncate_args {
	char	*path;
	int	pad;
	off_t	length;
};
#endif
int
sys_truncate(td, uap)
	struct thread *td;
	register struct truncate_args /* {
		char *path;
		int pad;
		off_t length;
	} */ *uap;
{

	return (kern_truncate(td, uap->path, UIO_USERSPACE, uap->length));
}

int
kern_truncate(struct thread *td, char *path, enum uio_seg pathseg, off_t length)
{
	struct mount *mp;
	struct vnode *vp;
	void *rl_cookie;
	struct vattr vattr;
	struct nameidata nd;
	int error;

	if (length < 0)
		return(EINVAL);
	NDINIT(&nd, LOOKUP, FOLLOW | AUDITVNODE1, pathseg, path, td);
	if ((error = namei(&nd)) != 0)
		return (error);
	vp = nd.ni_vp;
	rl_cookie = vn_rangelock_wlock(vp, 0, OFF_MAX);
	if ((error = vn_start_write(vp, &mp, V_WAIT | PCATCH)) != 0) {
		vn_rangelock_unlock(vp, rl_cookie);
		vrele(vp);
		return (error);
	}
	NDFREE(&nd, NDF_ONLY_PNBUF);
	vn_lock(vp, LK_EXCLUSIVE | LK_RETRY);
	if (vp->v_type == VDIR)
		error = EISDIR;
#ifdef MAC
	else if ((error = mac_vnode_check_write(td->td_ucred, NOCRED, vp))) {
	}
#endif
	else if ((error = vn_writechk(vp)) == 0 &&
	    (error = VOP_ACCESS(vp, VWRITE, td->td_ucred, td)) == 0) {
		VATTR_NULL(&vattr);
		vattr.va_size = length;
		error = VOP_SETATTR(vp, &vattr, td->td_ucred);
	}
	VOP_UNLOCK(vp, 0);
	vn_finished_write(mp);
	vn_rangelock_unlock(vp, rl_cookie);
	vrele(vp);
	return (error);
}

#if defined(COMPAT_43)
/*
 * Truncate a file given its path name.
 */
#ifndef _SYS_SYSPROTO_H_
struct otruncate_args {
	char	*path;
	long	length;
};
#endif
int
otruncate(td, uap)
	struct thread *td;
	register struct otruncate_args /* {
		char *path;
		long length;
	} */ *uap;
{
	struct truncate_args /* {
		char *path;
		int pad;
		off_t length;
	} */ nuap;

	nuap.path = uap->path;
	nuap.length = uap->length;
	return (sys_truncate(td, &nuap));
}
#endif /* COMPAT_43 */

/* Versions with the pad argument */
int
freebsd6_truncate(struct thread *td, struct freebsd6_truncate_args *uap)
{
	struct truncate_args ouap;

	ouap.path = uap->path;
	ouap.length = uap->length;
	return (sys_truncate(td, &ouap));
}

int
freebsd6_ftruncate(struct thread *td, struct freebsd6_ftruncate_args *uap)
{
	struct ftruncate_args ouap;

	ouap.fd = uap->fd;
	ouap.length = uap->length;
	return (sys_ftruncate(td, &ouap));
}

/*
 * Sync an open file.
 */
#ifndef _SYS_SYSPROTO_H_
struct fsync_args {
	int	fd;
};
#endif
int
sys_fsync(td, uap)
	struct thread *td;
	struct fsync_args /* {
		int fd;
	} */ *uap;
{
	struct vnode *vp;
	struct mount *mp;
	struct file *fp;
	int error, lock_flags;

	AUDIT_ARG_FD(uap->fd);
	if ((error = getvnode(td->td_proc->p_fd, uap->fd, CAP_FSYNC,
	    &fp)) != 0)
		return (error);
	vp = fp->f_vnode;
	if ((error = vn_start_write(vp, &mp, V_WAIT | PCATCH)) != 0)
		goto drop;
	if (MNT_SHARED_WRITES(mp) ||
	    ((mp == NULL) && MNT_SHARED_WRITES(vp->v_mount))) {
		lock_flags = LK_SHARED;
	} else {
		lock_flags = LK_EXCLUSIVE;
	}
	vn_lock(vp, lock_flags | LK_RETRY);
	AUDIT_ARG_VNODE1(vp);
	if (vp->v_object != NULL) {
		VM_OBJECT_LOCK(vp->v_object);
		vm_object_page_clean(vp->v_object, 0, 0, 0);
		VM_OBJECT_UNLOCK(vp->v_object);
	}
	error = VOP_FSYNC(vp, MNT_WAIT, td);

	VOP_UNLOCK(vp, 0);
	vn_finished_write(mp);
drop:
	fdrop(fp, td);
	return (error);
}

/*
 * Rename files.  Source and destination must either both be directories, or
 * both not be directories.  If target is a directory, it must be empty.
 */
#ifndef _SYS_SYSPROTO_H_
struct rename_args {
	char	*from;
	char	*to;
};
#endif
int
sys_rename(td, uap)
	struct thread *td;
	register struct rename_args /* {
		char *from;
		char *to;
	} */ *uap;
{

	return (kern_rename(td, uap->from, uap->to, UIO_USERSPACE));
}

#ifndef _SYS_SYSPROTO_H_
struct renameat_args {
	int	oldfd;
	char	*old;
	int	newfd;
	char	*new;
};
#endif
int
sys_renameat(struct thread *td, struct renameat_args *uap)
{

	return (kern_renameat(td, uap->oldfd, uap->old, uap->newfd, uap->new,
	    UIO_USERSPACE));
}

int
kern_rename(struct thread *td, char *from, char *to, enum uio_seg pathseg)
{

	return (kern_renameat(td, AT_FDCWD, from, AT_FDCWD, to, pathseg));
}

int
kern_renameat(struct thread *td, int oldfd, char *old, int newfd, char *new,
    enum uio_seg pathseg)
{
	struct mount *mp = NULL;
	struct vnode *tvp, *fvp, *tdvp;
	struct nameidata fromnd, tond;
	int error;

	bwillwrite();
#ifdef MAC
	NDINIT_ATRIGHTS(&fromnd, DELETE, LOCKPARENT | LOCKLEAF | SAVESTART |
	    AUDITVNODE1, pathseg, old, oldfd, CAP_DELETE, td);
#else
	NDINIT_ATRIGHTS(&fromnd, DELETE, WANTPARENT | SAVESTART |
	    AUDITVNODE1, pathseg, old, oldfd, CAP_DELETE, td);
#endif

	if ((error = namei(&fromnd)) != 0)
		return (error);
#ifdef MAC
	error = mac_vnode_check_rename_from(td->td_ucred, fromnd.ni_dvp,
	    fromnd.ni_vp, &fromnd.ni_cnd);
	VOP_UNLOCK(fromnd.ni_dvp, 0);
	if (fromnd.ni_dvp != fromnd.ni_vp)
		VOP_UNLOCK(fromnd.ni_vp, 0);
#endif
	fvp = fromnd.ni_vp;
	if (error == 0)
		error = vn_start_write(fvp, &mp, V_WAIT | PCATCH);
	if (error != 0) {
		NDFREE(&fromnd, NDF_ONLY_PNBUF);
		vrele(fromnd.ni_dvp);
		vrele(fvp);
		goto out1;
	}
	NDINIT_ATRIGHTS(&tond, RENAME, LOCKPARENT | LOCKLEAF | NOCACHE |
	    SAVESTART | AUDITVNODE2, pathseg, new, newfd, CAP_CREATE,
	    td);
	if (fromnd.ni_vp->v_type == VDIR)
		tond.ni_cnd.cn_flags |= WILLBEDIR;
	if ((error = namei(&tond)) != 0) {
		/* Translate error code for rename("dir1", "dir2/."). */
		if (error == EISDIR && fvp->v_type == VDIR)
			error = EINVAL;
		NDFREE(&fromnd, NDF_ONLY_PNBUF);
		vrele(fromnd.ni_dvp);
		vrele(fvp);
		vn_finished_write(mp);
		goto out1;
	}
	tdvp = tond.ni_dvp;
	tvp = tond.ni_vp;
	if (tvp != NULL) {
		if (fvp->v_type == VDIR && tvp->v_type != VDIR) {
			error = ENOTDIR;
			goto out;
		} else if (fvp->v_type != VDIR && tvp->v_type == VDIR) {
			error = EISDIR;
			goto out;
		}
	}
	if (fvp == tdvp) {
		error = EINVAL;
		goto out;
	}
	/*
	 * If the source is the same as the destination (that is, if they
	 * are links to the same vnode), then there is nothing to do.
	 */
	if (fvp == tvp)
		error = -1;
#ifdef MAC
	else
		error = mac_vnode_check_rename_to(td->td_ucred, tdvp,
		    tond.ni_vp, fromnd.ni_dvp == tdvp, &tond.ni_cnd);
#endif
out:
	if (!error) {
		error = VOP_RENAME(fromnd.ni_dvp, fromnd.ni_vp, &fromnd.ni_cnd,
				   tond.ni_dvp, tond.ni_vp, &tond.ni_cnd);
		NDFREE(&fromnd, NDF_ONLY_PNBUF);
		NDFREE(&tond, NDF_ONLY_PNBUF);
	} else {
		NDFREE(&fromnd, NDF_ONLY_PNBUF);
		NDFREE(&tond, NDF_ONLY_PNBUF);
		if (tvp)
			vput(tvp);
		if (tdvp == tvp)
			vrele(tdvp);
		else
			vput(tdvp);
		vrele(fromnd.ni_dvp);
		vrele(fvp);
	}
	vrele(tond.ni_startdir);
	vn_finished_write(mp);
out1:
	if (fromnd.ni_startdir)
		vrele(fromnd.ni_startdir);
	if (error == -1)
		return (0);
	return (error);
}

/*
 * Make a directory file.
 */
#ifndef _SYS_SYSPROTO_H_
struct mkdir_args {
	char	*path;
	int	mode;
};
#endif
int
sys_mkdir(td, uap)
	struct thread *td;
	register struct mkdir_args /* {
		char *path;
		int mode;
	} */ *uap;
{

	return (kern_mkdir(td, uap->path, UIO_USERSPACE, uap->mode));
}

#ifndef _SYS_SYSPROTO_H_
struct mkdirat_args {
	int	fd;
	char	*path;
	mode_t	mode;
};
#endif
int
sys_mkdirat(struct thread *td, struct mkdirat_args *uap)
{

	return (kern_mkdirat(td, uap->fd, uap->path, UIO_USERSPACE, uap->mode));
}

int
kern_mkdir(struct thread *td, char *path, enum uio_seg segflg, int mode)
{

	return (kern_mkdirat(td, AT_FDCWD, path, segflg, mode));
}

int
kern_mkdirat(struct thread *td, int fd, char *path, enum uio_seg segflg,
    int mode)
{
	struct mount *mp;
	struct vnode *vp;
	struct vattr vattr;
	int error;
	struct nameidata nd;

	AUDIT_ARG_MODE(mode);
restart:
	bwillwrite();
	NDINIT_ATRIGHTS(&nd, CREATE, LOCKPARENT | SAVENAME |
	    AUDITVNODE1, segflg, path, fd, CAP_MKDIR, td);
	nd.ni_cnd.cn_flags |= WILLBEDIR;
	if ((error = namei(&nd)) != 0)
		return (error);
	vp = nd.ni_vp;
	if (vp != NULL) {
		NDFREE(&nd, NDF_ONLY_PNBUF);
		/*
		 * XXX namei called with LOCKPARENT but not LOCKLEAF has
		 * the strange behaviour of leaving the vnode unlocked
		 * if the target is the same vnode as the parent.
		 */
		if (vp == nd.ni_dvp)
			vrele(nd.ni_dvp);
		else
			vput(nd.ni_dvp);
		vrele(vp);
		return (EEXIST);
	}
	if (vn_start_write(nd.ni_dvp, &mp, V_NOWAIT) != 0) {
		NDFREE(&nd, NDF_ONLY_PNBUF);
		vput(nd.ni_dvp);
		if ((error = vn_start_write(NULL, &mp, V_XSLEEP | PCATCH)) != 0)
			return (error);
		goto restart;
	}
	VATTR_NULL(&vattr);
	vattr.va_type = VDIR;
	vattr.va_mode = (mode & ACCESSPERMS) &~ td->td_proc->p_fd->fd_cmask;
#ifdef MAC
	error = mac_vnode_check_create(td->td_ucred, nd.ni_dvp, &nd.ni_cnd,
	    &vattr);
	if (error)
		goto out;
#endif
	error = VOP_MKDIR(nd.ni_dvp, &nd.ni_vp, &nd.ni_cnd, &vattr);
#ifdef MAC
out:
#endif
	NDFREE(&nd, NDF_ONLY_PNBUF);
	vput(nd.ni_dvp);
	if (!error)
		vput(nd.ni_vp);
	vn_finished_write(mp);
	return (error);
}

/*
 * Remove a directory file.
 */
#ifndef _SYS_SYSPROTO_H_
struct rmdir_args {
	char	*path;
};
#endif
int
sys_rmdir(td, uap)
	struct thread *td;
	struct rmdir_args /* {
		char *path;
	} */ *uap;
{

	return (kern_rmdir(td, uap->path, UIO_USERSPACE));
}

int
kern_rmdir(struct thread *td, char *path, enum uio_seg pathseg)
{

	return (kern_rmdirat(td, AT_FDCWD, path, pathseg));
}

int
kern_rmdirat(struct thread *td, int fd, char *path, enum uio_seg pathseg)
{
	struct mount *mp;
	struct vnode *vp;
	int error;
	struct nameidata nd;

restart:
	bwillwrite();
	NDINIT_ATRIGHTS(&nd, DELETE, LOCKPARENT | LOCKLEAF |
	    AUDITVNODE1, pathseg, path, fd, CAP_RMDIR, td);
	if ((error = namei(&nd)) != 0)
		return (error);
	vp = nd.ni_vp;
	if (vp->v_type != VDIR) {
		error = ENOTDIR;
		goto out;
	}
	/*
	 * No rmdir "." please.
	 */
	if (nd.ni_dvp == vp) {
		error = EINVAL;
		goto out;
	}
	/*
	 * The root of a mounted filesystem cannot be deleted.
	 */
	if (vp->v_vflag & VV_ROOT) {
		error = EBUSY;
		goto out;
	}
#ifdef MAC
	error = mac_vnode_check_unlink(td->td_ucred, nd.ni_dvp, vp,
	    &nd.ni_cnd);
	if (error)
		goto out;
#endif
	if (vn_start_write(nd.ni_dvp, &mp, V_NOWAIT) != 0) {
		NDFREE(&nd, NDF_ONLY_PNBUF);
		vput(vp);
		if (nd.ni_dvp == vp)
			vrele(nd.ni_dvp);
		else
			vput(nd.ni_dvp);
		if ((error = vn_start_write(NULL, &mp, V_XSLEEP | PCATCH)) != 0)
			return (error);
		goto restart;
	}
	error = VOP_RMDIR(nd.ni_dvp, nd.ni_vp, &nd.ni_cnd);
	vn_finished_write(mp);
out:
	NDFREE(&nd, NDF_ONLY_PNBUF);
	vput(vp);
	if (nd.ni_dvp == vp)
		vrele(nd.ni_dvp);
	else
		vput(nd.ni_dvp);
	return (error);
}

#if defined(COMPAT_43) || defined(COMPAT_FREEBSD4) || \
    defined(COMPAT_FREEBSD5) || defined(COMPAT_FREEBSD6) || \
    defined(COMPAT_FREEBSD7) || defined(COMPAT_FREEBSD9)
int
freebsd9_kern_getdirentries(struct thread *td, int fd, char *ubuf, u_int count,
    long *basep, void (*func)(struct freebsd9_dirent *))
{
	struct freebsd9_dirent dstdp;
	struct dirent *dp, *edp;
	char *dirbuf;
	off_t base;
	ssize_t resid, ucount;
	int error;

	/* XXX arbitrary sanity limit on `count'. */
	count = min(count, 64 * 1024);

	dirbuf = malloc(count, M_TEMP, M_WAITOK);

	error = kern_getdirentries(td, fd, dirbuf, count, &base, &resid,
	    UIO_SYSSPACE);
	if (error != 0)
		goto done;
	if (basep != NULL)
		*basep = base;

	ucount = 0;
	for (dp = (struct dirent *)dirbuf,
	    edp = (struct dirent *)&dirbuf[count - resid];
	    ucount < count && dp < edp; ) {
		if (dp->d_reclen == 0)
			break;
		if (dp->d_namlen > sizeof(dstdp.d_name) - 1)
			continue;
		dstdp.d_type = dp->d_type;
		dstdp.d_namlen = dp->d_namlen;
		dstdp.d_fileno = dp->d_fileno;		/* truncate */
		dstdp.d_reclen = sizeof(dstdp) - sizeof(dstdp.d_name) +
		    ((dp->d_namlen + 1 + 3) &~ 3);
		bcopy(dp->d_name, dstdp.d_name, dstdp.d_namlen);
		bzero(dstdp.d_name + dstdp.d_namlen,
		    dstdp.d_reclen - offsetof(struct freebsd9_dirent, d_name) -
		    dstdp.d_namlen);
		MPASS(dstdp.d_reclen <= dp->d_reclen);
		MPASS(ucount + dstdp.d_reclen <= count);
		if (func != NULL)
			func(&dstdp);
		error = copyout(&dstdp, ubuf + ucount, dstdp.d_reclen);
		if (error != 0)
			break;
		dp = (struct dirent *)((char *)dp + dp->d_reclen);
		ucount += dstdp.d_reclen;
	}

done:
	free(dirbuf, M_TEMP);
	if (error == 0)
		td->td_retval[0] = ucount;
	return (error);
}
#endif /* COMPAT */

#ifdef COMPAT_43
static void
ogetdirentries_cvt(struct freebsd9_dirent *dp)
{
#if (BYTE_ORDER == LITTLE_ENDIAN)
	/*
	 * The expected low byte of dp->d_namlen is our dp->d_type.
	 * The high MBZ byte of dp->d_namlen is our dp->d_namlen.
	 */
	dp->d_type = dp->d_namlen;
	dp->d_namlen = 0;
#else
	/*
	 * The dp->d_type is the high byte of the expected dp->d_namlen,
	 * so must be zero'ed.
	 */
	dp->d_type = 0;
#endif
}

/*
 * Read a block of directory entries in a filesystem independent format.
 */
#ifndef _SYS_SYSPROTO_H_
struct ogetdirentries_args {
	int	fd;
	char	*buf;
	u_int	count;
	long	*basep;
};
#endif
int
ogetdirentries(struct thread *td, struct ogetdirentries_args *uap)
{
	long loff;
	int error;

	error = kern_ogetdirentries(td, uap, &loff);
	if (error == 0)
		error = copyout(&loff, uap->basep, sizeof(long));
	return (error);
}

int
kern_ogetdirentries(struct thread *td, struct ogetdirentries_args *uap,
    long *ploff)
{
<<<<<<< HEAD
	long base;
	int error;
=======
	struct vnode *vp;
	struct file *fp;
	struct uio auio, kuio;
	struct iovec aiov, kiov;
	struct dirent *dp, *edp;
	caddr_t dirbuf;
	int error, eofflag, readcnt;
	long loff;
	off_t foffset;
>>>>>>> 9266af71

	/* XXX arbitrary sanity limit on `count'. */
	if (uap->count > 64 * 1024)
		return (EINVAL);
<<<<<<< HEAD

	error = freebsd9_kern_getdirentries(td, uap->fd, uap->buf, uap->count,
	    &base, ogetdirentries_cvt);

	if (error == 0 && uap->basep != NULL)
		error = copyout(&base, uap->basep, sizeof(long));

=======
	if ((error = getvnode(td->td_proc->p_fd, uap->fd, CAP_READ,
	    &fp)) != 0)
		return (error);
	if ((fp->f_flag & FREAD) == 0) {
		fdrop(fp, td);
		return (EBADF);
	}
	vp = fp->f_vnode;
	foffset = foffset_lock(fp, 0);
unionread:
	if (vp->v_type != VDIR) {
		foffset_unlock(fp, foffset, 0);
		fdrop(fp, td);
		return (EINVAL);
	}
	aiov.iov_base = uap->buf;
	aiov.iov_len = uap->count;
	auio.uio_iov = &aiov;
	auio.uio_iovcnt = 1;
	auio.uio_rw = UIO_READ;
	auio.uio_segflg = UIO_USERSPACE;
	auio.uio_td = td;
	auio.uio_resid = uap->count;
	vn_lock(vp, LK_SHARED | LK_RETRY);
	loff = auio.uio_offset = foffset;
#ifdef MAC
	error = mac_vnode_check_readdir(td->td_ucred, vp);
	if (error) {
		VOP_UNLOCK(vp, 0);
		foffset_unlock(fp, foffset, FOF_NOUPDATE);
		fdrop(fp, td);
		return (error);
	}
#endif
#	if (BYTE_ORDER != LITTLE_ENDIAN)
		if (vp->v_mount->mnt_maxsymlinklen <= 0) {
			error = VOP_READDIR(vp, &auio, fp->f_cred, &eofflag,
			    NULL, NULL);
			foffset = auio.uio_offset;
		} else
#	endif
	{
		kuio = auio;
		kuio.uio_iov = &kiov;
		kuio.uio_segflg = UIO_SYSSPACE;
		kiov.iov_len = uap->count;
		dirbuf = malloc(uap->count, M_TEMP, M_WAITOK);
		kiov.iov_base = dirbuf;
		error = VOP_READDIR(vp, &kuio, fp->f_cred, &eofflag,
			    NULL, NULL);
		foffset = kuio.uio_offset;
		if (error == 0) {
			readcnt = uap->count - kuio.uio_resid;
			edp = (struct dirent *)&dirbuf[readcnt];
			for (dp = (struct dirent *)dirbuf; dp < edp; ) {
#				if (BYTE_ORDER == LITTLE_ENDIAN)
					/*
					 * The expected low byte of
					 * dp->d_namlen is our dp->d_type.
					 * The high MBZ byte of dp->d_namlen
					 * is our dp->d_namlen.
					 */
					dp->d_type = dp->d_namlen;
					dp->d_namlen = 0;
#				else
					/*
					 * The dp->d_type is the high byte
					 * of the expected dp->d_namlen,
					 * so must be zero'ed.
					 */
					dp->d_type = 0;
#				endif
				if (dp->d_reclen > 0) {
					dp = (struct dirent *)
					    ((char *)dp + dp->d_reclen);
				} else {
					error = EIO;
					break;
				}
			}
			if (dp >= edp)
				error = uiomove(dirbuf, readcnt, &auio);
		}
		free(dirbuf, M_TEMP);
	}
	if (error) {
		VOP_UNLOCK(vp, 0);
		foffset_unlock(fp, foffset, 0);
		fdrop(fp, td);
		return (error);
	}
	if (uap->count == auio.uio_resid &&
	    (vp->v_vflag & VV_ROOT) &&
	    (vp->v_mount->mnt_flag & MNT_UNION)) {
		struct vnode *tvp = vp;
		vp = vp->v_mount->mnt_vnodecovered;
		VREF(vp);
		fp->f_vnode = vp;
		fp->f_data = vp;
		foffset = 0;
		vput(tvp);
		goto unionread;
	}
	VOP_UNLOCK(vp, 0);
	foffset_unlock(fp, foffset, 0);
	fdrop(fp, td);
	td->td_retval[0] = uap->count - auio.uio_resid;
	if (error == 0)
		*ploff = loff;
>>>>>>> 9266af71
	return (error);
}
#endif /* COMPAT_43 */

#if defined(COMPAT_FREEBSD4) || defined(COMPAT_FREEBSD5) || \
    defined(COMPAT_FREEBSD6) || defined(COMPAT_FREEBSD7) || \
    defined(COMPAT_FREEBSD9)
#ifndef _SYS_SYSPROTO_H_
struct freebsd9_getdirentries_args {
	int	fd;
	char	*buf;
	u_int	count;
	long	*basep;
};
#endif
int
freebsd9_getdirentries(struct thread *td,
    struct freebsd9_getdirentries_args *uap)
{
	long base;
	int error;

	error = freebsd9_kern_getdirentries(td, uap->fd, uap->buf, uap->count,
	    &base, NULL);

	if (error == 0 && uap->basep != NULL)
		error = copyout(&base, uap->basep, sizeof(long));
	return (error);
}

#ifndef _SYS_SYSPROTO_H_
struct freebsd9_getdents_args {
	int fd;
	char *buf;
	size_t count;
};
#endif
int
freebsd9_getdents(struct thread *td, struct freebsd9_getdents_args *uap)
{
	struct freebsd9_getdirentries_args ap;

	ap.fd = uap->fd;
	ap.buf = uap->buf;
	ap.count = uap->count;
	ap.basep = NULL;
	return (freebsd9_getdirentries(td, &ap));
}
#endif /* COMPAT_FREEBSD9 */

/*
 * Read a block of directory entries in a filesystem independent format.
 */
int
sys_getdirentries(struct thread *td, struct getdirentries_args *uap)
{
	off_t base;
	int error;

	error = kern_getdirentries(td, uap->fd, uap->buf, uap->count, &base,
	    NULL, UIO_USERSPACE);
	if (error)
		return (error);
	if (uap->basep != NULL)
		error = copyout(&base, uap->basep, sizeof(off_t));
	return (error);
}

int
kern_getdirentries(struct thread *td, int fd, char *buf, size_t count,
    off_t *basep, ssize_t *residp, enum uio_seg bufseg)
{
	struct vnode *vp;
	struct file *fp;
	struct uio auio;
	struct iovec aiov;
<<<<<<< HEAD
	off_t loff;
	int vfslocked;
=======
	long loff;
>>>>>>> 9266af71
	int error, eofflag;
	off_t foffset;

	AUDIT_ARG_FD(fd);
	if (count > IOSIZE_MAX)
		return (EINVAL);
	auio.uio_resid = count;
	if ((error = getvnode(td->td_proc->p_fd, fd, CAP_READ | CAP_SEEK,
	    &fp)) != 0)
		return (error);
	if ((fp->f_flag & FREAD) == 0) {
		fdrop(fp, td);
		return (EBADF);
	}
	vp = fp->f_vnode;
	foffset = foffset_lock(fp, 0);
unionread:
	if (vp->v_type != VDIR) {
		error = EINVAL;
		goto fail;
	}
	aiov.iov_base = buf;
	aiov.iov_len = count;
	auio.uio_iov = &aiov;
	auio.uio_iovcnt = 1;
	auio.uio_rw = UIO_READ;
	auio.uio_segflg = bufseg;
	auio.uio_td = td;
	vn_lock(vp, LK_SHARED | LK_RETRY);
	AUDIT_ARG_VNODE1(vp);
	loff = auio.uio_offset = foffset;
#ifdef MAC
	error = mac_vnode_check_readdir(td->td_ucred, vp);
	if (error == 0)
#endif
		error = VOP_READDIR(vp, &auio, fp->f_cred, &eofflag, NULL,
		    NULL);
	foffset = auio.uio_offset;
	if (error) {
		VOP_UNLOCK(vp, 0);
		goto fail;
	}
	if (count == auio.uio_resid &&
	    (vp->v_vflag & VV_ROOT) &&
	    (vp->v_mount->mnt_flag & MNT_UNION)) {
		struct vnode *tvp = vp;
		vp = vp->v_mount->mnt_vnodecovered;
		VREF(vp);
		fp->f_vnode = vp;
		fp->f_data = vp;
		foffset = 0;
		vput(tvp);
		goto unionread;
	}
	VOP_UNLOCK(vp, 0);
	*basep = loff;
	if (residp != NULL)
		*residp = auio.uio_resid;
	td->td_retval[0] = count - auio.uio_resid;
fail:
	foffset_unlock(fp, foffset, 0);
	fdrop(fp, td);
	return (error);
}

/*
 * Set the mode mask for creation of filesystem nodes.
 */
#ifndef _SYS_SYSPROTO_H_
struct umask_args {
	int	newmask;
};
#endif
int
sys_umask(td, uap)
	struct thread *td;
	struct umask_args /* {
		int newmask;
	} */ *uap;
{
	register struct filedesc *fdp;

	FILEDESC_XLOCK(td->td_proc->p_fd);
	fdp = td->td_proc->p_fd;
	td->td_retval[0] = fdp->fd_cmask;
	fdp->fd_cmask = uap->newmask & ALLPERMS;
	FILEDESC_XUNLOCK(td->td_proc->p_fd);
	return (0);
}

/*
 * Void all references to file by ripping underlying filesystem away from
 * vnode.
 */
#ifndef _SYS_SYSPROTO_H_
struct revoke_args {
	char	*path;
};
#endif
int
sys_revoke(td, uap)
	struct thread *td;
	register struct revoke_args /* {
		char *path;
	} */ *uap;
{
	struct vnode *vp;
	struct vattr vattr;
	int error;
	struct nameidata nd;

	NDINIT(&nd, LOOKUP, FOLLOW | LOCKLEAF | AUDITVNODE1,
	    UIO_USERSPACE, uap->path, td);
	if ((error = namei(&nd)) != 0)
		return (error);
	vp = nd.ni_vp;
	NDFREE(&nd, NDF_ONLY_PNBUF);
	if (vp->v_type != VCHR || vp->v_rdev == NULL) {
		error = EINVAL;
		goto out;
	}
#ifdef MAC
	error = mac_vnode_check_revoke(td->td_ucred, vp);
	if (error)
		goto out;
#endif
	error = VOP_GETATTR(vp, &vattr, td->td_ucred);
	if (error)
		goto out;
	if (td->td_ucred->cr_uid != vattr.va_uid) {
		error = priv_check(td, PRIV_VFS_ADMIN);
		if (error)
			goto out;
	}
	if (vcount(vp) > 1)
		VOP_REVOKE(vp, REVOKEALL);
out:
	vput(vp);
	return (error);
}

/*
 * Convert a user file descriptor to a kernel file entry and check that, if it
 * is a capability, the correct rights are present. A reference on the file
 * entry is held upon returning.
 */
int
getvnode(struct filedesc *fdp, int fd, cap_rights_t rights,
    struct file **fpp)
{
	struct file *fp;
#ifdef CAPABILITIES
	struct file *fp_fromcap;
	int error;
#endif

	if (fdp == NULL || (fp = fget_unlocked(fdp, fd)) == NULL)
		return (EBADF);
#ifdef CAPABILITIES
	/*
	 * If the file descriptor is for a capability, test rights and use the
	 * file descriptor referenced by the capability.
	 */
	error = cap_funwrap(fp, rights, &fp_fromcap);
	if (error) {
		fdrop(fp, curthread);
		return (error);
	}
	if (fp != fp_fromcap) {
		fhold(fp_fromcap);
		fdrop(fp, curthread);
		fp = fp_fromcap;
	}
#endif /* CAPABILITIES */

	/*
	 * The file could be not of the vnode type, or it may be not
	 * yet fully initialized, in which case the f_vnode pointer
	 * may be set, but f_ops is still badfileops.  E.g.,
	 * devfs_open() transiently create such situation to
	 * facilitate csw d_fdopen().
	 *
	 * Dupfdopen() handling in kern_openat() installs the
	 * half-baked file into the process descriptor table, allowing
	 * other thread to dereference it. Guard against the race by
	 * checking f_ops.
	 */
	if (fp->f_vnode == NULL || fp->f_ops == &badfileops) {
		fdrop(fp, curthread);
		return (EINVAL);
	}
	*fpp = fp;
	return (0);
}


/*
 * Get an (NFS) file handle.
 */
#ifndef _SYS_SYSPROTO_H_
struct lgetfh_args {
	char	*fname;
	fhandle_t *fhp;
};
#endif
int
sys_lgetfh(td, uap)
	struct thread *td;
	register struct lgetfh_args *uap;
{
	struct nameidata nd;
	fhandle_t fh;
	register struct vnode *vp;
	int error;

	error = priv_check(td, PRIV_VFS_GETFH);
	if (error)
		return (error);
	NDINIT(&nd, LOOKUP, NOFOLLOW | LOCKLEAF | AUDITVNODE1,
	    UIO_USERSPACE, uap->fname, td);
	error = namei(&nd);
	if (error)
		return (error);
	NDFREE(&nd, NDF_ONLY_PNBUF);
	vp = nd.ni_vp;
	bzero(&fh, sizeof(fh));
	fh.fh_fsid = vp->v_mount->mnt_stat.f_fsid;
	error = VOP_VPTOFH(vp, &fh.fh_fid);
	vput(vp);
	if (error)
		return (error);
	error = copyout(&fh, uap->fhp, sizeof (fh));
	return (error);
}

#ifndef _SYS_SYSPROTO_H_
struct getfh_args {
	char	*fname;
	fhandle_t *fhp;
};
#endif
int
sys_getfh(td, uap)
	struct thread *td;
	register struct getfh_args *uap;
{
	struct nameidata nd;
	fhandle_t fh;
	register struct vnode *vp;
	int error;

	error = priv_check(td, PRIV_VFS_GETFH);
	if (error)
		return (error);
	NDINIT(&nd, LOOKUP, FOLLOW | LOCKLEAF | AUDITVNODE1,
	    UIO_USERSPACE, uap->fname, td);
	error = namei(&nd);
	if (error)
		return (error);
	NDFREE(&nd, NDF_ONLY_PNBUF);
	vp = nd.ni_vp;
	bzero(&fh, sizeof(fh));
	fh.fh_fsid = vp->v_mount->mnt_stat.f_fsid;
	error = VOP_VPTOFH(vp, &fh.fh_fid);
	vput(vp);
	if (error)
		return (error);
	error = copyout(&fh, uap->fhp, sizeof (fh));
	return (error);
}

/*
 * syscall for the rpc.lockd to use to translate a NFS file handle into an
 * open descriptor.
 *
 * warning: do not remove the priv_check() call or this becomes one giant
 * security hole.
 */
#ifndef _SYS_SYSPROTO_H_
struct fhopen_args {
	const struct fhandle *u_fhp;
	int flags;
};
#endif
int
sys_fhopen(td, uap)
	struct thread *td;
	struct fhopen_args /* {
		const struct fhandle *u_fhp;
		int flags;
	} */ *uap;
{
	struct mount *mp;
	struct vnode *vp;
	struct fhandle fhp;
	struct file *fp;
	int fmode, error;
	int indx;

	error = priv_check(td, PRIV_VFS_FHOPEN);
	if (error)
		return (error);
	indx = -1;
	fmode = FFLAGS(uap->flags);
	/* why not allow a non-read/write open for our lockd? */
	if (((fmode & (FREAD | FWRITE)) == 0) || (fmode & O_CREAT))
		return (EINVAL);
	error = copyin(uap->u_fhp, &fhp, sizeof(fhp));
	if (error)
		return(error);
	/* find the mount point */
	mp = vfs_busyfs(&fhp.fh_fsid);
	if (mp == NULL)
		return (ESTALE);
	/* now give me my vnode, it gets returned to me locked */
	error = VFS_FHTOVP(mp, &fhp.fh_fid, LK_EXCLUSIVE, &vp);
	vfs_unbusy(mp);
	if (error)
		return (error);

	error = falloc_noinstall(td, &fp);
	if (error) {
		vput(vp);
		return (error);
	}
	/*
	 * An extra reference on `fp' has been held for us by
	 * falloc_noinstall().
	 */

#ifdef INVARIANTS
	td->td_dupfd = -1;
#endif
	error = vn_open_vnode(vp, fmode, td->td_ucred, td, fp);
	if (error) {
		KASSERT(fp->f_ops == &badfileops,
		    ("VOP_OPEN in fhopen() set f_ops"));
		KASSERT(td->td_dupfd < 0,
		    ("fhopen() encountered fdopen()"));

		vput(vp);
		goto bad;
	}
#ifdef INVARIANTS
	td->td_dupfd = 0;
#endif
	fp->f_vnode = vp;
	fp->f_seqcount = 1;
	finit(fp, (fmode & FMASK) | (fp->f_flag & FHASLOCK), DTYPE_VNODE, vp,
	    &vnops);
	VOP_UNLOCK(vp, 0);
	if (fmode & O_TRUNC) {
		error = fo_truncate(fp, 0, td->td_ucred, td);
		if (error)
			goto bad;
	}

	error = finstall(td, fp, &indx, fmode);
bad:
	fdrop(fp, td);
	td->td_retval[0] = indx;
	return (error);
}

/*
 * Stat an (NFS) file handle.
 */
#ifndef _SYS_SYSPROTO_H_
struct fhstat_args {
	struct fhandle *u_fhp;
	struct stat *sb;
};
#endif
int
sys_fhstat(td, uap)
	struct thread *td;
	register struct fhstat_args /* {
		struct fhandle *u_fhp;
		struct stat *sb;
	} */ *uap;
{
	struct stat sb;
	struct fhandle fh;
	int error;

	error = copyin(uap->u_fhp, &fh, sizeof(fh));
	if (error != 0)
		return (error);
	error = kern_fhstat(td, fh, &sb);
	if (error != 0)
		return (error);
	error = copyout(&sb, uap->sb, sizeof(sb));
	return (error);
}

int
kern_fhstat(struct thread *td, struct fhandle fh, struct stat *sb)
{
	struct mount *mp;
	struct vnode *vp;
	int error;

	error = priv_check(td, PRIV_VFS_FHSTAT);
	if (error)
		return (error);
	if ((mp = vfs_busyfs(&fh.fh_fsid)) == NULL)
		return (ESTALE);
	error = VFS_FHTOVP(mp, &fh.fh_fid, LK_EXCLUSIVE, &vp);
	vfs_unbusy(mp);
	if (error)
		return (error);
	error = vn_stat(vp, sb, td->td_ucred, NOCRED, td);
	vput(vp);
	return (error);
}

/*
 * Implement fstatfs() for (NFS) file handles.
 */
#ifndef _SYS_SYSPROTO_H_
struct fhstatfs_args {
	struct fhandle *u_fhp;
	struct statfs *buf;
};
#endif
int
sys_fhstatfs(td, uap)
	struct thread *td;
	struct fhstatfs_args /* {
		struct fhandle *u_fhp;
		struct statfs *buf;
	} */ *uap;
{
	struct statfs *sfp;
	fhandle_t fh;
	int error;

	error = copyin(uap->u_fhp, &fh, sizeof(fhandle_t));
	if (error)
		return (error);
	sfp = malloc(sizeof(struct statfs), M_TEMP, M_WAITOK);
	error = kern_fhstatfs(td, fh, sfp);
	if (error == 0)
		error = copyout(sfp, uap->buf, sizeof(*sfp));
	free(sfp, M_TEMP);
	return (error);
}

int
kern_fhstatfs(struct thread *td, fhandle_t fh, struct statfs *buf)
{
	struct statfs *sp;
	struct mount *mp;
	struct vnode *vp;
	int error;

	error = priv_check(td, PRIV_VFS_FHSTATFS);
	if (error)
		return (error);
	if ((mp = vfs_busyfs(&fh.fh_fsid)) == NULL)
		return (ESTALE);
	error = VFS_FHTOVP(mp, &fh.fh_fid, LK_EXCLUSIVE, &vp);
	if (error) {
		vfs_unbusy(mp);
		return (error);
	}
	vput(vp);
	error = prison_canseemount(td->td_ucred, mp);
	if (error)
		goto out;
#ifdef MAC
	error = mac_mount_check_stat(td->td_ucred, mp);
	if (error)
		goto out;
#endif
	/*
	 * Set these in case the underlying filesystem fails to do so.
	 */
	sp = &mp->mnt_stat;
	sp->f_version = STATFS_VERSION;
	sp->f_namemax = NAME_MAX;
	sp->f_flags = mp->mnt_flag & MNT_VISFLAGMASK;
	error = VFS_STATFS(mp, sp);
	if (error == 0)
		*buf = *sp;
out:
	vfs_unbusy(mp);
	return (error);
}

int
kern_posix_fallocate(struct thread *td, int fd, off_t offset, off_t len)
{
	struct file *fp;
	struct mount *mp;
	struct vnode *vp;
	off_t olen, ooffset;
	int error, vfslocked;

	fp = NULL;
	vfslocked = 0;
	error = fget(td, fd, CAP_WRITE, &fp);
	if (error != 0)
		goto out;

	switch (fp->f_type) {
	case DTYPE_VNODE:
		break;
	case DTYPE_PIPE:
	case DTYPE_FIFO:
		error = ESPIPE;
		goto out;
	default:
		error = ENODEV;
		goto out;
	}
	if ((fp->f_flag & FWRITE) == 0) {
		error = EBADF;
		goto out;
	}
	vp = fp->f_vnode;
	if (vp->v_type != VREG) {
		error = ENODEV;
		goto out;
	}
	if (offset < 0 || len <= 0) {
		error = EINVAL;
		goto out;
	}
	/* Check for wrap. */
	if (offset > OFF_MAX - len) {
		error = EFBIG;
		goto out;
	}

	/* Allocating blocks may take a long time, so iterate. */
	for (;;) {
		olen = len;
		ooffset = offset;

		bwillwrite();
		mp = NULL;
		error = vn_start_write(vp, &mp, V_WAIT | PCATCH);
		if (error != 0)
			break;
		error = vn_lock(vp, LK_EXCLUSIVE);
		if (error != 0) {
			vn_finished_write(mp);
			break;
		}
#ifdef MAC
		error = mac_vnode_check_write(td->td_ucred, fp->f_cred, vp);
		if (error == 0)
#endif
			error = VOP_ALLOCATE(vp, &offset, &len);
		VOP_UNLOCK(vp, 0);
		vn_finished_write(mp);

		if (olen + ooffset != offset + len) {
			panic("offset + len changed from %jx/%jx to %jx/%jx",
			    ooffset, olen, offset, len);
		}
		if (error != 0 || len == 0)
			break;
		KASSERT(olen > len, ("Iteration did not make progress?"));
		maybe_yield();
	}
 out:
	if (fp != NULL)
		fdrop(fp, td);
	return (error);
}

int
sys_posix_fallocate(struct thread *td, struct posix_fallocate_args *uap)
{

	return (kern_posix_fallocate(td, uap->fd, uap->offset, uap->len));
}

/*
 * Unlike madvise(2), we do not make a best effort to remember every
 * possible caching hint.  Instead, we remember the last setting with
 * the exception that we will allow POSIX_FADV_NORMAL to adjust the
 * region of any current setting.
 */
int
kern_posix_fadvise(struct thread *td, int fd, off_t offset, off_t len,
    int advice)
{
	struct fadvise_info *fa, *new;
	struct file *fp;
	struct vnode *vp;
	off_t end;
	int error;

	if (offset < 0 || len < 0 || offset > OFF_MAX - len)
		return (EINVAL);
	switch (advice) {
	case POSIX_FADV_SEQUENTIAL:
	case POSIX_FADV_RANDOM:
	case POSIX_FADV_NOREUSE:
		new = malloc(sizeof(*fa), M_FADVISE, M_WAITOK);
		break;
	case POSIX_FADV_NORMAL:
	case POSIX_FADV_WILLNEED:
	case POSIX_FADV_DONTNEED:
		new = NULL;
		break;
	default:
		return (EINVAL);
	}
	/* XXX: CAP_POSIX_FADVISE? */
	error = fget(td, fd, 0, &fp);
	if (error != 0)
		goto out;
	
	switch (fp->f_type) {
	case DTYPE_VNODE:
		break;
	case DTYPE_PIPE:
	case DTYPE_FIFO:
		error = ESPIPE;
		goto out;
	default:
		error = ENODEV;
		goto out;
	}
	vp = fp->f_vnode;
	if (vp->v_type != VREG) {
		error = ENODEV;
		goto out;
	}
	if (len == 0)
		end = OFF_MAX;
	else
		end = offset + len - 1;
	switch (advice) {
	case POSIX_FADV_SEQUENTIAL:
	case POSIX_FADV_RANDOM:
	case POSIX_FADV_NOREUSE:
		/*
		 * Try to merge any existing non-standard region with
		 * this new region if possible, otherwise create a new
		 * non-standard region for this request.
		 */
		mtx_pool_lock(mtxpool_sleep, fp);
		fa = fp->f_advice;
		if (fa != NULL && fa->fa_advice == advice &&
		    ((fa->fa_start <= end && fa->fa_end >= offset) ||
		    (end != OFF_MAX && fa->fa_start == end + 1) ||
		    (fa->fa_end != OFF_MAX && fa->fa_end + 1 == offset))) {
			if (offset < fa->fa_start)
				fa->fa_start = offset;
			if (end > fa->fa_end)
				fa->fa_end = end;
		} else {
			new->fa_advice = advice;
			new->fa_start = offset;
			new->fa_end = end;
			new->fa_prevstart = 0;
			new->fa_prevend = 0;
			fp->f_advice = new;
			new = fa;
		}
		mtx_pool_unlock(mtxpool_sleep, fp);
		break;
	case POSIX_FADV_NORMAL:
		/*
		 * If a the "normal" region overlaps with an existing
		 * non-standard region, trim or remove the
		 * non-standard region.
		 */
		mtx_pool_lock(mtxpool_sleep, fp);
		fa = fp->f_advice;
		if (fa != NULL) {
			if (offset <= fa->fa_start && end >= fa->fa_end) {
				new = fa;
				fp->f_advice = NULL;
			} else if (offset <= fa->fa_start &&
 			    end >= fa->fa_start)
				fa->fa_start = end + 1;
			else if (offset <= fa->fa_end && end >= fa->fa_end)
				fa->fa_end = offset - 1;
			else if (offset >= fa->fa_start && end <= fa->fa_end) {
				/*
				 * If the "normal" region is a middle
				 * portion of the existing
				 * non-standard region, just remove
				 * the whole thing rather than picking
				 * one side or the other to
				 * preserve.
				 */
				new = fa;
				fp->f_advice = NULL;
			}
		}
		mtx_pool_unlock(mtxpool_sleep, fp);
		break;
	case POSIX_FADV_WILLNEED:
	case POSIX_FADV_DONTNEED:
		error = VOP_ADVISE(vp, offset, end, advice);
		break;
	}
out:
	if (fp != NULL)
		fdrop(fp, td);
	free(new, M_FADVISE);
	return (error);
}

int
sys_posix_fadvise(struct thread *td, struct posix_fadvise_args *uap)
{

	return (kern_posix_fadvise(td, uap->fd, uap->offset, uap->len,
	    uap->advice));
}<|MERGE_RESOLUTION|>--- conflicted
+++ resolved
@@ -291,12 +291,7 @@
     struct statfs *buf)
 {
 	struct mount *mp;
-<<<<<<< HEAD
 	struct statfs *sp;
-	int vfslocked;
-=======
-	struct statfs *sp, sb;
->>>>>>> 9266af71
 	int error;
 	struct nameidata nd;
 
@@ -371,12 +366,7 @@
 {
 	struct file *fp;
 	struct mount *mp;
-<<<<<<< HEAD
 	struct statfs *sp;
-	int vfslocked;
-=======
-	struct statfs *sp, sb;
->>>>>>> 9266af71
 	struct vnode *vp;
 	int error;
 
@@ -4170,25 +4160,12 @@
 kern_ogetdirentries(struct thread *td, struct ogetdirentries_args *uap,
     long *ploff)
 {
-<<<<<<< HEAD
 	long base;
 	int error;
-=======
-	struct vnode *vp;
-	struct file *fp;
-	struct uio auio, kuio;
-	struct iovec aiov, kiov;
-	struct dirent *dp, *edp;
-	caddr_t dirbuf;
-	int error, eofflag, readcnt;
-	long loff;
-	off_t foffset;
->>>>>>> 9266af71
 
 	/* XXX arbitrary sanity limit on `count'. */
 	if (uap->count > 64 * 1024)
 		return (EINVAL);
-<<<<<<< HEAD
 
 	error = freebsd9_kern_getdirentries(td, uap->fd, uap->buf, uap->count,
 	    &base, ogetdirentries_cvt);
@@ -4196,117 +4173,6 @@
 	if (error == 0 && uap->basep != NULL)
 		error = copyout(&base, uap->basep, sizeof(long));
 
-=======
-	if ((error = getvnode(td->td_proc->p_fd, uap->fd, CAP_READ,
-	    &fp)) != 0)
-		return (error);
-	if ((fp->f_flag & FREAD) == 0) {
-		fdrop(fp, td);
-		return (EBADF);
-	}
-	vp = fp->f_vnode;
-	foffset = foffset_lock(fp, 0);
-unionread:
-	if (vp->v_type != VDIR) {
-		foffset_unlock(fp, foffset, 0);
-		fdrop(fp, td);
-		return (EINVAL);
-	}
-	aiov.iov_base = uap->buf;
-	aiov.iov_len = uap->count;
-	auio.uio_iov = &aiov;
-	auio.uio_iovcnt = 1;
-	auio.uio_rw = UIO_READ;
-	auio.uio_segflg = UIO_USERSPACE;
-	auio.uio_td = td;
-	auio.uio_resid = uap->count;
-	vn_lock(vp, LK_SHARED | LK_RETRY);
-	loff = auio.uio_offset = foffset;
-#ifdef MAC
-	error = mac_vnode_check_readdir(td->td_ucred, vp);
-	if (error) {
-		VOP_UNLOCK(vp, 0);
-		foffset_unlock(fp, foffset, FOF_NOUPDATE);
-		fdrop(fp, td);
-		return (error);
-	}
-#endif
-#	if (BYTE_ORDER != LITTLE_ENDIAN)
-		if (vp->v_mount->mnt_maxsymlinklen <= 0) {
-			error = VOP_READDIR(vp, &auio, fp->f_cred, &eofflag,
-			    NULL, NULL);
-			foffset = auio.uio_offset;
-		} else
-#	endif
-	{
-		kuio = auio;
-		kuio.uio_iov = &kiov;
-		kuio.uio_segflg = UIO_SYSSPACE;
-		kiov.iov_len = uap->count;
-		dirbuf = malloc(uap->count, M_TEMP, M_WAITOK);
-		kiov.iov_base = dirbuf;
-		error = VOP_READDIR(vp, &kuio, fp->f_cred, &eofflag,
-			    NULL, NULL);
-		foffset = kuio.uio_offset;
-		if (error == 0) {
-			readcnt = uap->count - kuio.uio_resid;
-			edp = (struct dirent *)&dirbuf[readcnt];
-			for (dp = (struct dirent *)dirbuf; dp < edp; ) {
-#				if (BYTE_ORDER == LITTLE_ENDIAN)
-					/*
-					 * The expected low byte of
-					 * dp->d_namlen is our dp->d_type.
-					 * The high MBZ byte of dp->d_namlen
-					 * is our dp->d_namlen.
-					 */
-					dp->d_type = dp->d_namlen;
-					dp->d_namlen = 0;
-#				else
-					/*
-					 * The dp->d_type is the high byte
-					 * of the expected dp->d_namlen,
-					 * so must be zero'ed.
-					 */
-					dp->d_type = 0;
-#				endif
-				if (dp->d_reclen > 0) {
-					dp = (struct dirent *)
-					    ((char *)dp + dp->d_reclen);
-				} else {
-					error = EIO;
-					break;
-				}
-			}
-			if (dp >= edp)
-				error = uiomove(dirbuf, readcnt, &auio);
-		}
-		free(dirbuf, M_TEMP);
-	}
-	if (error) {
-		VOP_UNLOCK(vp, 0);
-		foffset_unlock(fp, foffset, 0);
-		fdrop(fp, td);
-		return (error);
-	}
-	if (uap->count == auio.uio_resid &&
-	    (vp->v_vflag & VV_ROOT) &&
-	    (vp->v_mount->mnt_flag & MNT_UNION)) {
-		struct vnode *tvp = vp;
-		vp = vp->v_mount->mnt_vnodecovered;
-		VREF(vp);
-		fp->f_vnode = vp;
-		fp->f_data = vp;
-		foffset = 0;
-		vput(tvp);
-		goto unionread;
-	}
-	VOP_UNLOCK(vp, 0);
-	foffset_unlock(fp, foffset, 0);
-	fdrop(fp, td);
-	td->td_retval[0] = uap->count - auio.uio_resid;
-	if (error == 0)
-		*ploff = loff;
->>>>>>> 9266af71
 	return (error);
 }
 #endif /* COMPAT_43 */
@@ -4383,12 +4249,7 @@
 	struct file *fp;
 	struct uio auio;
 	struct iovec aiov;
-<<<<<<< HEAD
 	off_t loff;
-	int vfslocked;
-=======
-	long loff;
->>>>>>> 9266af71
 	int error, eofflag;
 	off_t foffset;
 
