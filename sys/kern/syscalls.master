 $FreeBSD$
;	from: @(#)syscalls.master	8.2 (Berkeley) 1/13/94
;
; System call name/number master file.
; Processed to created init_sysent.c, syscalls.c and syscall.h.

; Columns: number audit type name alt{name,tag,rtyp}/comments
;	number	system call number, must be in order
;	audit	the audit event associated with the system call
;		A value of AUE_NULL means no auditing, but it also means that
;		there is no audit event for the call at this time. For the
;		case where the event exists, but we don't want auditing, the
;		event should be #defined to AUE_NULL in audit_kevents.h.
;	type	one of STD, OBSOL, UNIMPL, COMPAT, COMPAT4, COMPAT6,
;		COMPAT7, NODEF, NOARGS, NOPROTO, NOSTD
;		The COMPAT* options may be combined with one or more NO*
;		options separated by '|' with no spaces (e.g. COMPAT|NOARGS)
;	name	psuedo-prototype of syscall routine
;		If one of the following alts is different, then all appear:
;	altname	name of system call if different
;	alttag	name of args struct tag if different from [o]`name'"_args"
;	altrtyp	return type if not int (bogus - syscalls always return int)
;		for UNIMPL/OBSOL, name continues with comments

; types:
;	STD	always included
;	COMPAT	included on COMPAT #ifdef
;	COMPAT4	included on COMPAT4 #ifdef (FreeBSD 4 compat)
;	COMPAT6	included on COMPAT6 #ifdef (FreeBSD 6 compat)
;	COMPAT7	included on COMPAT7 #ifdef (FreeBSD 7 compat)
;	OBSOL	obsolete, not included in system, only specifies name
;	UNIMPL	not implemented, placeholder only
;	NOSTD	implemented but as a lkm that can be statically
;		compiled in; sysent entry will be filled with lkmressys
;		so the SYSCALL_MODULE macro works
;	NOARGS	same as STD except do not create structure in sys/sysproto.h
;	NODEF	same as STD except only have the entry in the syscall table
;		added.  Meaning - do not create structure or function
;		prototype in sys/sysproto.h
;	NOPROTO	same as STD except do not create structure or
;		function prototype in sys/sysproto.h.  Does add a
;		definition to syscall.h besides adding a sysent.
;	NOTSTATIC syscall is loadable
;
; Please copy any additions and changes to the following compatability tables:
; sys/compat/freebsd32/syscalls.master

; #ifdef's, etc. may be included, and are copied to the output files.

#include <sys/param.h>
#include <sys/sysent.h>
#include <sys/sysproto.h>

; Reserved/unimplemented system calls in the range 0-150 inclusive
; are reserved for use in future Berkeley releases.
; Additional system calls implemented in vendor and other
; redistributions should be placed in the reserved range at the end
; of the current calls.

0	AUE_NULL	STD	{ int nosys(void); } syscall nosys_args int
1	AUE_EXIT	STD	{ void sys_exit(int rval); } exit \
				    sys_exit_args void
2	AUE_FORK	STD	{ int fork(void); }
3	AUE_NULL	STD	{ ssize_t read(int fd, void *buf, \
				    size_t nbyte); }
4	AUE_NULL	STD	{ ssize_t write(int fd, const void *buf, \
				    size_t nbyte); }
5	AUE_OPEN_RWTC	STD	{ int open(char *path, int flags, int mode); }
; XXX should be		{ int open(const char *path, int flags, ...); }
; but we're not ready for `const' or varargs.
; XXX man page says `mode_t mode'.
6	AUE_CLOSE	STD	{ int close(int fd); }
7	AUE_WAIT4	STD	{ int wait4(int pid, int *status, \
				    int options, struct rusage *rusage); }
8	AUE_CREAT	COMPAT	{ int creat(char *path, int mode); }
9	AUE_LINK	STD	{ int link(char *path, char *link); }
10	AUE_UNLINK	STD	{ int unlink(char *path); }
11	AUE_NULL	OBSOL	execv
12	AUE_CHDIR	STD	{ int chdir(char *path); }
13	AUE_FCHDIR	STD	{ int fchdir(int fd); }
14	AUE_MKNOD	COMPAT9	{ int mknod(char *path, int mode, int dev); }
15	AUE_CHMOD	STD	{ int chmod(char *path, int mode); }
16	AUE_CHOWN	STD	{ int chown(char *path, int uid, int gid); }
17	AUE_NULL	STD	{ int obreak(char *nsize); } break \
				    obreak_args int
18	AUE_GETFSSTAT	COMPAT4	{ int getfsstat(struct ostatfs *buf, \
				    long bufsize, int flags); }
19	AUE_LSEEK	COMPAT	{ long lseek(int fd, long offset, \
				    int whence); }
20	AUE_GETPID	STD	{ pid_t getpid(void); }
21	AUE_MOUNT	STD	{ int mount(char *type, char *path, \
				    int flags, caddr_t data); }
; XXX `path' should have type `const char *' but we're not ready for that.
22	AUE_UMOUNT	STD	{ int unmount(char *path, int flags); }
23	AUE_SETUID	STD	{ int setuid(uid_t uid); }
24	AUE_GETUID	STD	{ uid_t getuid(void); }
25	AUE_GETEUID	STD	{ uid_t geteuid(void); }
26	AUE_PTRACE	STD	{ int ptrace(int req, pid_t pid, \
				    caddr_t addr, int data); }
27	AUE_RECVMSG	STD	{ int recvmsg(int s, struct msghdr *msg, \
				    int flags); }
28	AUE_SENDMSG	STD	{ int sendmsg(int s, struct msghdr *msg, \
				    int flags); }
29	AUE_RECVFROM	STD	{ int recvfrom(int s, caddr_t buf, \
				    size_t len, int flags, \
				    struct sockaddr * __restrict from, \
				    __socklen_t * __restrict fromlenaddr); }
30	AUE_ACCEPT	STD	{ int accept(int s, \
				    struct sockaddr * __restrict name, \
				    __socklen_t * __restrict anamelen); }
31	AUE_GETPEERNAME	STD	{ int getpeername(int fdes, \
				    struct sockaddr * __restrict asa, \
				    __socklen_t * __restrict alen); }
32	AUE_GETSOCKNAME	STD	{ int getsockname(int fdes, \
				    struct sockaddr * __restrict asa, \
				    __socklen_t * __restrict alen); }
33	AUE_ACCESS	STD	{ int access(char *path, int amode); }
34	AUE_CHFLAGS	STD	{ int chflags(const char *path, u_long flags); }
35	AUE_FCHFLAGS	STD	{ int fchflags(int fd, u_long flags); }
36	AUE_SYNC	STD	{ int sync(void); }
37	AUE_KILL	STD	{ int kill(int pid, int signum); }
38	AUE_STAT	COMPAT	{ int stat(char *path, struct ostat *ub); }
39	AUE_GETPPID	STD	{ pid_t getppid(void); }
40	AUE_LSTAT	COMPAT	{ int lstat(char *path, struct ostat *ub); }
41	AUE_DUP		STD	{ int dup(u_int fd); }
42	AUE_PIPE	STD	{ int pipe(void); }
43	AUE_GETEGID	STD	{ gid_t getegid(void); }
44	AUE_PROFILE	STD	{ int profil(caddr_t samples, size_t size, \
				    size_t offset, u_int scale); }
45	AUE_KTRACE	STD	{ int ktrace(const char *fname, int ops, \
				    int facs, int pid); }
46	AUE_SIGACTION	COMPAT	{ int sigaction(int signum, \
				    struct osigaction *nsa, \
				    struct osigaction *osa); }
47	AUE_GETGID	STD	{ gid_t getgid(void); }
48	AUE_SIGPROCMASK	COMPAT	{ int sigprocmask(int how, osigset_t mask); }
; XXX note nonstandard (bogus) calling convention - the libc stub passes
; us the mask, not a pointer to it, and we return the old mask as the
; (int) return value.
49	AUE_GETLOGIN	STD	{ int getlogin(char *namebuf, u_int \
				    namelen); }
50	AUE_SETLOGIN	STD	{ int setlogin(char *namebuf); }
51	AUE_ACCT	STD	{ int acct(char *path); }
52	AUE_SIGPENDING	COMPAT	{ int sigpending(void); }
53	AUE_SIGALTSTACK	STD	{ int sigaltstack(stack_t *ss, \
				    stack_t *oss); }
54	AUE_IOCTL	STD	{ int ioctl(int fd, u_long com, \
				    caddr_t data); }
55	AUE_REBOOT	STD	{ int reboot(int opt); }
56	AUE_REVOKE	STD	{ int revoke(char *path); }
57	AUE_SYMLINK	STD	{ int symlink(char *path, char *link); }
58	AUE_READLINK	STD	{ ssize_t readlink(char *path, char *buf, \
				    size_t count); }
59	AUE_EXECVE	STD	{ int execve(char *fname, char **argv, \
				    char **envv); }
60	AUE_UMASK	STD	{ int umask(int newmask); } umask umask_args \
				    int
61	AUE_CHROOT	STD	{ int chroot(char *path); }
62	AUE_FSTAT	COMPAT	{ int fstat(int fd, struct ostat *sb); }
63	AUE_NULL	COMPAT	{ int getkerninfo(int op, char *where, \
				    size_t *size, int arg); } getkerninfo \
				    getkerninfo_args int
64	AUE_NULL	COMPAT	{ int getpagesize(void); } getpagesize \
				    getpagesize_args int
65	AUE_MSYNC	STD	{ int msync(void *addr, size_t len, \
				    int flags); }
66	AUE_VFORK	STD	{ int vfork(void); }
67	AUE_NULL	OBSOL	vread
68	AUE_NULL	OBSOL	vwrite
69	AUE_SBRK	STD	{ int sbrk(int incr); }
70	AUE_SSTK	STD	{ int sstk(int incr); }
71	AUE_MMAP	COMPAT	{ int mmap(void *addr, int len, int prot, \
				    int flags, int fd, long pos); }
72	AUE_O_VADVISE	STD	{ int ovadvise(int anom); } vadvise \
				    ovadvise_args int
73	AUE_MUNMAP	STD	{ int munmap(void *addr, size_t len); }
74	AUE_MPROTECT	STD	{ int mprotect(const void *addr, size_t len, \
				    int prot); }
75	AUE_MADVISE	STD	{ int madvise(void *addr, size_t len, \
				    int behav); }
76	AUE_NULL	OBSOL	vhangup
77	AUE_NULL	OBSOL	vlimit
78	AUE_MINCORE	STD	{ int mincore(const void *addr, size_t len, \
				    char *vec); }
79	AUE_GETGROUPS	STD	{ int getgroups(u_int gidsetsize, \
				    gid_t *gidset); }
80	AUE_SETGROUPS	STD	{ int setgroups(u_int gidsetsize, \
				    gid_t *gidset); }
81	AUE_GETPGRP	STD	{ int getpgrp(void); }
82	AUE_SETPGRP	STD	{ int setpgid(int pid, int pgid); }
83	AUE_SETITIMER	STD	{ int setitimer(u_int which, struct \
				    itimerval *itv, struct itimerval *oitv); }
84	AUE_WAIT4	COMPAT	{ int wait(void); }
85	AUE_SWAPON	STD	{ int swapon(char *name); }
86	AUE_GETITIMER	STD	{ int getitimer(u_int which, \
				    struct itimerval *itv); }
87	AUE_SYSCTL	COMPAT	{ int gethostname(char *hostname, \
				    u_int len); } gethostname \
				    gethostname_args int
88	AUE_SYSCTL	COMPAT	{ int sethostname(char *hostname, \
				    u_int len); } sethostname \
				    sethostname_args int
89	AUE_GETDTABLESIZE	STD	{ int getdtablesize(void); }
90	AUE_DUP2	STD	{ int dup2(u_int from, u_int to); }
91	AUE_NULL	UNIMPL	getdopt
92	AUE_FCNTL	STD	{ int fcntl(int fd, int cmd, long arg); }
; XXX should be	{ int fcntl(int fd, int cmd, ...); }
; but we're not ready for varargs.
93	AUE_SELECT	STD	{ int select(int nd, fd_set *in, fd_set *ou, \
				    fd_set *ex, struct timeval *tv); }
94	AUE_NULL	UNIMPL	setdopt
95	AUE_FSYNC	STD	{ int fsync(int fd); }
96	AUE_SETPRIORITY	STD	{ int setpriority(int which, int who, \
				    int prio); }
97	AUE_SOCKET	STD	{ int socket(int domain, int type, \
				    int protocol); }
98	AUE_CONNECT	STD	{ int connect(int s, caddr_t name, \
				    int namelen); }
99	AUE_ACCEPT	COMPAT|NOARGS { int accept(int s, caddr_t name, \
				    int *anamelen); } accept accept_args int
100	AUE_GETPRIORITY	STD	{ int getpriority(int which, int who); }
101	AUE_SEND	COMPAT	{ int send(int s, caddr_t buf, int len, \
				    int flags); }
102	AUE_RECV	COMPAT	{ int recv(int s, caddr_t buf, int len, \
				    int flags); }
103	AUE_SIGRETURN	COMPAT	{ int sigreturn( \
				    struct osigcontext *sigcntxp); }
104	AUE_BIND	STD	{ int bind(int s, caddr_t name, \
				    int namelen); }
105	AUE_SETSOCKOPT	STD	{ int setsockopt(int s, int level, int name, \
				    caddr_t val, int valsize); }
106	AUE_LISTEN	STD	{ int listen(int s, int backlog); }
107	AUE_NULL	OBSOL	vtimes
108	AUE_NULL	COMPAT	{ int sigvec(int signum, struct sigvec *nsv, \
				    struct sigvec *osv); }
109	AUE_NULL	COMPAT	{ int sigblock(int mask); }
110	AUE_NULL	COMPAT	{ int sigsetmask(int mask); }
111	AUE_NULL	COMPAT	{ int sigsuspend(osigset_t mask); }
; XXX note nonstandard (bogus) calling convention - the libc stub passes
; us the mask, not a pointer to it.
112	AUE_NULL	COMPAT	{ int sigstack(struct sigstack *nss, \
				    struct sigstack *oss); }
113	AUE_RECVMSG	COMPAT	{ int recvmsg(int s, struct omsghdr *msg, \
				    int flags); }
114	AUE_SENDMSG	COMPAT	{ int sendmsg(int s, caddr_t msg, \
				    int flags); }
115	AUE_NULL	OBSOL	vtrace
116	AUE_GETTIMEOFDAY	STD	{ int gettimeofday(struct timeval *tp, \
				    struct timezone *tzp); }
117	AUE_GETRUSAGE	STD	{ int getrusage(int who, \
				    struct rusage *rusage); }
118	AUE_GETSOCKOPT	STD	{ int getsockopt(int s, int level, int name, \
				    caddr_t val, int *avalsize); }
119	AUE_NULL	UNIMPL	resuba (BSD/OS 2.x)
120	AUE_READV	STD	{ int readv(int fd, struct iovec *iovp, \
				    u_int iovcnt); }
121	AUE_WRITEV	STD	{ int writev(int fd, struct iovec *iovp, \
				    u_int iovcnt); }
122	AUE_SETTIMEOFDAY	STD	{ int settimeofday(struct timeval *tv, \
				    struct timezone *tzp); }
123	AUE_FCHOWN	STD	{ int fchown(int fd, int uid, int gid); }
124	AUE_FCHMOD	STD	{ int fchmod(int fd, int mode); }
125	AUE_RECVFROM	COMPAT|NOARGS { int recvfrom(int s, caddr_t buf, \
				    size_t len, int flags, caddr_t from, int \
				    *fromlenaddr); } recvfrom recvfrom_args \
				    int
126	AUE_SETREUID	STD	{ int setreuid(int ruid, int euid); }
127	AUE_SETREGID	STD	{ int setregid(int rgid, int egid); }
128	AUE_RENAME	STD	{ int rename(char *from, char *to); }
129	AUE_TRUNCATE	COMPAT	{ int truncate(char *path, long length); }
130	AUE_FTRUNCATE	COMPAT	{ int ftruncate(int fd, long length); }
131	AUE_FLOCK	STD	{ int flock(int fd, int how); }
132	AUE_MKFIFO	STD	{ int mkfifo(char *path, int mode); }
133	AUE_SENDTO	STD	{ int sendto(int s, caddr_t buf, size_t len, \
				    int flags, caddr_t to, int tolen); }
134	AUE_SHUTDOWN	STD	{ int shutdown(int s, int how); }
135	AUE_SOCKETPAIR	STD	{ int socketpair(int domain, int type, \
				    int protocol, int *rsv); }
136	AUE_MKDIR	STD	{ int mkdir(char *path, int mode); }
137	AUE_RMDIR	STD	{ int rmdir(char *path); }
138	AUE_UTIMES	STD	{ int utimes(char *path, \
				    struct timeval *tptr); }
139	AUE_NULL	OBSOL	4.2 sigreturn
140	AUE_ADJTIME	STD	{ int adjtime(struct timeval *delta, \
				    struct timeval *olddelta); }
141	AUE_GETPEERNAME	COMPAT	{ int getpeername(int fdes, caddr_t asa, \
				    int *alen); }
142	AUE_SYSCTL	COMPAT	{ long gethostid(void); }
143	AUE_SYSCTL	COMPAT	{ int sethostid(long hostid); }
144	AUE_GETRLIMIT	COMPAT	{ int getrlimit(u_int which, struct \
				    orlimit *rlp); }
145	AUE_SETRLIMIT	COMPAT	{ int setrlimit(u_int which, \
				    struct orlimit *rlp); }
146	AUE_KILLPG	COMPAT	{ int killpg(int pgid, int signum); }
147	AUE_SETSID	STD	{ int setsid(void); }
148	AUE_QUOTACTL	STD	{ int quotactl(char *path, int cmd, int uid, \
				    caddr_t arg); }
149	AUE_O_QUOTA	COMPAT	{ int quota(void); }
150	AUE_GETSOCKNAME	COMPAT|NOARGS { int getsockname(int fdec, \
				    caddr_t asa, int *alen); } getsockname \
				    getsockname_args int

; Syscalls 151-180 inclusive are reserved for vendor-specific
; system calls.  (This includes various calls added for compatibity
; with other Unix variants.)
; Some of these calls are now supported by BSD...
151	AUE_NULL	UNIMPL	sem_lock (BSD/OS 2.x)
152	AUE_NULL	UNIMPL	sem_wakeup (BSD/OS 2.x)
153	AUE_NULL	UNIMPL	asyncdaemon (BSD/OS 2.x)
; 154 is initialised by the NLM code, if present.
154	AUE_NULL	NOSTD	{ int nlm_syscall(int debug_level, int grace_period, int addr_count, char **addrs); }
; 155 is initialized by the NFS code, if present.
155	AUE_NFS_SVC	NOSTD	{ int nfssvc(int flag, caddr_t argp); }
156	AUE_GETDIRENTRIES	COMPAT	{ int getdirentries(int fd, char *buf, \
				    u_int count, long *basep); }
157	AUE_STATFS	COMPAT4	{ int statfs(char *path, \
				    struct ostatfs *buf); }
158	AUE_FSTATFS	COMPAT4	{ int fstatfs(int fd, \
				    struct ostatfs *buf); }
159	AUE_NULL	UNIMPL	nosys
160	AUE_LGETFH	STD	{ int lgetfh(char *fname, \
				    struct fhandle *fhp); }
161	AUE_NFS_GETFH	STD	{ int getfh(char *fname, \
				    struct fhandle *fhp); }
162	AUE_SYSCTL	COMPAT4	{ int getdomainname(char *domainname, \
				    int len); }
163	AUE_SYSCTL	COMPAT4	{ int setdomainname(char *domainname, \
				    int len); }
164	AUE_NULL	COMPAT4	{ int uname(struct utsname *name); }
165	AUE_SYSARCH	STD	{ int sysarch(int op, char *parms); }
166	AUE_RTPRIO	STD	{ int rtprio(int function, pid_t pid, \
				    struct rtprio *rtp); }
167	AUE_NULL	UNIMPL	nosys
168	AUE_NULL	UNIMPL	nosys
169	AUE_SEMSYS	NOSTD	{ int semsys(int which, int a2, int a3, \
				    int a4, int a5); }
; XXX should be	{ int semsys(int which, ...); }
170	AUE_MSGSYS	NOSTD	{ int msgsys(int which, int a2, int a3, \
				    int a4, int a5, int a6); }
; XXX should be	{ int msgsys(int which, ...); }
171	AUE_SHMSYS	NOSTD	{ int shmsys(int which, int a2, int a3, \
				    int a4); }
; XXX should be	{ int shmsys(int which, ...); }
172	AUE_NULL	UNIMPL	nosys
173	AUE_PREAD	STD	{ ssize_t freebsd6_pread(int fd, void *buf, \
				    size_t nbyte, int pad, off_t offset); }
174	AUE_PWRITE	STD	{ ssize_t freebsd6_pwrite(int fd, \
				    const void *buf, \
				    size_t nbyte, int pad, off_t offset); }
175	AUE_NULL	STD	{ int setfib(int fibnum); }
176	AUE_NTP_ADJTIME	STD	{ int ntp_adjtime(struct timex *tp); }
177	AUE_NULL	UNIMPL	sfork (BSD/OS 2.x)
178	AUE_NULL	UNIMPL	getdescriptor (BSD/OS 2.x)
179	AUE_NULL	UNIMPL	setdescriptor (BSD/OS 2.x)
180	AUE_NULL	UNIMPL	nosys

; Syscalls 181-199 are used by/reserved for BSD
181	AUE_SETGID	STD	{ int setgid(gid_t gid); }
182	AUE_SETEGID	STD	{ int setegid(gid_t egid); }
183	AUE_SETEUID	STD	{ int seteuid(uid_t euid); }
184	AUE_NULL	UNIMPL	lfs_bmapv
185	AUE_NULL	UNIMPL	lfs_markv
186	AUE_NULL	UNIMPL	lfs_segclean
187	AUE_NULL	UNIMPL	lfs_segwait
188	AUE_STAT	COMPAT9	{ int stat(char *path, \
				    struct freebsd9_stat *ub); }
189	AUE_FSTAT	COMPAT9	{ int fstat(int fd, \
				    struct freebsd9_stat *sb); }
190	AUE_LSTAT	COMPAT9	{ int lstat(char *path, \
				    struct freebsd9_stat *ub); }
191	AUE_PATHCONF	STD	{ int pathconf(char *path, int name); }
192	AUE_FPATHCONF	STD	{ int fpathconf(int fd, int name); }
193	AUE_NULL	UNIMPL	nosys
194	AUE_GETRLIMIT	STD	{ int getrlimit(u_int which, \
				    struct rlimit *rlp); } getrlimit \
				    __getrlimit_args int
195	AUE_SETRLIMIT	STD	{ int setrlimit(u_int which, \
				    struct rlimit *rlp); } setrlimit \
				    __setrlimit_args int
196	AUE_GETDIRENTRIES	COMPAT9	{ int getdirentries(int fd, char *buf, \
				    u_int count, long *basep); }
197	AUE_MMAP	STD	{ caddr_t freebsd6_mmap(caddr_t addr, \
				    size_t len, int prot, int flags, int fd, \
				    int pad, off_t pos); }
198	AUE_NULL	NOPROTO	{ int nosys(void); } __syscall \
				    __syscall_args int
199	AUE_LSEEK	STD	{ off_t freebsd6_lseek(int fd, int pad, \
				    off_t offset, int whence); }
200	AUE_TRUNCATE	STD	{ int freebsd6_truncate(char *path, int pad, \
				    off_t length); }
201	AUE_FTRUNCATE	STD	{ int freebsd6_ftruncate(int fd, int pad, \
				    off_t length); }
202	AUE_SYSCTL	STD	{ int __sysctl(int *name, u_int namelen, \
				    void *old, size_t *oldlenp, void *new, \
				    size_t newlen); } __sysctl sysctl_args int
203	AUE_MLOCK	STD	{ int mlock(const void *addr, size_t len); }
204	AUE_MUNLOCK	STD	{ int munlock(const void *addr, size_t len); }
205	AUE_UNDELETE	STD	{ int undelete(char *path); }
206	AUE_FUTIMES	STD	{ int futimes(int fd, struct timeval *tptr); }
207	AUE_GETPGID	STD	{ int getpgid(pid_t pid); }
208	AUE_NULL	UNIMPL	newreboot (NetBSD)
209	AUE_POLL	STD	{ int poll(struct pollfd *fds, u_int nfds, \
				    int timeout); }

;
; The following are reserved for loadable syscalls
;
210	AUE_NULL	NODEF|NOTSTATIC	lkmnosys lkmnosys nosys_args int
211	AUE_NULL	NODEF|NOTSTATIC	lkmnosys lkmnosys nosys_args int
212	AUE_NULL	NODEF|NOTSTATIC	lkmnosys lkmnosys nosys_args int
213	AUE_NULL	NODEF|NOTSTATIC	lkmnosys lkmnosys nosys_args int
214	AUE_NULL	NODEF|NOTSTATIC	lkmnosys lkmnosys nosys_args int
215	AUE_NULL	NODEF|NOTSTATIC	lkmnosys lkmnosys nosys_args int
216	AUE_NULL	NODEF|NOTSTATIC	lkmnosys lkmnosys nosys_args int
217	AUE_NULL	NODEF|NOTSTATIC	lkmnosys lkmnosys nosys_args int
218	AUE_NULL	NODEF|NOTSTATIC	lkmnosys lkmnosys nosys_args int
219	AUE_NULL	NODEF|NOTSTATIC	lkmnosys lkmnosys nosys_args int

;
; The following were introduced with NetBSD/4.4Lite-2
220	AUE_SEMCTL	COMPAT7|NOSTD { int __semctl(int semid, int semnum, \
				    int cmd, union semun_old *arg); }
221	AUE_SEMGET	NOSTD	{ int semget(key_t key, int nsems, \
				    int semflg); }
222	AUE_SEMOP	NOSTD	{ int semop(int semid, struct sembuf *sops, \
				    size_t nsops); }
223	AUE_NULL	UNIMPL	semconfig
224	AUE_MSGCTL	COMPAT7|NOSTD { int msgctl(int msqid, int cmd, \
				    struct msqid_ds_old *buf); }
225	AUE_MSGGET	NOSTD	{ int msgget(key_t key, int msgflg); }
226	AUE_MSGSND	NOSTD	{ int msgsnd(int msqid, const void *msgp, \
				    size_t msgsz, int msgflg); }
227	AUE_MSGRCV	NOSTD	{ int msgrcv(int msqid, void *msgp, \
				    size_t msgsz, long msgtyp, int msgflg); }
228	AUE_SHMAT	NOSTD	{ int shmat(int shmid, const void *shmaddr, \
				    int shmflg); }
229	AUE_SHMCTL	COMPAT7|NOSTD { int shmctl(int shmid, int cmd, \
				    struct shmid_ds_old *buf); }
230	AUE_SHMDT	NOSTD	{ int shmdt(const void *shmaddr); }
231	AUE_SHMGET	NOSTD	{ int shmget(key_t key, size_t size, \
				    int shmflg); }
;
232	AUE_NULL	STD	{ int clock_gettime(clockid_t clock_id, \
				    struct timespec *tp); }
233	AUE_CLOCK_SETTIME	STD	{ int clock_settime( \
				    clockid_t clock_id, \
				    const struct timespec *tp); }
234	AUE_NULL	STD	{ int clock_getres(clockid_t clock_id, \
				    struct timespec *tp); }
235	AUE_NULL	STD	{ int ktimer_create(clockid_t clock_id, \
				    struct sigevent *evp, int *timerid); }
236	AUE_NULL	STD	{ int ktimer_delete(int timerid); }
237	AUE_NULL	STD	{ int ktimer_settime(int timerid, int flags, \
				    const struct itimerspec *value, \
				    struct itimerspec *ovalue); }
238	AUE_NULL	STD	{ int ktimer_gettime(int timerid, struct \
				    itimerspec *value); }
239	AUE_NULL	STD	{ int ktimer_getoverrun(int timerid); }
240	AUE_NULL	STD	{ int nanosleep(const struct timespec *rqtp, \
				    struct timespec *rmtp); }
241	AUE_NULL	STD	{ int ffclock_getcounter(ffcounter *ffcount); }
242	AUE_NULL	STD	{ int ffclock_setestimate( \
				    struct ffclock_estimate *cest); }
243	AUE_NULL	STD	{ int ffclock_getestimate( \
				    struct ffclock_estimate *cest); }
244	AUE_NULL	UNIMPL	nosys
245	AUE_NULL	UNIMPL	nosys
246	AUE_NULL	UNIMPL	nosys
247	AUE_NULL	STD	{ int clock_getcpuclockid2(id_t id,\
				    int which, clockid_t *clock_id); }
248	AUE_NULL	STD	{ int ntp_gettime(struct ntptimeval *ntvp); }
249	AUE_NULL	UNIMPL	nosys
; syscall numbers initially used in OpenBSD
250	AUE_MINHERIT	STD	{ int minherit(void *addr, size_t len, \
				    int inherit); }
251	AUE_RFORK	STD	{ int rfork(int flags); }
252	AUE_POLL	STD	{ int openbsd_poll(struct pollfd *fds, \
				    u_int nfds, int timeout); }
253	AUE_ISSETUGID	STD	{ int issetugid(void); }
254	AUE_LCHOWN	STD	{ int lchown(char *path, int uid, int gid); }
255	AUE_NULL	NOSTD	{ int aio_read(struct aiocb *aiocbp); }
256	AUE_NULL	NOSTD	{ int aio_write(struct aiocb *aiocbp); }
257	AUE_NULL	NOSTD	{ int lio_listio(int mode, \
				    struct aiocb * const *acb_list, \
				    int nent, struct sigevent *sig); }
258	AUE_NULL	UNIMPL	nosys
259	AUE_NULL	UNIMPL	nosys
260	AUE_NULL	UNIMPL	nosys
261	AUE_NULL	UNIMPL	nosys
262	AUE_NULL	UNIMPL	nosys
263	AUE_NULL	UNIMPL	nosys
264	AUE_NULL	UNIMPL	nosys
265	AUE_NULL	UNIMPL	nosys
266	AUE_NULL	UNIMPL	nosys
267	AUE_NULL	UNIMPL	nosys
268	AUE_NULL	UNIMPL	nosys
269	AUE_NULL	UNIMPL	nosys
270	AUE_NULL	UNIMPL	nosys
271	AUE_NULL	UNIMPL	nosys
272	AUE_O_GETDENTS	COMPAT9	{ int getdents(int fd, char *buf, \
				    int count); }
273	AUE_NULL	UNIMPL	nosys
274	AUE_LCHMOD	STD	{ int lchmod(char *path, mode_t mode); }
275	AUE_LCHOWN	NOPROTO	{ int lchown(char *path, uid_t uid, \
				    gid_t gid); } netbsd_lchown lchown_args \
				    int
276	AUE_LUTIMES	STD	{ int lutimes(char *path, \
				    struct timeval *tptr); }
277	AUE_MSYNC	NOPROTO	{ int msync(void *addr, size_t len, \
				    int flags); } netbsd_msync msync_args int
278	AUE_STAT	COMPAT9	{ int nstat(char *path, struct nstat *ub); }
279	AUE_FSTAT	COMPAT9	{ int nfstat(int fd, struct nstat *sb); }
280	AUE_LSTAT	COMPAT9	{ int nlstat(char *path, struct nstat *ub); }
281	AUE_NULL	UNIMPL	nosys
282	AUE_NULL	UNIMPL	nosys
283	AUE_NULL	UNIMPL	nosys
284	AUE_NULL	UNIMPL	nosys
285	AUE_NULL	UNIMPL	nosys
286	AUE_NULL	UNIMPL	nosys
287	AUE_NULL	UNIMPL	nosys
288	AUE_NULL	UNIMPL	nosys
; 289 and 290 from NetBSD (OpenBSD: 267 and 268)
289	AUE_PREADV	STD	{ ssize_t preadv(int fd, struct iovec *iovp, \
					u_int iovcnt, off_t offset); }
290	AUE_PWRITEV	STD	{ ssize_t pwritev(int fd, struct iovec *iovp, \
					u_int iovcnt, off_t offset); }
291	AUE_NULL	UNIMPL	nosys
292	AUE_NULL	UNIMPL	nosys
293	AUE_NULL	UNIMPL	nosys
294	AUE_NULL	UNIMPL	nosys
295	AUE_NULL	UNIMPL	nosys
296	AUE_NULL	UNIMPL	nosys
; XXX 297 is 300 in NetBSD 
297	AUE_FHSTATFS	COMPAT4	{ int fhstatfs( \
				    const struct fhandle *u_fhp, \
				    struct ostatfs *buf); }
298	AUE_FHOPEN	STD	{ int fhopen(const struct fhandle *u_fhp, \
				    int flags); }
299	AUE_FHSTAT	COMPAT9	{ int fhstat(const struct fhandle *u_fhp, \
				    struct freebsd9_stat *sb); }
; syscall numbers for FreeBSD
300	AUE_NULL	STD	{ int modnext(int modid); }
301	AUE_NULL	STD	{ int modstat(int modid, \
				    struct module_stat *stat); }
302	AUE_NULL	STD	{ int modfnext(int modid); }
303	AUE_NULL	STD	{ int modfind(const char *name); }
304	AUE_MODLOAD	STD	{ int kldload(const char *file); }
305	AUE_MODUNLOAD	STD	{ int kldunload(int fileid); }
306	AUE_NULL	STD	{ int kldfind(const char *file); }
307	AUE_NULL	STD	{ int kldnext(int fileid); }
308	AUE_NULL	STD	{ int kldstat(int fileid, struct \
				    kld_file_stat* stat); }
309	AUE_NULL	STD	{ int kldfirstmod(int fileid); }
310	AUE_GETSID	STD	{ int getsid(pid_t pid); }
311	AUE_SETRESUID	STD	{ int setresuid(uid_t ruid, uid_t euid, \
				    uid_t suid); }
312	AUE_SETRESGID	STD	{ int setresgid(gid_t rgid, gid_t egid, \
				    gid_t sgid); }
313	AUE_NULL	OBSOL	signanosleep
314	AUE_NULL	NOSTD	{ int aio_return(struct aiocb *aiocbp); }
315	AUE_NULL	NOSTD	{ int aio_suspend( \
				    struct aiocb * const * aiocbp, int nent, \
				    const struct timespec *timeout); }
316	AUE_NULL	NOSTD	{ int aio_cancel(int fd, \
				    struct aiocb *aiocbp); }
317	AUE_NULL	NOSTD	{ int aio_error(struct aiocb *aiocbp); }
318	AUE_NULL	NOSTD	{ int oaio_read(struct oaiocb *aiocbp); }
319	AUE_NULL	NOSTD	{ int oaio_write(struct oaiocb *aiocbp); }
320	AUE_NULL	NOSTD	{ int olio_listio(int mode, \
				    struct oaiocb * const *acb_list, \
				    int nent, struct osigevent *sig); }
321	AUE_NULL	STD	{ int yield(void); }
322	AUE_NULL	OBSOL	thr_sleep
323	AUE_NULL	OBSOL	thr_wakeup
324	AUE_MLOCKALL	STD	{ int mlockall(int how); }
325	AUE_MUNLOCKALL	STD	{ int munlockall(void); }
326	AUE_GETCWD	STD	{ int __getcwd(u_char *buf, u_int buflen); }

327	AUE_NULL	STD	{ int sched_setparam (pid_t pid, \
				    const struct sched_param *param); }
328	AUE_NULL	STD	{ int sched_getparam (pid_t pid, struct \
				    sched_param *param); }

329	AUE_NULL	STD	{ int sched_setscheduler (pid_t pid, int \
				    policy, const struct sched_param \
				    *param); }
330	AUE_NULL	STD	{ int sched_getscheduler (pid_t pid); }

331	AUE_NULL	STD	{ int sched_yield (void); }
332	AUE_NULL	STD	{ int sched_get_priority_max (int policy); }
333	AUE_NULL	STD	{ int sched_get_priority_min (int policy); }
334	AUE_NULL	STD	{ int sched_rr_get_interval (pid_t pid, \
				    struct timespec *interval); }
335	AUE_NULL	STD	{ int utrace(const void *addr, size_t len); }
336	AUE_SENDFILE	COMPAT4	{ int sendfile(int fd, int s, \
				    off_t offset, size_t nbytes, \
				    struct sf_hdtr *hdtr, off_t *sbytes, \
				    int flags); }
337	AUE_NULL	STD	{ int kldsym(int fileid, int cmd, \
				    void *data); }
338	AUE_JAIL	STD	{ int jail(struct jail *jail); }
339	AUE_NULL	NOSTD|NOTSTATIC	{ int nnpfs_syscall(int operation, \
				    char *a_pathP, int a_opcode, \
				    void *a_paramsP, int a_followSymlinks); }
340	AUE_SIGPROCMASK	STD	{ int sigprocmask(int how, \
				    const sigset_t *set, sigset_t *oset); }
341	AUE_SIGSUSPEND	STD	{ int sigsuspend(const sigset_t *sigmask); }
342	AUE_SIGACTION	COMPAT4	{ int sigaction(int sig, const \
				    struct sigaction *act, \
				    struct sigaction *oact); }
343	AUE_SIGPENDING	STD	{ int sigpending(sigset_t *set); }
344	AUE_SIGRETURN	COMPAT4	{ int sigreturn( \
				    const struct ucontext4 *sigcntxp); }
345	AUE_SIGWAIT	STD	{ int sigtimedwait(const sigset_t *set, \
				    siginfo_t *info, \
				    const struct timespec *timeout); }
346	AUE_NULL	STD	{ int sigwaitinfo(const sigset_t *set, \
				    siginfo_t *info); }
347	AUE_NULL	STD	{ int __acl_get_file(const char *path, \
				    acl_type_t type, struct acl *aclp); }
348	AUE_NULL	STD	{ int __acl_set_file(const char *path, \
				    acl_type_t type, struct acl *aclp); }
349	AUE_NULL	STD	{ int __acl_get_fd(int filedes, \
				    acl_type_t type, struct acl *aclp); }
350	AUE_NULL	STD	{ int __acl_set_fd(int filedes, \
				    acl_type_t type, struct acl *aclp); }
351	AUE_NULL	STD	{ int __acl_delete_file(const char *path, \
				    acl_type_t type); }
352	AUE_NULL	STD	{ int __acl_delete_fd(int filedes, \
				    acl_type_t type); }
353	AUE_NULL	STD	{ int __acl_aclcheck_file(const char *path, \
				    acl_type_t type, struct acl *aclp); }
354	AUE_NULL	STD	{ int __acl_aclcheck_fd(int filedes, \
				    acl_type_t type, struct acl *aclp); }
355	AUE_EXTATTRCTL	STD	{ int extattrctl(const char *path, int cmd, \
				    const char *filename, int attrnamespace, \
				    const char *attrname); }
356	AUE_EXTATTR_SET_FILE	STD	{ ssize_t extattr_set_file( \
				    const char *path, int attrnamespace, \
				    const char *attrname, void *data, \
				    size_t nbytes); }
357	AUE_EXTATTR_GET_FILE	STD	{ ssize_t extattr_get_file( \
				    const char *path, int attrnamespace, \
				    const char *attrname, void *data, \
				    size_t nbytes); }
358	AUE_EXTATTR_DELETE_FILE	STD	{ int extattr_delete_file(const char *path, \
				    int attrnamespace, \
				    const char *attrname); }
359	AUE_NULL	NOSTD	{ int aio_waitcomplete( \
				    struct aiocb **aiocbp, \
				    struct timespec *timeout); }
360	AUE_GETRESUID	STD	{ int getresuid(uid_t *ruid, uid_t *euid, \
				    uid_t *suid); }
361	AUE_GETRESGID	STD	{ int getresgid(gid_t *rgid, gid_t *egid, \
				    gid_t *sgid); }
362	AUE_KQUEUE	STD	{ int kqueue(void); }
363	AUE_NULL	STD	{ int kevent(int fd, \
				    struct kevent *changelist, int nchanges, \
				    struct kevent *eventlist, int nevents, \
				    const struct timespec *timeout); }
364	AUE_NULL	UNIMPL	__cap_get_proc
365	AUE_NULL	UNIMPL	__cap_set_proc
366	AUE_NULL	UNIMPL	__cap_get_fd
367	AUE_NULL	UNIMPL	__cap_get_file
368	AUE_NULL	UNIMPL	__cap_set_fd
369	AUE_NULL	UNIMPL	__cap_set_file
370	AUE_NULL	UNIMPL	nosys
371	AUE_EXTATTR_SET_FD	STD	{ ssize_t extattr_set_fd(int fd, \
				    int attrnamespace, const char *attrname, \
				    void *data, size_t nbytes); }
372	AUE_EXTATTR_GET_FD	STD	{ ssize_t extattr_get_fd(int fd, \
				    int attrnamespace, const char *attrname, \
				    void *data, size_t nbytes); }
373	AUE_EXTATTR_DELETE_FD	STD	{ int extattr_delete_fd(int fd, \
				    int attrnamespace, \
				    const char *attrname); }
374	AUE_NULL	STD	{ int __setugid(int flag); }
375	AUE_NULL	UNIMPL	nfsclnt
376	AUE_EACCESS	STD	{ int eaccess(char *path, int amode); }
377	AUE_NULL	NOSTD|NOTSTATIC	{ int afs3_syscall(long syscall, \
				    long parm1, long parm2, long parm3, \
				    long parm4, long parm5, long parm6); }
378	AUE_NMOUNT	STD	{ int nmount(struct iovec *iovp, \
				    unsigned int iovcnt, int flags); }
379	AUE_NULL	UNIMPL	kse_exit
380	AUE_NULL	UNIMPL	kse_wakeup
381	AUE_NULL	UNIMPL	kse_create
382	AUE_NULL	UNIMPL	kse_thr_interrupt
383	AUE_NULL	UNIMPL	kse_release
384	AUE_NULL	STD	{ int __mac_get_proc(struct mac *mac_p); }
385	AUE_NULL	STD	{ int __mac_set_proc(struct mac *mac_p); }
386	AUE_NULL	STD	{ int __mac_get_fd(int fd, \
				    struct mac *mac_p); }
387	AUE_NULL	STD	{ int __mac_get_file(const char *path_p, \
				    struct mac *mac_p); }
388	AUE_NULL	STD	{ int __mac_set_fd(int fd, \
				    struct mac *mac_p); }
389	AUE_NULL	STD	{ int __mac_set_file(const char *path_p, \
				    struct mac *mac_p); }
390	AUE_NULL	STD	{ int kenv(int what, const char *name, \
				    char *value, int len); }
391	AUE_LCHFLAGS	STD	{ int lchflags(const char *path, \
				    u_long flags); }
392	AUE_NULL	STD	{ int uuidgen(struct uuid *store, \
				    int count); }
393	AUE_SENDFILE	STD	{ int sendfile(int fd, int s, off_t offset, \
				    size_t nbytes, struct sf_hdtr *hdtr, \
				    off_t *sbytes, int flags); }
394	AUE_NULL	STD	{ int mac_syscall(const char *policy, \
				    int call, void *arg); }
395	AUE_GETFSSTAT	COMPAT9	{ int getfsstat(struct freebsd9_statfs *buf, \
				    long bufsize, int flags); }
396	AUE_STATFS	COMPAT9	{ int statfs(char *path, \
				    struct freebsd9_statfs *buf); }
397	AUE_FSTATFS	COMPAT9	{ int fstatfs(int fd, \
				    struct freebsd9_statfs *buf); }
398	AUE_FHSTATFS	COMPAT9	{ int fhstatfs(const struct fhandle *u_fhp, \
				    struct freebsd9_statfs *buf); }
399	AUE_NULL	UNIMPL	nosys
400	AUE_NULL	NOSTD	{ int ksem_close(semid_t id); }
401	AUE_NULL	NOSTD	{ int ksem_post(semid_t id); }
402	AUE_NULL	NOSTD	{ int ksem_wait(semid_t id); }
403	AUE_NULL	NOSTD	{ int ksem_trywait(semid_t id); }
404	AUE_NULL	NOSTD	{ int ksem_init(semid_t *idp, \
				    unsigned int value); }
405	AUE_NULL	NOSTD	{ int ksem_open(semid_t *idp, \
				    const char *name, int oflag, \
				    mode_t mode, unsigned int value); }
406	AUE_NULL	NOSTD	{ int ksem_unlink(const char *name); }
407	AUE_NULL	NOSTD	{ int ksem_getvalue(semid_t id, int *val); }
408	AUE_NULL	NOSTD	{ int ksem_destroy(semid_t id); }
409	AUE_NULL	STD	{ int __mac_get_pid(pid_t pid, \
				    struct mac *mac_p); }
410	AUE_NULL	STD	{ int __mac_get_link(const char *path_p, \
				    struct mac *mac_p); }
411	AUE_NULL	STD	{ int __mac_set_link(const char *path_p, \
				    struct mac *mac_p); }
412	AUE_EXTATTR_SET_LINK	STD	{ ssize_t extattr_set_link( \
				    const char *path, int attrnamespace, \
				    const char *attrname, void *data, \
				    size_t nbytes); }
413	AUE_EXTATTR_GET_LINK	STD	{ ssize_t extattr_get_link( \
				    const char *path, int attrnamespace, \
				    const char *attrname, void *data, \
				    size_t nbytes); }
414	AUE_EXTATTR_DELETE_LINK	STD	{ int extattr_delete_link( \
				    const char *path, int attrnamespace, \
				    const char *attrname); }
415	AUE_NULL	STD	{ int __mac_execve(char *fname, char **argv, \
				    char **envv, struct mac *mac_p); }
416	AUE_SIGACTION	STD	{ int sigaction(int sig, \
				    const struct sigaction *act, \
				    struct sigaction *oact); }
417	AUE_SIGRETURN	STD	{ int sigreturn( \
				    const struct __ucontext *sigcntxp); }
418	AUE_NULL	UNIMPL	__xstat
419	AUE_NULL	UNIMPL	__xfstat
420	AUE_NULL	UNIMPL	__xlstat
421	AUE_NULL	STD	{ int getcontext(struct __ucontext *ucp); }
422	AUE_NULL	STD	{ int setcontext( \
				    const struct __ucontext *ucp); }
423	AUE_NULL	STD	{ int swapcontext(struct __ucontext *oucp, \
				    const struct __ucontext *ucp); }
424	AUE_SWAPOFF	STD	{ int swapoff(const char *name); }
425	AUE_NULL	STD	{ int __acl_get_link(const char *path, \
				    acl_type_t type, struct acl *aclp); }
426	AUE_NULL	STD	{ int __acl_set_link(const char *path, \
				    acl_type_t type, struct acl *aclp); }
427	AUE_NULL	STD	{ int __acl_delete_link(const char *path, \
				    acl_type_t type); }
428	AUE_NULL	STD	{ int __acl_aclcheck_link(const char *path, \
				    acl_type_t type, struct acl *aclp); }
429	AUE_SIGWAIT	STD	{ int sigwait(const sigset_t *set, \
				    int *sig); }
430	AUE_NULL	STD	{ int thr_create(ucontext_t *ctx, long *id, \
				    int flags); }
431	AUE_NULL	STD	{ void thr_exit(long *state); }
432	AUE_NULL	STD	{ int thr_self(long *id); }
433	AUE_NULL	STD	{ int thr_kill(long id, int sig); }
434	AUE_NULL	STD	{ int _umtx_lock(struct umtx *umtx); }
435	AUE_NULL	STD	{ int _umtx_unlock(struct umtx *umtx); }
436	AUE_NULL	STD	{ int jail_attach(int jid); }
437	AUE_EXTATTR_LIST_FD	STD	{ ssize_t extattr_list_fd(int fd, \
				    int attrnamespace, void *data, \
				    size_t nbytes); }
438	AUE_EXTATTR_LIST_FILE	STD	{ ssize_t extattr_list_file( \
				    const char *path, int attrnamespace, \
				    void *data, size_t nbytes); }
439	AUE_EXTATTR_LIST_LINK	STD	{ ssize_t extattr_list_link( \
				    const char *path, int attrnamespace, \
				    void *data, size_t nbytes); }
440	AUE_NULL	UNIMPL	kse_switchin
441	AUE_NULL	NOSTD	{ int ksem_timedwait(semid_t id, \
				    const struct timespec *abstime); }
442	AUE_NULL	STD	{ int thr_suspend( \
				    const struct timespec *timeout); }
443	AUE_NULL	STD	{ int thr_wake(long id); }
444	AUE_MODUNLOAD	STD	{ int kldunloadf(int fileid, int flags); }
445	AUE_AUDIT	STD	{ int audit(const void *record, \
				    u_int length); }
446	AUE_AUDITON	STD	{ int auditon(int cmd, void *data, \
				    u_int length); }
447	AUE_GETAUID	STD	{ int getauid(uid_t *auid); }
448	AUE_SETAUID	STD	{ int setauid(uid_t *auid); }
449	AUE_GETAUDIT	STD	{ int getaudit(struct auditinfo *auditinfo); }
450	AUE_SETAUDIT	STD	{ int setaudit(struct auditinfo *auditinfo); }
451	AUE_GETAUDIT_ADDR	STD	{ int getaudit_addr( \
				    struct auditinfo_addr *auditinfo_addr, \
				    u_int length); }
452	AUE_SETAUDIT_ADDR	STD	{ int setaudit_addr( \
				    struct auditinfo_addr *auditinfo_addr, \
				    u_int length); }
453	AUE_AUDITCTL	STD	{ int auditctl(char *path); }
454	AUE_NULL	STD	{ int _umtx_op(void *obj, int op, \
				    u_long val, void *uaddr1, void *uaddr2); }
455	AUE_NULL	STD	{ int thr_new(struct thr_param *param, \
				    int param_size); }
456	AUE_NULL	STD	{ int sigqueue(pid_t pid, int signum, void *value); }
457	AUE_NULL	NOSTD	{ int kmq_open(const char *path, int flags, \
				    mode_t mode, const struct mq_attr *attr); }
458	AUE_NULL	NOSTD	{ int kmq_setattr(int mqd,		\
				    const struct mq_attr *attr,		\
				    struct mq_attr *oattr); }
459	AUE_NULL	NOSTD	{ int kmq_timedreceive(int mqd,	\
				    char *msg_ptr, size_t msg_len,	\
				    unsigned *msg_prio,			\
				    const struct timespec *abs_timeout); }
460	AUE_NULL	NOSTD	{ int kmq_timedsend(int mqd,		\
				    const char *msg_ptr, size_t msg_len,\
				    unsigned msg_prio,			\
				    const struct timespec *abs_timeout);}
461	AUE_NULL	NOSTD	{ int kmq_notify(int mqd,		\
				    const struct sigevent *sigev); }
462	AUE_NULL	NOSTD	{ int kmq_unlink(const char *path); }
463	AUE_NULL	STD	{ int abort2(const char *why, int nargs, void **args); }
464	AUE_NULL	STD	{ int thr_set_name(long id, const char *name); }
465	AUE_NULL	NOSTD	{ int aio_fsync(int op, struct aiocb *aiocbp); }
466	AUE_RTPRIO	STD	{ int rtprio_thread(int function, \
				    lwpid_t lwpid, struct rtprio *rtp); }
467	AUE_NULL	UNIMPL	nosys
468	AUE_NULL	UNIMPL	nosys
469	AUE_NULL	UNIMPL	__getpath_fromfd
470	AUE_NULL	UNIMPL	__getpath_fromaddr
471	AUE_NULL	STD	{ int sctp_peeloff(int sd, uint32_t name); }
472     AUE_NULL        STD    { int sctp_generic_sendmsg(int sd, caddr_t msg, int mlen, \
	                            caddr_t to, __socklen_t tolen, \
				    struct sctp_sndrcvinfo *sinfo, int flags); }
473     AUE_NULL        STD    { int sctp_generic_sendmsg_iov(int sd, struct iovec *iov, int iovlen, \
	                            caddr_t to, __socklen_t tolen, \
				    struct sctp_sndrcvinfo *sinfo, int flags); }
474     AUE_NULL        STD    { int sctp_generic_recvmsg(int sd, struct iovec *iov, int iovlen, \
				    struct sockaddr * from, __socklen_t *fromlenaddr, \
				    struct sctp_sndrcvinfo *sinfo, int *msg_flags); }
475	AUE_PREAD	STD	{ ssize_t pread(int fd, void *buf, \
				    size_t nbyte, off_t offset); }
476	AUE_PWRITE	STD	{ ssize_t pwrite(int fd, const void *buf, \
				    size_t nbyte, off_t offset); }
477	AUE_MMAP	STD	{ caddr_t mmap(caddr_t addr, size_t len, \
				    int prot, int flags, int fd, off_t pos); }
478	AUE_LSEEK	STD	{ off_t lseek(int fd, off_t offset, \
				    int whence); }
479	AUE_TRUNCATE	STD	{ int truncate(char *path, off_t length); }
480	AUE_FTRUNCATE	STD	{ int ftruncate(int fd, off_t length); }
481	AUE_KILL	STD	{ int thr_kill2(pid_t pid, long id, int sig); }
482	AUE_SHMOPEN	STD	{ int shm_open(const char *path, int flags, \
				    mode_t mode); }
483	AUE_SHMUNLINK	STD	{ int shm_unlink(const char *path); }
484	AUE_NULL	STD	{ int cpuset(cpusetid_t *setid); }
485	AUE_NULL	STD	{ int cpuset_setid(cpuwhich_t which, id_t id, \
				    cpusetid_t setid); }
486	AUE_NULL	STD	{ int cpuset_getid(cpulevel_t level, \
				    cpuwhich_t which, id_t id, \
				    cpusetid_t *setid); }
487	AUE_NULL	STD	{ int cpuset_getaffinity(cpulevel_t level, \
				    cpuwhich_t which, id_t id, size_t cpusetsize, \
				    cpuset_t *mask); }
488	AUE_NULL	STD	{ int cpuset_setaffinity(cpulevel_t level, \
				    cpuwhich_t which, id_t id, size_t cpusetsize, \
				    const cpuset_t *mask); }
489	AUE_FACCESSAT	STD	{ int faccessat(int fd, char *path, int amode, \
				    int flag); }
490	AUE_FCHMODAT	STD	{ int fchmodat(int fd, char *path, mode_t mode, \
				    int flag); }
491	AUE_FCHOWNAT	STD	{ int fchownat(int fd, char *path, uid_t uid, \
				    gid_t gid, int flag); }
492	AUE_FEXECVE	STD	{ int fexecve(int fd, char **argv, \
				    char **envv); }
493	AUE_FSTATAT	COMPAT9	{ int fstatat(int fd, char *path, \
				    struct freebsd9_stat *buf, int flag); }
494	AUE_FUTIMESAT	STD	{ int futimesat(int fd, char *path, \
				    struct timeval *times); }
495	AUE_LINKAT	STD	{ int linkat(int fd1, char *path1, int fd2, \
				    char *path2, int flag); }
496	AUE_MKDIRAT	STD	{ int mkdirat(int fd, char *path, mode_t mode); }
497	AUE_MKFIFOAT	STD	{ int mkfifoat(int fd, char *path, mode_t mode); }
498	AUE_MKNODAT	COMPAT9	{ int mknodat(int fd, char *path, mode_t mode, \
				    uint32_t dev); }
; XXX: see the comment for open
499	AUE_OPENAT_RWTC	STD	{ int openat(int fd, char *path, int flag, \
				    mode_t mode); }
500	AUE_READLINKAT	STD	{ int readlinkat(int fd, char *path, char *buf, \
				    size_t bufsize); }
501	AUE_RENAMEAT	STD	{ int renameat(int oldfd, char *old, int newfd, \
				     char *new); }
502	AUE_SYMLINKAT	STD	{ int symlinkat(char *path1, int fd, \
				     char *path2); }
503	AUE_UNLINKAT	STD	{ int unlinkat(int fd, char *path, int flag); }
504	AUE_POSIX_OPENPT	STD	{ int posix_openpt(int flags); }
; 505 is initialised by the kgssapi code, if present.
505	AUE_NULL	NOSTD	{ int gssd_syscall(char *path); }
506	AUE_NULL	STD	{ int jail_get(struct iovec *iovp, \
				    unsigned int iovcnt, int flags); }
507	AUE_NULL	STD	{ int jail_set(struct iovec *iovp, \
				    unsigned int iovcnt, int flags); }
508	AUE_NULL	STD	{ int jail_remove(int jid); }
509	AUE_CLOSEFROM	STD	{ int closefrom(int lowfd); }
510	AUE_SEMCTL	NOSTD	{ int __semctl(int semid, int semnum, \
				    int cmd, union semun *arg); }
511	AUE_MSGCTL	NOSTD	{ int msgctl(int msqid, int cmd, \
				    struct msqid_ds *buf); }
512	AUE_SHMCTL	NOSTD	{ int shmctl(int shmid, int cmd, \
				    struct shmid_ds *buf); }
513	AUE_LPATHCONF	STD	{ int lpathconf(char *path, int name); }
514	AUE_CAP_NEW	STD	{ int cap_new(int fd, uint64_t rights); }
515	AUE_CAP_RIGHTS_GET	STD	{ int cap_rights_get(int fd, \
				    uint64_t *rightsp); }
516	AUE_CAP_ENTER	STD	{ int cap_enter(void); }
517	AUE_CAP_GETMODE	STD	{ int cap_getmode(u_int *modep); }
518	AUE_PDFORK	STD	{ int pdfork(int *fdp, int flags); }
519	AUE_PDKILL	STD	{ int pdkill(int fd, int signum); }
520	AUE_PDGETPID	STD	{ int pdgetpid(int fd, pid_t *pidp); }
521	AUE_PDWAIT	UNIMPL	pdwait4
522	AUE_SELECT	STD	{ int pselect(int nd, fd_set *in, \
				    fd_set *ou, fd_set *ex, \
				    const struct timespec *ts, \
				    const sigset_t *sm); }
523	AUE_NULL	STD	{ int getloginclass(char *namebuf, \
				    size_t namelen); }
524	AUE_NULL	STD	{ int setloginclass(const char *namebuf); }
525	AUE_NULL	STD	{ int rctl_get_racct(const void *inbufp, \
				    size_t inbuflen, void *outbufp, \
				    size_t outbuflen); }
526	AUE_NULL	STD	{ int rctl_get_rules(const void *inbufp, \
				    size_t inbuflen, void *outbufp, \
				    size_t outbuflen); }
527	AUE_NULL	STD	{ int rctl_get_limits(const void *inbufp, \
				    size_t inbuflen, void *outbufp, \
				    size_t outbuflen); }
528	AUE_NULL	STD	{ int rctl_add_rule(const void *inbufp, \
				    size_t inbuflen, void *outbufp, \
				    size_t outbuflen); }
529	AUE_NULL	STD	{ int rctl_remove_rule(const void *inbufp, \
				    size_t inbuflen, void *outbufp, \
				    size_t outbuflen); }
530	AUE_NULL	STD	{ int posix_fallocate(int fd, \
				    off_t offset, off_t len); }
531	AUE_NULL	STD	{ int posix_fadvise(int fd, off_t offset, \
				    off_t len, int advice); }
532	AUE_WAIT6	STD	{ int wait6(int idtype, id_t id, \
				    int *status, int options, \
				    struct __wrusage *wrusage, \
				    siginfo_t *info); }
533	AUE_CAP_RIGHTS_LIMIT	STD	{ int cap_rights_limit(int fd, \
					    uint64_t rights); }
534	AUE_CAP_IOCTLS_LIMIT	STD	{ int cap_ioctls_limit(int fd, \
					    const u_long *cmds, size_t ncmds); }
535	AUE_CAP_IOCTLS_GET	STD	{ ssize_t cap_ioctls_get(int fd, \
					    u_long *cmds, size_t maxcmds); }
536	AUE_CAP_FCNTLS_LIMIT	STD	{ int cap_fcntls_limit(int fd, \
					    uint32_t fcntlrights); }
537	AUE_CAP_FCNTLS_GET	STD	{ int cap_fcntls_get(int fd, \
					    uint32_t *fcntlrightsp); }
<<<<<<< HEAD
545	AUE_FSTAT	STD	{ int fstat(int fd, struct stat *sb); }
546	AUE_FSTATAT	STD	{ int fstatat(int fd, char *path, \
				    struct stat *buf, int flag); }
547	AUE_FHSTAT	STD	{ int fhstat(const struct fhandle *u_fhp, \
				    struct stat *sb); }
548	AUE_GETDIRENTRIES	STD	{ ssize_t getdirentries(int fd, char *buf, \
				    size_t count, off_t *basep); }
549	AUE_MKNODAT	STD	{ int mknodat(int fd, char *path, mode_t mode, \
				    dev_t dev); }
550	AUE_GETFSSTAT	STD	{ int getfsstat(struct statfs *buf, \
				    long bufsize, int flags); }
551	AUE_STATFS	STD	{ int statfs(char *path, \
				    struct statfs *buf); }
552	AUE_FSTATFS	STD	{ int fstatfs(int fd, struct statfs *buf); }
553	AUE_FHSTATFS	STD	{ int fhstatfs(const struct fhandle *u_fhp, \
				    struct statfs *buf); }
=======
538	AUE_BINDAT	STD	{ int bindat(int fd, int s, caddr_t name, \
				    int namelen); }
539	AUE_CONNECTAT	STD	{ int connectat(int fd, int s, caddr_t name, \
				    int namelen); }
540	AUE_CHFLAGSAT	STD	{ int chflagsat(int fd, const char *path, \
				    u_long flags, int atflag); }
541	AUE_ACCEPT	STD	{ int accept4(int s, \
				    struct sockaddr * __restrict name, \
				    __socklen_t * __restrict anamelen, \
				    int flags); }
542	AUE_PIPE	STD	{ int pipe2(int *fildes, int flags); }
543	AUE_NULL	NOSTD	{ int aio_mlock(struct aiocb *aiocbp); }
>>>>>>> 0d3d33a2
; Please copy any additions and changes to the following compatability tables:
; sys/compat/freebsd32/syscalls.master<|MERGE_RESOLUTION|>--- conflicted
+++ resolved
@@ -970,7 +970,18 @@
 					    uint32_t fcntlrights); }
 537	AUE_CAP_FCNTLS_GET	STD	{ int cap_fcntls_get(int fd, \
 					    uint32_t *fcntlrightsp); }
-<<<<<<< HEAD
+538	AUE_BINDAT	STD	{ int bindat(int fd, int s, caddr_t name, \
+				    int namelen); }
+539	AUE_CONNECTAT	STD	{ int connectat(int fd, int s, caddr_t name, \
+				    int namelen); }
+540	AUE_CHFLAGSAT	STD	{ int chflagsat(int fd, const char *path, \
+				    u_long flags, int atflag); }
+541	AUE_ACCEPT	STD	{ int accept4(int s, \
+				    struct sockaddr * __restrict name, \
+				    __socklen_t * __restrict anamelen, \
+				    int flags); }
+542	AUE_PIPE	STD	{ int pipe2(int *fildes, int flags); }
+543	AUE_NULL	NOSTD	{ int aio_mlock(struct aiocb *aiocbp); }
 545	AUE_FSTAT	STD	{ int fstat(int fd, struct stat *sb); }
 546	AUE_FSTATAT	STD	{ int fstatat(int fd, char *path, \
 				    struct stat *buf, int flag); }
@@ -987,19 +998,5 @@
 552	AUE_FSTATFS	STD	{ int fstatfs(int fd, struct statfs *buf); }
 553	AUE_FHSTATFS	STD	{ int fhstatfs(const struct fhandle *u_fhp, \
 				    struct statfs *buf); }
-=======
-538	AUE_BINDAT	STD	{ int bindat(int fd, int s, caddr_t name, \
-				    int namelen); }
-539	AUE_CONNECTAT	STD	{ int connectat(int fd, int s, caddr_t name, \
-				    int namelen); }
-540	AUE_CHFLAGSAT	STD	{ int chflagsat(int fd, const char *path, \
-				    u_long flags, int atflag); }
-541	AUE_ACCEPT	STD	{ int accept4(int s, \
-				    struct sockaddr * __restrict name, \
-				    __socklen_t * __restrict anamelen, \
-				    int flags); }
-542	AUE_PIPE	STD	{ int pipe2(int *fildes, int flags); }
-543	AUE_NULL	NOSTD	{ int aio_mlock(struct aiocb *aiocbp); }
->>>>>>> 0d3d33a2
 ; Please copy any additions and changes to the following compatability tables:
 ; sys/compat/freebsd32/syscalls.master