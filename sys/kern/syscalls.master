 $FreeBSD$
;	from: @(#)syscalls.master	8.2 (Berkeley) 1/13/94
;
; System call name/number master file.
; Processed to created init_sysent.c, syscalls.c and syscall.h.

; Columns: number audit type name alt{name,tag,rtyp}/comments
;	number	system call number, must be in order
;	audit	the audit event associated with the system call
;		A value of AUE_NULL means no auditing, but it also means that
;		there is no audit event for the call at this time. For the
;		case where the event exists, but we don't want auditing, the
;		event should be #defined to AUE_NULL in audit_kevents.h.
;	type	one of STD, OBSOL, UNIMPL, COMPAT, COMPAT4, COMPAT6,
;		COMPAT7, NODEF, NOARGS, NOPROTO, NOSTD
;		The COMPAT* options may be combined with one or more NO*
;		options separated by '|' with no spaces (e.g. COMPAT|NOARGS)
;	name	psuedo-prototype of syscall routine
;		If one of the following alts is different, then all appear:
;	altname	name of system call if different
;	alttag	name of args struct tag if different from [o]`name'"_args"
;	altrtyp	return type if not int (bogus - syscalls always return int)
;		for UNIMPL/OBSOL, name continues with comments

; types:
;	STD	always included
;	COMPAT	included on COMPAT #ifdef
;	COMPAT4	included on COMPAT4 #ifdef (FreeBSD 4 compat)
;	COMPAT6	included on COMPAT6 #ifdef (FreeBSD 6 compat)
;	COMPAT7	included on COMPAT7 #ifdef (FreeBSD 7 compat)
;	OBSOL	obsolete, not included in system, only specifies name
;	UNIMPL	not implemented, placeholder only
;	NOSTD	implemented but as a lkm that can be statically
;		compiled in; sysent entry will be filled with lkmressys
;		so the SYSCALL_MODULE macro works
;	NOARGS	same as STD except do not create structure in sys/sysproto.h
;	NODEF	same as STD except only have the entry in the syscall table
;		added.  Meaning - do not create structure or function
;		prototype in sys/sysproto.h
;	NOPROTO	same as STD except do not create structure or
;		function prototype in sys/sysproto.h.  Does add a
;		definition to syscall.h besides adding a sysent.
;	NOTSTATIC syscall is loadable
;
; Please copy any additions and changes to the following compatability tables:
; sys/compat/freebsd32/syscalls.master

; #ifdef's, etc. may be included, and are copied to the output files.

#include <sys/param.h>
#include <sys/sysent.h>
#include <sys/sysproto.h>

; Reserved/unimplemented system calls in the range 0-150 inclusive
; are reserved for use in future Berkeley releases.
; Additional system calls implemented in vendor and other
; redistributions should be placed in the reserved range at the end
; of the current calls.

0	AUE_NULL	STD	{ int nosys(void); } syscall nosys_args int
1	AUE_EXIT	STD	{ void sys_exit(int rval); } exit \
				    sys_exit_args void
2	AUE_FORK	STD	{ int fork(void); }
3	AUE_NULL	STD	{ ssize_t read(int fd, void *buf, \
				    size_t nbyte); }
4	AUE_NULL	STD	{ ssize_t write(int fd, const void *buf, \
				    size_t nbyte); }
5	AUE_OPEN_RWTC	STD	{ int open(char *path, int flags, int mode); }
; XXX should be		{ int open(const char *path, int flags, ...); }
; but we're not ready for `const' or varargs.
; XXX man page says `mode_t mode'.
6	AUE_CLOSE	STD	{ int close(int fd); }
7	AUE_WAIT4	STD	{ int wait4(int pid, int *status, \
				    int options, struct rusage *rusage); }
8	AUE_CREAT	COMPAT	{ int creat(char *path, int mode); }
9	AUE_LINK	STD	{ int link(char *path, char *link); }
10	AUE_UNLINK	STD	{ int unlink(char *path); }
11	AUE_NULL	OBSOL	execv
12	AUE_CHDIR	STD	{ int chdir(char *path); }
13	AUE_FCHDIR	STD	{ int fchdir(int fd); }
14	AUE_MKNOD	COMPAT9	{ int mknod(char *path, int mode, int dev); }
15	AUE_CHMOD	STD	{ int chmod(char *path, int mode); }
16	AUE_CHOWN	STD	{ int chown(char *path, int uid, int gid); }
17	AUE_NULL	STD	{ int obreak(char *nsize); } break \
				    obreak_args int
18	AUE_GETFSSTAT	COMPAT4	{ int getfsstat(struct ostatfs *buf, \
				    long bufsize, int flags); }
19	AUE_LSEEK	COMPAT	{ long lseek(int fd, long offset, \
				    int whence); }
20	AUE_GETPID	STD	{ pid_t getpid(void); }
21	AUE_MOUNT	STD	{ int mount(char *type, char *path, \
				    int flags, caddr_t data); }
; XXX `path' should have type `const char *' but we're not ready for that.
22	AUE_UMOUNT	STD	{ int unmount(char *path, int flags); }
23	AUE_SETUID	STD	{ int setuid(uid_t uid); }
24	AUE_GETUID	STD	{ uid_t getuid(void); }
25	AUE_GETEUID	STD	{ uid_t geteuid(void); }
26	AUE_PTRACE	STD	{ int ptrace(int req, pid_t pid, \
				    caddr_t addr, int data); }
27	AUE_RECVMSG	STD	{ int recvmsg(int s, struct msghdr *msg, \
				    int flags); }
28	AUE_SENDMSG	STD	{ int sendmsg(int s, struct msghdr *msg, \
				    int flags); }
29	AUE_RECVFROM	STD	{ int recvfrom(int s, caddr_t buf, \
				    size_t len, int flags, \
				    struct sockaddr * __restrict from, \
				    __socklen_t * __restrict fromlenaddr); }
30	AUE_ACCEPT	STD	{ int accept(int s, \
				    struct sockaddr * __restrict name, \
				    __socklen_t * __restrict anamelen); }
31	AUE_GETPEERNAME	STD	{ int getpeername(int fdes, \
				    struct sockaddr * __restrict asa, \
				    __socklen_t * __restrict alen); }
32	AUE_GETSOCKNAME	STD	{ int getsockname(int fdes, \
				    struct sockaddr * __restrict asa, \
				    __socklen_t * __restrict alen); }
33	AUE_ACCESS	STD	{ int access(char *path, int amode); }
34	AUE_CHFLAGS	STD	{ int chflags(const char *path, u_long flags); }
35	AUE_FCHFLAGS	STD	{ int fchflags(int fd, u_long flags); }
36	AUE_SYNC	STD	{ int sync(void); }
37	AUE_KILL	STD	{ int kill(int pid, int signum); }
38	AUE_STAT	COMPAT	{ int stat(char *path, struct ostat *ub); }
39	AUE_GETPPID	STD	{ pid_t getppid(void); }
40	AUE_LSTAT	COMPAT	{ int lstat(char *path, struct ostat *ub); }
41	AUE_DUP		STD	{ int dup(u_int fd); }
42	AUE_PIPE	STD	{ int pipe(void); }
43	AUE_GETEGID	STD	{ gid_t getegid(void); }
44	AUE_PROFILE	STD	{ int profil(caddr_t samples, size_t size, \
				    size_t offset, u_int scale); }
45	AUE_KTRACE	STD	{ int ktrace(const char *fname, int ops, \
				    int facs, int pid); }
46	AUE_SIGACTION	COMPAT	{ int sigaction(int signum, \
				    struct osigaction *nsa, \
				    struct osigaction *osa); }
47	AUE_GETGID	STD	{ gid_t getgid(void); }
48	AUE_SIGPROCMASK	COMPAT	{ int sigprocmask(int how, osigset_t mask); }
; XXX note nonstandard (bogus) calling convention - the libc stub passes
; us the mask, not a pointer to it, and we return the old mask as the
; (int) return value.
49	AUE_GETLOGIN	STD	{ int getlogin(char *namebuf, u_int \
				    namelen); }
50	AUE_SETLOGIN	STD	{ int setlogin(char *namebuf); }
51	AUE_ACCT	STD	{ int acct(char *path); }
52	AUE_SIGPENDING	COMPAT	{ int sigpending(void); }
53	AUE_SIGALTSTACK	STD	{ int sigaltstack(stack_t *ss, \
				    stack_t *oss); }
54	AUE_IOCTL	STD	{ int ioctl(int fd, u_long com, \
				    caddr_t data); }
55	AUE_REBOOT	STD	{ int reboot(int opt); }
56	AUE_REVOKE	STD	{ int revoke(char *path); }
57	AUE_SYMLINK	STD	{ int symlink(char *path, char *link); }
58	AUE_READLINK	STD	{ ssize_t readlink(char *path, char *buf, \
				    size_t count); }
59	AUE_EXECVE	STD	{ int execve(char *fname, char **argv, \
				    char **envv); }
60	AUE_UMASK	STD	{ int umask(int newmask); } umask umask_args \
				    int
61	AUE_CHROOT	STD	{ int chroot(char *path); }
62	AUE_FSTAT	COMPAT	{ int fstat(int fd, struct ostat *sb); }
63	AUE_NULL	COMPAT	{ int getkerninfo(int op, char *where, \
				    size_t *size, int arg); } getkerninfo \
				    getkerninfo_args int
64	AUE_NULL	COMPAT	{ int getpagesize(void); } getpagesize \
				    getpagesize_args int
65	AUE_MSYNC	STD	{ int msync(void *addr, size_t len, \
				    int flags); }
66	AUE_VFORK	STD	{ int vfork(void); }
67	AUE_NULL	OBSOL	vread
68	AUE_NULL	OBSOL	vwrite
69	AUE_SBRK	STD	{ int sbrk(int incr); }
70	AUE_SSTK	STD	{ int sstk(int incr); }
71	AUE_MMAP	COMPAT	{ int mmap(void *addr, int len, int prot, \
				    int flags, int fd, long pos); }
72	AUE_O_VADVISE	STD	{ int ovadvise(int anom); } vadvise \
				    ovadvise_args int
73	AUE_MUNMAP	STD	{ int munmap(void *addr, size_t len); }
74	AUE_MPROTECT	STD	{ int mprotect(const void *addr, size_t len, \
				    int prot); }
75	AUE_MADVISE	STD	{ int madvise(void *addr, size_t len, \
				    int behav); }
76	AUE_NULL	OBSOL	vhangup
77	AUE_NULL	OBSOL	vlimit
78	AUE_MINCORE	STD	{ int mincore(const void *addr, size_t len, \
				    char *vec); }
79	AUE_GETGROUPS	STD	{ int getgroups(u_int gidsetsize, \
				    gid_t *gidset); }
80	AUE_SETGROUPS	STD	{ int setgroups(u_int gidsetsize, \
				    gid_t *gidset); }
81	AUE_GETPGRP	STD	{ int getpgrp(void); }
82	AUE_SETPGRP	STD	{ int setpgid(int pid, int pgid); }
83	AUE_SETITIMER	STD	{ int setitimer(u_int which, struct \
				    itimerval *itv, struct itimerval *oitv); }
84	AUE_WAIT4	COMPAT	{ int wait(void); }
85	AUE_SWAPON	STD	{ int swapon(char *name); }
86	AUE_GETITIMER	STD	{ int getitimer(u_int which, \
				    struct itimerval *itv); }
87	AUE_SYSCTL	COMPAT	{ int gethostname(char *hostname, \
				    u_int len); } gethostname \
				    gethostname_args int
88	AUE_SYSCTL	COMPAT	{ int sethostname(char *hostname, \
				    u_int len); } sethostname \
				    sethostname_args int
89	AUE_GETDTABLESIZE	STD	{ int getdtablesize(void); }
90	AUE_DUP2	STD	{ int dup2(u_int from, u_int to); }
91	AUE_NULL	UNIMPL	getdopt
92	AUE_FCNTL	STD	{ int fcntl(int fd, int cmd, long arg); }
; XXX should be	{ int fcntl(int fd, int cmd, ...); }
; but we're not ready for varargs.
93	AUE_SELECT	STD	{ int select(int nd, fd_set *in, fd_set *ou, \
				    fd_set *ex, struct timeval *tv); }
94	AUE_NULL	UNIMPL	setdopt
95	AUE_FSYNC	STD	{ int fsync(int fd); }
96	AUE_SETPRIORITY	STD	{ int setpriority(int which, int who, \
				    int prio); }
97	AUE_SOCKET	STD	{ int socket(int domain, int type, \
				    int protocol); }
98	AUE_CONNECT	STD	{ int connect(int s, caddr_t name, \
				    int namelen); }
99	AUE_ACCEPT	COMPAT|NOARGS { int accept(int s, caddr_t name, \
				    int *anamelen); } accept accept_args int
100	AUE_GETPRIORITY	STD	{ int getpriority(int which, int who); }
101	AUE_SEND	COMPAT	{ int send(int s, caddr_t buf, int len, \
				    int flags); }
102	AUE_RECV	COMPAT	{ int recv(int s, caddr_t buf, int len, \
				    int flags); }
103	AUE_SIGRETURN	COMPAT	{ int sigreturn( \
				    struct osigcontext *sigcntxp); }
104	AUE_BIND	STD	{ int bind(int s, caddr_t name, \
				    int namelen); }
105	AUE_SETSOCKOPT	STD	{ int setsockopt(int s, int level, int name, \
				    caddr_t val, int valsize); }
106	AUE_LISTEN	STD	{ int listen(int s, int backlog); }
107	AUE_NULL	OBSOL	vtimes
108	AUE_NULL	COMPAT	{ int sigvec(int signum, struct sigvec *nsv, \
				    struct sigvec *osv); }
109	AUE_NULL	COMPAT	{ int sigblock(int mask); }
110	AUE_NULL	COMPAT	{ int sigsetmask(int mask); }
111	AUE_NULL	COMPAT	{ int sigsuspend(osigset_t mask); }
; XXX note nonstandard (bogus) calling convention - the libc stub passes
; us the mask, not a pointer to it.
112	AUE_NULL	COMPAT	{ int sigstack(struct sigstack *nss, \
				    struct sigstack *oss); }
113	AUE_RECVMSG	COMPAT	{ int recvmsg(int s, struct omsghdr *msg, \
				    int flags); }
114	AUE_SENDMSG	COMPAT	{ int sendmsg(int s, caddr_t msg, \
				    int flags); }
115	AUE_NULL	OBSOL	vtrace
116	AUE_GETTIMEOFDAY	STD	{ int gettimeofday(struct timeval *tp, \
				    struct timezone *tzp); }
117	AUE_GETRUSAGE	STD	{ int getrusage(int who, \
				    struct rusage *rusage); }
118	AUE_GETSOCKOPT	STD	{ int getsockopt(int s, int level, int name, \
				    caddr_t val, int *avalsize); }
119	AUE_NULL	UNIMPL	resuba (BSD/OS 2.x)
120	AUE_READV	STD	{ int readv(int fd, struct iovec *iovp, \
				    u_int iovcnt); }
121	AUE_WRITEV	STD	{ int writev(int fd, struct iovec *iovp, \
				    u_int iovcnt); }
122	AUE_SETTIMEOFDAY	STD	{ int settimeofday(struct timeval *tv, \
				    struct timezone *tzp); }
123	AUE_FCHOWN	STD	{ int fchown(int fd, int uid, int gid); }
124	AUE_FCHMOD	STD	{ int fchmod(int fd, int mode); }
125	AUE_RECVFROM	COMPAT|NOARGS { int recvfrom(int s, caddr_t buf, \
				    size_t len, int flags, caddr_t from, int \
				    *fromlenaddr); } recvfrom recvfrom_args \
				    int
126	AUE_SETREUID	STD	{ int setreuid(int ruid, int euid); }
127	AUE_SETREGID	STD	{ int setregid(int rgid, int egid); }
128	AUE_RENAME	STD	{ int rename(char *from, char *to); }
129	AUE_TRUNCATE	COMPAT	{ int truncate(char *path, long length); }
130	AUE_FTRUNCATE	COMPAT	{ int ftruncate(int fd, long length); }
131	AUE_FLOCK	STD	{ int flock(int fd, int how); }
132	AUE_MKFIFO	STD	{ int mkfifo(char *path, int mode); }
133	AUE_SENDTO	STD	{ int sendto(int s, caddr_t buf, size_t len, \
				    int flags, caddr_t to, int tolen); }
134	AUE_SHUTDOWN	STD	{ int shutdown(int s, int how); }
135	AUE_SOCKETPAIR	STD	{ int socketpair(int domain, int type, \
				    int protocol, int *rsv); }
136	AUE_MKDIR	STD	{ int mkdir(char *path, int mode); }
137	AUE_RMDIR	STD	{ int rmdir(char *path); }
138	AUE_UTIMES	STD	{ int utimes(char *path, \
				    struct timeval *tptr); }
139	AUE_NULL	OBSOL	4.2 sigreturn
140	AUE_ADJTIME	STD	{ int adjtime(struct timeval *delta, \
				    struct timeval *olddelta); }
141	AUE_GETPEERNAME	COMPAT	{ int getpeername(int fdes, caddr_t asa, \
				    int *alen); }
142	AUE_SYSCTL	COMPAT	{ long gethostid(void); }
143	AUE_SYSCTL	COMPAT	{ int sethostid(long hostid); }
144	AUE_GETRLIMIT	COMPAT	{ int getrlimit(u_int which, struct \
				    orlimit *rlp); }
145	AUE_SETRLIMIT	COMPAT	{ int setrlimit(u_int which, \
				    struct orlimit *rlp); }
146	AUE_KILLPG	COMPAT	{ int killpg(int pgid, int signum); }
147	AUE_SETSID	STD	{ int setsid(void); }
148	AUE_QUOTACTL	STD	{ int quotactl(char *path, int cmd, int uid, \
				    caddr_t arg); }
149	AUE_O_QUOTA	COMPAT	{ int quota(void); }
150	AUE_GETSOCKNAME	COMPAT|NOARGS { int getsockname(int fdec, \
				    caddr_t asa, int *alen); } getsockname \
				    getsockname_args int

; Syscalls 151-180 inclusive are reserved for vendor-specific
; system calls.  (This includes various calls added for compatibity
; with other Unix variants.)
; Some of these calls are now supported by BSD...
151	AUE_NULL	UNIMPL	sem_lock (BSD/OS 2.x)
152	AUE_NULL	UNIMPL	sem_wakeup (BSD/OS 2.x)
153	AUE_NULL	UNIMPL	asyncdaemon (BSD/OS 2.x)
; 154 is initialised by the NLM code, if present.
154	AUE_NULL	NOSTD	{ int nlm_syscall(int debug_level, int grace_period, int addr_count, char **addrs); }
; 155 is initialized by the NFS code, if present.
155	AUE_NFS_SVC	NOSTD	{ int nfssvc(int flag, caddr_t argp); }
156	AUE_GETDIRENTRIES	COMPAT	{ int getdirentries(int fd, char *buf, \
				    u_int count, long *basep); }
157	AUE_STATFS	COMPAT4	{ int statfs(char *path, \
				    struct ostatfs *buf); }
158	AUE_FSTATFS	COMPAT4	{ int fstatfs(int fd, \
				    struct ostatfs *buf); }
159	AUE_NULL	UNIMPL	nosys
160	AUE_LGETFH	STD	{ int lgetfh(char *fname, \
				    struct fhandle *fhp); }
161	AUE_NFS_GETFH	STD	{ int getfh(char *fname, \
				    struct fhandle *fhp); }
162	AUE_SYSCTL	COMPAT4	{ int getdomainname(char *domainname, \
				    int len); }
163	AUE_SYSCTL	COMPAT4	{ int setdomainname(char *domainname, \
				    int len); }
164	AUE_NULL	COMPAT4	{ int uname(struct utsname *name); }
165	AUE_SYSARCH	STD	{ int sysarch(int op, char *parms); }
166	AUE_RTPRIO	STD	{ int rtprio(int function, pid_t pid, \
				    struct rtprio *rtp); }
167	AUE_NULL	UNIMPL	nosys
168	AUE_NULL	UNIMPL	nosys
169	AUE_SEMSYS	NOSTD	{ int semsys(int which, int a2, int a3, \
				    int a4, int a5); }
; XXX should be	{ int semsys(int which, ...); }
170	AUE_MSGSYS	NOSTD	{ int msgsys(int which, int a2, int a3, \
				    int a4, int a5, int a6); }
; XXX should be	{ int msgsys(int which, ...); }
171	AUE_SHMSYS	NOSTD	{ int shmsys(int which, int a2, int a3, \
				    int a4); }
; XXX should be	{ int shmsys(int which, ...); }
172	AUE_NULL	UNIMPL	nosys
173	AUE_PREAD	STD	{ ssize_t freebsd6_pread(int fd, void *buf, \
				    size_t nbyte, int pad, off_t offset); }
174	AUE_PWRITE	STD	{ ssize_t freebsd6_pwrite(int fd, \
				    const void *buf, \
				    size_t nbyte, int pad, off_t offset); }
175	AUE_NULL	STD	{ int setfib(int fibnum); }
176	AUE_NTP_ADJTIME	STD	{ int ntp_adjtime(struct timex *tp); }
177	AUE_NULL	UNIMPL	sfork (BSD/OS 2.x)
178	AUE_NULL	UNIMPL	getdescriptor (BSD/OS 2.x)
179	AUE_NULL	UNIMPL	setdescriptor (BSD/OS 2.x)
180	AUE_NULL	UNIMPL	nosys

; Syscalls 181-199 are used by/reserved for BSD
181	AUE_SETGID	STD	{ int setgid(gid_t gid); }
182	AUE_SETEGID	STD	{ int setegid(gid_t egid); }
183	AUE_SETEUID	STD	{ int seteuid(uid_t euid); }
184	AUE_NULL	UNIMPL	lfs_bmapv
185	AUE_NULL	UNIMPL	lfs_markv
186	AUE_NULL	UNIMPL	lfs_segclean
187	AUE_NULL	UNIMPL	lfs_segwait
188	AUE_STAT	COMPAT9	{ int stat(char *path, \
				    struct freebsd9_stat *ub); }
189	AUE_FSTAT	COMPAT9	{ int fstat(int fd, \
				    struct freebsd9_stat *sb); }
190	AUE_LSTAT	COMPAT9	{ int lstat(char *path, \
				    struct freebsd9_stat *ub); }
191	AUE_PATHCONF	STD	{ int pathconf(char *path, int name); }
192	AUE_FPATHCONF	STD	{ int fpathconf(int fd, int name); }
193	AUE_NULL	UNIMPL	nosys
194	AUE_GETRLIMIT	STD	{ int getrlimit(u_int which, \
				    struct rlimit *rlp); } getrlimit \
				    __getrlimit_args int
195	AUE_SETRLIMIT	STD	{ int setrlimit(u_int which, \
				    struct rlimit *rlp); } setrlimit \
				    __setrlimit_args int
196	AUE_GETDIRENTRIES	COMPAT9	{ int getdirentries(int fd, char *buf, \
				    u_int count, long *basep); }
197	AUE_MMAP	STD	{ caddr_t freebsd6_mmap(caddr_t addr, \
				    size_t len, int prot, int flags, int fd, \
				    int pad, off_t pos); }
198	AUE_NULL	NOPROTO	{ int nosys(void); } __syscall \
				    __syscall_args int
199	AUE_LSEEK	STD	{ off_t freebsd6_lseek(int fd, int pad, \
				    off_t offset, int whence); }
200	AUE_TRUNCATE	STD	{ int freebsd6_truncate(char *path, int pad, \
				    off_t length); }
201	AUE_FTRUNCATE	STD	{ int freebsd6_ftruncate(int fd, int pad, \
				    off_t length); }
202	AUE_SYSCTL	STD	{ int __sysctl(int *name, u_int namelen, \
				    void *old, size_t *oldlenp, void *new, \
				    size_t newlen); } __sysctl sysctl_args int
203	AUE_MLOCK	STD	{ int mlock(const void *addr, size_t len); }
204	AUE_MUNLOCK	STD	{ int munlock(const void *addr, size_t len); }
205	AUE_UNDELETE	STD	{ int undelete(char *path); }
206	AUE_FUTIMES	STD	{ int futimes(int fd, struct timeval *tptr); }
207	AUE_GETPGID	STD	{ int getpgid(pid_t pid); }
208	AUE_NULL	UNIMPL	newreboot (NetBSD)
209	AUE_POLL	STD	{ int poll(struct pollfd *fds, u_int nfds, \
				    int timeout); }

;
; The following are reserved for loadable syscalls
;
210	AUE_NULL	NODEF|NOTSTATIC	lkmnosys lkmnosys nosys_args int
211	AUE_NULL	NODEF|NOTSTATIC	lkmnosys lkmnosys nosys_args int
212	AUE_NULL	NODEF|NOTSTATIC	lkmnosys lkmnosys nosys_args int
213	AUE_NULL	NODEF|NOTSTATIC	lkmnosys lkmnosys nosys_args int
214	AUE_NULL	NODEF|NOTSTATIC	lkmnosys lkmnosys nosys_args int
215	AUE_NULL	NODEF|NOTSTATIC	lkmnosys lkmnosys nosys_args int
216	AUE_NULL	NODEF|NOTSTATIC	lkmnosys lkmnosys nosys_args int
217	AUE_NULL	NODEF|NOTSTATIC	lkmnosys lkmnosys nosys_args int
218	AUE_NULL	NODEF|NOTSTATIC	lkmnosys lkmnosys nosys_args int
219	AUE_NULL	NODEF|NOTSTATIC	lkmnosys lkmnosys nosys_args int

;
; The following were introduced with NetBSD/4.4Lite-2
220	AUE_SEMCTL	COMPAT7|NOSTD { int __semctl(int semid, int semnum, \
				    int cmd, union semun_old *arg); }
221	AUE_SEMGET	NOSTD	{ int semget(key_t key, int nsems, \
				    int semflg); }
222	AUE_SEMOP	NOSTD	{ int semop(int semid, struct sembuf *sops, \
				    size_t nsops); }
223	AUE_NULL	UNIMPL	semconfig
224	AUE_MSGCTL	COMPAT7|NOSTD { int msgctl(int msqid, int cmd, \
				    struct msqid_ds_old *buf); }
225	AUE_MSGGET	NOSTD	{ int msgget(key_t key, int msgflg); }
226	AUE_MSGSND	NOSTD	{ int msgsnd(int msqid, const void *msgp, \
				    size_t msgsz, int msgflg); }
227	AUE_MSGRCV	NOSTD	{ int msgrcv(int msqid, void *msgp, \
				    size_t msgsz, long msgtyp, int msgflg); }
228	AUE_SHMAT	NOSTD	{ int shmat(int shmid, const void *shmaddr, \
				    int shmflg); }
229	AUE_SHMCTL	COMPAT7|NOSTD { int shmctl(int shmid, int cmd, \
				    struct shmid_ds_old *buf); }
230	AUE_SHMDT	NOSTD	{ int shmdt(const void *shmaddr); }
231	AUE_SHMGET	NOSTD	{ int shmget(key_t key, size_t size, \
				    int shmflg); }
;
232	AUE_NULL	STD	{ int clock_gettime(clockid_t clock_id, \
				    struct timespec *tp); }
233	AUE_CLOCK_SETTIME	STD	{ int clock_settime( \
				    clockid_t clock_id, \
				    const struct timespec *tp); }
234	AUE_NULL	STD	{ int clock_getres(clockid_t clock_id, \
				    struct timespec *tp); }
235	AUE_NULL	STD	{ int ktimer_create(clockid_t clock_id, \
				    struct sigevent *evp, int *timerid); }
236	AUE_NULL	STD	{ int ktimer_delete(int timerid); }
237	AUE_NULL	STD	{ int ktimer_settime(int timerid, int flags, \
				    const struct itimerspec *value, \
				    struct itimerspec *ovalue); }
238	AUE_NULL	STD	{ int ktimer_gettime(int timerid, struct \
				    itimerspec *value); }
239	AUE_NULL	STD	{ int ktimer_getoverrun(int timerid); }
240	AUE_NULL	STD	{ int nanosleep(const struct timespec *rqtp, \
				    struct timespec *rmtp); }
241	AUE_NULL	STD	{ int ffclock_getcounter(ffcounter *ffcount); }
242	AUE_NULL	STD	{ int ffclock_setestimate( \
				    struct ffclock_estimate *cest); }
243	AUE_NULL	STD	{ int ffclock_getestimate( \
				    struct ffclock_estimate *cest); }
244	AUE_NULL	UNIMPL	nosys
245	AUE_NULL	UNIMPL	nosys
246	AUE_NULL	UNIMPL	nosys
247	AUE_NULL	STD	{ int clock_getcpuclockid2(id_t id,\
				    int which, clockid_t *clock_id); }
248	AUE_NULL	STD	{ int ntp_gettime(struct ntptimeval *ntvp); }
249	AUE_NULL	UNIMPL	nosys
; syscall numbers initially used in OpenBSD
250	AUE_MINHERIT	STD	{ int minherit(void *addr, size_t len, \
				    int inherit); }
251	AUE_RFORK	STD	{ int rfork(int flags); }
252	AUE_POLL	STD	{ int openbsd_poll(struct pollfd *fds, \
				    u_int nfds, int timeout); }
253	AUE_ISSETUGID	STD	{ int issetugid(void); }
254	AUE_LCHOWN	STD	{ int lchown(char *path, int uid, int gid); }
255	AUE_NULL	NOSTD	{ int aio_read(struct aiocb *aiocbp); }
256	AUE_NULL	NOSTD	{ int aio_write(struct aiocb *aiocbp); }
257	AUE_NULL	NOSTD	{ int lio_listio(int mode, \
				    struct aiocb * const *acb_list, \
				    int nent, struct sigevent *sig); }
258	AUE_NULL	UNIMPL	nosys
259	AUE_NULL	UNIMPL	nosys
260	AUE_NULL	UNIMPL	nosys
261	AUE_NULL	UNIMPL	nosys
262	AUE_NULL	UNIMPL	nosys
263	AUE_NULL	UNIMPL	nosys
264	AUE_NULL	UNIMPL	nosys
265	AUE_NULL	UNIMPL	nosys
266	AUE_NULL	UNIMPL	nosys
267	AUE_NULL	UNIMPL	nosys
268	AUE_NULL	UNIMPL	nosys
269	AUE_NULL	UNIMPL	nosys
270	AUE_NULL	UNIMPL	nosys
271	AUE_NULL	UNIMPL	nosys
272	AUE_O_GETDENTS	COMPAT9	{ int getdents(int fd, char *buf, \
				    int count); }
273	AUE_NULL	UNIMPL	nosys
274	AUE_LCHMOD	STD	{ int lchmod(char *path, mode_t mode); }
275	AUE_LCHOWN	NOPROTO	{ int lchown(char *path, uid_t uid, \
				    gid_t gid); } netbsd_lchown lchown_args \
				    int
276	AUE_LUTIMES	STD	{ int lutimes(char *path, \
				    struct timeval *tptr); }
277	AUE_MSYNC	NOPROTO	{ int msync(void *addr, size_t len, \
				    int flags); } netbsd_msync msync_args int
278	AUE_STAT	COMPAT9	{ int nstat(char *path, struct nstat *ub); }
279	AUE_FSTAT	COMPAT9	{ int nfstat(int fd, struct nstat *sb); }
280	AUE_LSTAT	COMPAT9	{ int nlstat(char *path, struct nstat *ub); }
281	AUE_NULL	UNIMPL	nosys
282	AUE_NULL	UNIMPL	nosys
283	AUE_NULL	UNIMPL	nosys
284	AUE_NULL	UNIMPL	nosys
285	AUE_NULL	UNIMPL	nosys
286	AUE_NULL	UNIMPL	nosys
287	AUE_NULL	UNIMPL	nosys
288	AUE_NULL	UNIMPL	nosys
; 289 and 290 from NetBSD (OpenBSD: 267 and 268)
289	AUE_PREADV	STD	{ ssize_t preadv(int fd, struct iovec *iovp, \
					u_int iovcnt, off_t offset); }
290	AUE_PWRITEV	STD	{ ssize_t pwritev(int fd, struct iovec *iovp, \
					u_int iovcnt, off_t offset); }
291	AUE_NULL	UNIMPL	nosys
292	AUE_NULL	UNIMPL	nosys
293	AUE_NULL	UNIMPL	nosys
294	AUE_NULL	UNIMPL	nosys
295	AUE_NULL	UNIMPL	nosys
296	AUE_NULL	UNIMPL	nosys
; XXX 297 is 300 in NetBSD 
297	AUE_FHSTATFS	COMPAT4	{ int fhstatfs( \
				    const struct fhandle *u_fhp, \
				    struct ostatfs *buf); }
298	AUE_FHOPEN	STD	{ int fhopen(const struct fhandle *u_fhp, \
				    int flags); }
299	AUE_FHSTAT	COMPAT9	{ int fhstat(const struct fhandle *u_fhp, \
				    struct freebsd9_stat *sb); }
; syscall numbers for FreeBSD
300	AUE_NULL	STD	{ int modnext(int modid); }
301	AUE_NULL	STD	{ int modstat(int modid, \
				    struct module_stat *stat); }
302	AUE_NULL	STD	{ int modfnext(int modid); }
303	AUE_NULL	STD	{ int modfind(const char *name); }
304	AUE_MODLOAD	STD	{ int kldload(const char *file); }
305	AUE_MODUNLOAD	STD	{ int kldunload(int fileid); }
306	AUE_NULL	STD	{ int kldfind(const char *file); }
307	AUE_NULL	STD	{ int kldnext(int fileid); }
308	AUE_NULL	STD	{ int kldstat(int fileid, struct \
				    kld_file_stat* stat); }
309	AUE_NULL	STD	{ int kldfirstmod(int fileid); }
310	AUE_GETSID	STD	{ int getsid(pid_t pid); }
311	AUE_SETRESUID	STD	{ int setresuid(uid_t ruid, uid_t euid, \
				    uid_t suid); }
312	AUE_SETRESGID	STD	{ int setresgid(gid_t rgid, gid_t egid, \
				    gid_t sgid); }
313	AUE_NULL	OBSOL	signanosleep
314	AUE_NULL	NOSTD	{ int aio_return(struct aiocb *aiocbp); }
315	AUE_NULL	NOSTD	{ int aio_suspend( \
				    struct aiocb * const * aiocbp, int nent, \
				    const struct timespec *timeout); }
316	AUE_NULL	NOSTD	{ int aio_cancel(int fd, \
				    struct aiocb *aiocbp); }
317	AUE_NULL	NOSTD	{ int aio_error(struct aiocb *aiocbp); }
318	AUE_NULL	NOSTD	{ int oaio_read(struct oaiocb *aiocbp); }
319	AUE_NULL	NOSTD	{ int oaio_write(struct oaiocb *aiocbp); }
320	AUE_NULL	NOSTD	{ int olio_listio(int mode, \
				    struct oaiocb * const *acb_list, \
				    int nent, struct osigevent *sig); }
321	AUE_NULL	STD	{ int yield(void); }
322	AUE_NULL	OBSOL	thr_sleep
323	AUE_NULL	OBSOL	thr_wakeup
324	AUE_MLOCKALL	STD	{ int mlockall(int how); }
325	AUE_MUNLOCKALL	STD	{ int munlockall(void); }
326	AUE_GETCWD	STD	{ int __getcwd(u_char *buf, u_int buflen); }

327	AUE_NULL	STD	{ int sched_setparam (pid_t pid, \
				    const struct sched_param *param); }
328	AUE_NULL	STD	{ int sched_getparam (pid_t pid, struct \
				    sched_param *param); }

329	AUE_NULL	STD	{ int sched_setscheduler (pid_t pid, int \
				    policy, const struct sched_param \
				    *param); }
330	AUE_NULL	STD	{ int sched_getscheduler (pid_t pid); }

331	AUE_NULL	STD	{ int sched_yield (void); }
332	AUE_NULL	STD	{ int sched_get_priority_max (int policy); }
333	AUE_NULL	STD	{ int sched_get_priority_min (int policy); }
334	AUE_NULL	STD	{ int sched_rr_get_interval (pid_t pid, \
				    struct timespec *interval); }
335	AUE_NULL	STD	{ int utrace(const void *addr, size_t len); }
336	AUE_SENDFILE	COMPAT4	{ int sendfile(int fd, int s, \
				    off_t offset, size_t nbytes, \
				    struct sf_hdtr *hdtr, off_t *sbytes, \
				    int flags); }
337	AUE_NULL	STD	{ int kldsym(int fileid, int cmd, \
				    void *data); }
338	AUE_JAIL	STD	{ int jail(struct jail *jail); }
339	AUE_NULL	NOSTD|NOTSTATIC	{ int nnpfs_syscall(int operation, \
				    char *a_pathP, int a_opcode, \
				    void *a_paramsP, int a_followSymlinks); }
340	AUE_SIGPROCMASK	STD	{ int sigprocmask(int how, \
				    const sigset_t *set, sigset_t *oset); }
341	AUE_SIGSUSPEND	STD	{ int sigsuspend(const sigset_t *sigmask); }
342	AUE_SIGACTION	COMPAT4	{ int sigaction(int sig, const \
				    struct sigaction *act, \
				    struct sigaction *oact); }
343	AUE_SIGPENDING	STD	{ int sigpending(sigset_t *set); }
344	AUE_SIGRETURN	COMPAT4	{ int sigreturn( \
				    const struct ucontext4 *sigcntxp); }
345	AUE_SIGWAIT	STD	{ int sigtimedwait(const sigset_t *set, \
				    siginfo_t *info, \
				    const struct timespec *timeout); }
346	AUE_NULL	STD	{ int sigwaitinfo(const sigset_t *set, \
				    siginfo_t *info); }
347	AUE_NULL	STD	{ int __acl_get_file(const char *path, \
				    acl_type_t type, struct acl *aclp); }
348	AUE_NULL	STD	{ int __acl_set_file(const char *path, \
				    acl_type_t type, struct acl *aclp); }
349	AUE_NULL	STD	{ int __acl_get_fd(int filedes, \
				    acl_type_t type, struct acl *aclp); }
350	AUE_NULL	STD	{ int __acl_set_fd(int filedes, \
				    acl_type_t type, struct acl *aclp); }
351	AUE_NULL	STD	{ int __acl_delete_file(const char *path, \
				    acl_type_t type); }
352	AUE_NULL	STD	{ int __acl_delete_fd(int filedes, \
				    acl_type_t type); }
353	AUE_NULL	STD	{ int __acl_aclcheck_file(const char *path, \
				    acl_type_t type, struct acl *aclp); }
354	AUE_NULL	STD	{ int __acl_aclcheck_fd(int filedes, \
				    acl_type_t type, struct acl *aclp); }
355	AUE_EXTATTRCTL	STD	{ int extattrctl(const char *path, int cmd, \
				    const char *filename, int attrnamespace, \
				    const char *attrname); }
356	AUE_EXTATTR_SET_FILE	STD	{ ssize_t extattr_set_file( \
				    const char *path, int attrnamespace, \
				    const char *attrname, void *data, \
				    size_t nbytes); }
357	AUE_EXTATTR_GET_FILE	STD	{ ssize_t extattr_get_file( \
				    const char *path, int attrnamespace, \
				    const char *attrname, void *data, \
				    size_t nbytes); }
358	AUE_EXTATTR_DELETE_FILE	STD	{ int extattr_delete_file(const char *path, \
				    int attrnamespace, \
				    const char *attrname); }
359	AUE_NULL	NOSTD	{ int aio_waitcomplete( \
				    struct aiocb **aiocbp, \
				    struct timespec *timeout); }
360	AUE_GETRESUID	STD	{ int getresuid(uid_t *ruid, uid_t *euid, \
				    uid_t *suid); }
361	AUE_GETRESGID	STD	{ int getresgid(gid_t *rgid, gid_t *egid, \
				    gid_t *sgid); }
362	AUE_KQUEUE	STD	{ int kqueue(void); }
363	AUE_NULL	STD	{ int kevent(int fd, \
				    struct kevent *changelist, int nchanges, \
				    struct kevent *eventlist, int nevents, \
				    const struct timespec *timeout); }
364	AUE_NULL	UNIMPL	__cap_get_proc
365	AUE_NULL	UNIMPL	__cap_set_proc
366	AUE_NULL	UNIMPL	__cap_get_fd
367	AUE_NULL	UNIMPL	__cap_get_file
368	AUE_NULL	UNIMPL	__cap_set_fd
369	AUE_NULL	UNIMPL	__cap_set_file
370	AUE_NULL	UNIMPL	nosys
371	AUE_EXTATTR_SET_FD	STD	{ ssize_t extattr_set_fd(int fd, \
				    int attrnamespace, const char *attrname, \
				    void *data, size_t nbytes); }
372	AUE_EXTATTR_GET_FD	STD	{ ssize_t extattr_get_fd(int fd, \
				    int attrnamespace, const char *attrname, \
				    void *data, size_t nbytes); }
373	AUE_EXTATTR_DELETE_FD	STD	{ int extattr_delete_fd(int fd, \
				    int attrnamespace, \
				    const char *attrname); }
374	AUE_NULL	STD	{ int __setugid(int flag); }
375	AUE_NULL	UNIMPL	nfsclnt
376	AUE_EACCESS	STD	{ int eaccess(char *path, int amode); }
377	AUE_NULL	NOSTD|NOTSTATIC	{ int afs3_syscall(long syscall, \
				    long parm1, long parm2, long parm3, \
				    long parm4, long parm5, long parm6); }
378	AUE_NMOUNT	STD	{ int nmount(struct iovec *iovp, \
				    unsigned int iovcnt, int flags); }
379	AUE_NULL	UNIMPL	kse_exit
380	AUE_NULL	UNIMPL	kse_wakeup
381	AUE_NULL	UNIMPL	kse_create
382	AUE_NULL	UNIMPL	kse_thr_interrupt
383	AUE_NULL	UNIMPL	kse_release
384	AUE_NULL	STD	{ int __mac_get_proc(struct mac *mac_p); }
385	AUE_NULL	STD	{ int __mac_set_proc(struct mac *mac_p); }
386	AUE_NULL	STD	{ int __mac_get_fd(int fd, \
				    struct mac *mac_p); }
387	AUE_NULL	STD	{ int __mac_get_file(const char *path_p, \
				    struct mac *mac_p); }
388	AUE_NULL	STD	{ int __mac_set_fd(int fd, \
				    struct mac *mac_p); }
389	AUE_NULL	STD	{ int __mac_set_file(const char *path_p, \
				    struct mac *mac_p); }
390	AUE_NULL	STD	{ int kenv(int what, const char *name, \
				    char *value, int len); }
391	AUE_LCHFLAGS	STD	{ int lchflags(const char *path, \
				    u_long flags); }
392	AUE_NULL	STD	{ int uuidgen(struct uuid *store, \
				    int count); }
393	AUE_SENDFILE	STD	{ int sendfile(int fd, int s, off_t offset, \
				    size_t nbytes, struct sf_hdtr *hdtr, \
				    off_t *sbytes, int flags); }
394	AUE_NULL	STD	{ int mac_syscall(const char *policy, \
				    int call, void *arg); }
395	AUE_GETFSSTAT	COMPAT9	{ int getfsstat(struct freebsd9_statfs *buf, \
				    long bufsize, int flags); }
396	AUE_STATFS	COMPAT9	{ int statfs(char *path, \
				    struct freebsd9_statfs *buf); }
397	AUE_FSTATFS	COMPAT9	{ int fstatfs(int fd, \
				    struct freebsd9_statfs *buf); }
398	AUE_FHSTATFS	COMPAT9	{ int fhstatfs(const struct fhandle *u_fhp, \
				    struct freebsd9_statfs *buf); }
399	AUE_NULL	UNIMPL	nosys
400	AUE_NULL	NOSTD	{ int ksem_close(semid_t id); }
401	AUE_NULL	NOSTD	{ int ksem_post(semid_t id); }
402	AUE_NULL	NOSTD	{ int ksem_wait(semid_t id); }
403	AUE_NULL	NOSTD	{ int ksem_trywait(semid_t id); }
404	AUE_NULL	NOSTD	{ int ksem_init(semid_t *idp, \
				    unsigned int value); }
405	AUE_NULL	NOSTD	{ int ksem_open(semid_t *idp, \
				    const char *name, int oflag, \
				    mode_t mode, unsigned int value); }
406	AUE_NULL	NOSTD	{ int ksem_unlink(const char *name); }
407	AUE_NULL	NOSTD	{ int ksem_getvalue(semid_t id, int *val); }
408	AUE_NULL	NOSTD	{ int ksem_destroy(semid_t id); }
409	AUE_NULL	STD	{ int __mac_get_pid(pid_t pid, \
				    struct mac *mac_p); }
410	AUE_NULL	STD	{ int __mac_get_link(const char *path_p, \
				    struct mac *mac_p); }
411	AUE_NULL	STD	{ int __mac_set_link(const char *path_p, \
				    struct mac *mac_p); }
412	AUE_EXTATTR_SET_LINK	STD	{ ssize_t extattr_set_link( \
				    const char *path, int attrnamespace, \
				    const char *attrname, void *data, \
				    size_t nbytes); }
413	AUE_EXTATTR_GET_LINK	STD	{ ssize_t extattr_get_link( \
				    const char *path, int attrnamespace, \
				    const char *attrname, void *data, \
				    size_t nbytes); }
414	AUE_EXTATTR_DELETE_LINK	STD	{ int extattr_delete_link( \
				    const char *path, int attrnamespace, \
				    const char *attrname); }
415	AUE_NULL	STD	{ int __mac_execve(char *fname, char **argv, \
				    char **envv, struct mac *mac_p); }
416	AUE_SIGACTION	STD	{ int sigaction(int sig, \
				    const struct sigaction *act, \
				    struct sigaction *oact); }
417	AUE_SIGRETURN	STD	{ int sigreturn( \
				    const struct __ucontext *sigcntxp); }
418	AUE_NULL	UNIMPL	__xstat
419	AUE_NULL	UNIMPL	__xfstat
420	AUE_NULL	UNIMPL	__xlstat
421	AUE_NULL	STD	{ int getcontext(struct __ucontext *ucp); }
422	AUE_NULL	STD	{ int setcontext( \
				    const struct __ucontext *ucp); }
423	AUE_NULL	STD	{ int swapcontext(struct __ucontext *oucp, \
				    const struct __ucontext *ucp); }
424	AUE_SWAPOFF	STD	{ int swapoff(const char *name); }
425	AUE_NULL	STD	{ int __acl_get_link(const char *path, \
				    acl_type_t type, struct acl *aclp); }
426	AUE_NULL	STD	{ int __acl_set_link(const char *path, \
				    acl_type_t type, struct acl *aclp); }
427	AUE_NULL	STD	{ int __acl_delete_link(const char *path, \
				    acl_type_t type); }
428	AUE_NULL	STD	{ int __acl_aclcheck_link(const char *path, \
				    acl_type_t type, struct acl *aclp); }
429	AUE_SIGWAIT	STD	{ int sigwait(const sigset_t *set, \
				    int *sig); }
430	AUE_NULL	STD	{ int thr_create(ucontext_t *ctx, long *id, \
				    int flags); }
431	AUE_NULL	STD	{ void thr_exit(long *state); }
432	AUE_NULL	STD	{ int thr_self(long *id); }
433	AUE_NULL	STD	{ int thr_kill(long id, int sig); }
434	AUE_NULL	UNIMPL	nosys
435	AUE_NULL	UNIMPL	nosys
436	AUE_NULL	STD	{ int jail_attach(int jid); }
437	AUE_EXTATTR_LIST_FD	STD	{ ssize_t extattr_list_fd(int fd, \
				    int attrnamespace, void *data, \
				    size_t nbytes); }
438	AUE_EXTATTR_LIST_FILE	STD	{ ssize_t extattr_list_file( \
				    const char *path, int attrnamespace, \
				    void *data, size_t nbytes); }
439	AUE_EXTATTR_LIST_LINK	STD	{ ssize_t extattr_list_link( \
				    const char *path, int attrnamespace, \
				    void *data, size_t nbytes); }
440	AUE_NULL	UNIMPL	kse_switchin
441	AUE_NULL	NOSTD	{ int ksem_timedwait(semid_t id, \
				    const struct timespec *abstime); }
442	AUE_NULL	STD	{ int thr_suspend( \
				    const struct timespec *timeout); }
443	AUE_NULL	STD	{ int thr_wake(long id); }
444	AUE_MODUNLOAD	STD	{ int kldunloadf(int fileid, int flags); }
445	AUE_AUDIT	STD	{ int audit(const void *record, \
				    u_int length); }
446	AUE_AUDITON	STD	{ int auditon(int cmd, void *data, \
				    u_int length); }
447	AUE_GETAUID	STD	{ int getauid(uid_t *auid); }
448	AUE_SETAUID	STD	{ int setauid(uid_t *auid); }
449	AUE_GETAUDIT	STD	{ int getaudit(struct auditinfo *auditinfo); }
450	AUE_SETAUDIT	STD	{ int setaudit(struct auditinfo *auditinfo); }
451	AUE_GETAUDIT_ADDR	STD	{ int getaudit_addr( \
				    struct auditinfo_addr *auditinfo_addr, \
				    u_int length); }
452	AUE_SETAUDIT_ADDR	STD	{ int setaudit_addr( \
				    struct auditinfo_addr *auditinfo_addr, \
				    u_int length); }
453	AUE_AUDITCTL	STD	{ int auditctl(char *path); }
454	AUE_NULL	STD	{ int _umtx_op(void *obj, int op, \
				    u_long val, void *uaddr1, void *uaddr2); }
455	AUE_NULL	STD	{ int thr_new(struct thr_param *param, \
				    int param_size); }
456	AUE_NULL	STD	{ int sigqueue(pid_t pid, int signum, void *value); }
457	AUE_NULL	NOSTD	{ int kmq_open(const char *path, int flags, \
				    mode_t mode, const struct mq_attr *attr); }
458	AUE_NULL	NOSTD	{ int kmq_setattr(int mqd,		\
				    const struct mq_attr *attr,		\
				    struct mq_attr *oattr); }
459	AUE_NULL	NOSTD	{ int kmq_timedreceive(int mqd,	\
				    char *msg_ptr, size_t msg_len,	\
				    unsigned *msg_prio,			\
				    const struct timespec *abs_timeout); }
460	AUE_NULL	NOSTD	{ int kmq_timedsend(int mqd,		\
				    const char *msg_ptr, size_t msg_len,\
				    unsigned msg_prio,			\
				    const struct timespec *abs_timeout);}
461	AUE_NULL	NOSTD	{ int kmq_notify(int mqd,		\
				    const struct sigevent *sigev); }
462	AUE_NULL	NOSTD	{ int kmq_unlink(const char *path); }
463	AUE_NULL	STD	{ int abort2(const char *why, int nargs, void **args); }
464	AUE_NULL	STD	{ int thr_set_name(long id, const char *name); }
465	AUE_NULL	NOSTD	{ int aio_fsync(int op, struct aiocb *aiocbp); }
466	AUE_RTPRIO	STD	{ int rtprio_thread(int function, \
				    lwpid_t lwpid, struct rtprio *rtp); }
467	AUE_NULL	UNIMPL	nosys
468	AUE_NULL	UNIMPL	nosys
469	AUE_NULL	UNIMPL	__getpath_fromfd
470	AUE_NULL	UNIMPL	__getpath_fromaddr
471	AUE_NULL	NOSTD	{ int sctp_peeloff(int sd, uint32_t name); }
472     AUE_NULL        NOSTD	{ int sctp_generic_sendmsg(int sd, caddr_t msg, int mlen, \
	                            caddr_t to, __socklen_t tolen, \
				    struct sctp_sndrcvinfo *sinfo, int flags); }
473     AUE_NULL        NOSTD	{ int sctp_generic_sendmsg_iov(int sd, struct iovec *iov, int iovlen, \
	                            caddr_t to, __socklen_t tolen, \
				    struct sctp_sndrcvinfo *sinfo, int flags); }
474     AUE_NULL        NOSTD	{ int sctp_generic_recvmsg(int sd, struct iovec *iov, int iovlen, \
				    struct sockaddr * from, __socklen_t *fromlenaddr, \
				    struct sctp_sndrcvinfo *sinfo, int *msg_flags); }
475	AUE_PREAD	STD	{ ssize_t pread(int fd, void *buf, \
				    size_t nbyte, off_t offset); }
476	AUE_PWRITE	STD	{ ssize_t pwrite(int fd, const void *buf, \
				    size_t nbyte, off_t offset); }
477	AUE_MMAP	STD	{ caddr_t mmap(caddr_t addr, size_t len, \
				    int prot, int flags, int fd, off_t pos); }
478	AUE_LSEEK	STD	{ off_t lseek(int fd, off_t offset, \
				    int whence); }
479	AUE_TRUNCATE	STD	{ int truncate(char *path, off_t length); }
480	AUE_FTRUNCATE	STD	{ int ftruncate(int fd, off_t length); }
481	AUE_KILL	STD	{ int thr_kill2(pid_t pid, long id, int sig); }
482	AUE_SHMOPEN	STD	{ int shm_open(const char *path, int flags, \
				    mode_t mode); }
483	AUE_SHMUNLINK	STD	{ int shm_unlink(const char *path); }
484	AUE_NULL	STD	{ int cpuset(cpusetid_t *setid); }
485	AUE_NULL	STD	{ int cpuset_setid(cpuwhich_t which, id_t id, \
				    cpusetid_t setid); }
486	AUE_NULL	STD	{ int cpuset_getid(cpulevel_t level, \
				    cpuwhich_t which, id_t id, \
				    cpusetid_t *setid); }
487	AUE_NULL	STD	{ int cpuset_getaffinity(cpulevel_t level, \
				    cpuwhich_t which, id_t id, size_t cpusetsize, \
				    cpuset_t *mask); }
488	AUE_NULL	STD	{ int cpuset_setaffinity(cpulevel_t level, \
				    cpuwhich_t which, id_t id, size_t cpusetsize, \
				    const cpuset_t *mask); }
489	AUE_FACCESSAT	STD	{ int faccessat(int fd, char *path, int amode, \
				    int flag); }
490	AUE_FCHMODAT	STD	{ int fchmodat(int fd, char *path, mode_t mode, \
				    int flag); }
491	AUE_FCHOWNAT	STD	{ int fchownat(int fd, char *path, uid_t uid, \
				    gid_t gid, int flag); }
492	AUE_FEXECVE	STD	{ int fexecve(int fd, char **argv, \
				    char **envv); }
493	AUE_FSTATAT	COMPAT9	{ int fstatat(int fd, char *path, \
				    struct freebsd9_stat *buf, int flag); }
494	AUE_FUTIMESAT	STD	{ int futimesat(int fd, char *path, \
				    struct timeval *times); }
495	AUE_LINKAT	STD	{ int linkat(int fd1, char *path1, int fd2, \
				    char *path2, int flag); }
496	AUE_MKDIRAT	STD	{ int mkdirat(int fd, char *path, mode_t mode); }
497	AUE_MKFIFOAT	STD	{ int mkfifoat(int fd, char *path, mode_t mode); }
498	AUE_MKNODAT	COMPAT9	{ int mknodat(int fd, char *path, mode_t mode, \
				    uint32_t dev); }
; XXX: see the comment for open
499	AUE_OPENAT_RWTC	STD	{ int openat(int fd, char *path, int flag, \
				    mode_t mode); }
500	AUE_READLINKAT	STD	{ int readlinkat(int fd, char *path, char *buf, \
				    size_t bufsize); }
501	AUE_RENAMEAT	STD	{ int renameat(int oldfd, char *old, int newfd, \
				     char *new); }
502	AUE_SYMLINKAT	STD	{ int symlinkat(char *path1, int fd, \
				     char *path2); }
503	AUE_UNLINKAT	STD	{ int unlinkat(int fd, char *path, int flag); }
504	AUE_POSIX_OPENPT	STD	{ int posix_openpt(int flags); }
; 505 is initialised by the kgssapi code, if present.
505	AUE_NULL	NOSTD	{ int gssd_syscall(char *path); }
506	AUE_NULL	STD	{ int jail_get(struct iovec *iovp, \
				    unsigned int iovcnt, int flags); }
507	AUE_NULL	STD	{ int jail_set(struct iovec *iovp, \
				    unsigned int iovcnt, int flags); }
508	AUE_NULL	STD	{ int jail_remove(int jid); }
509	AUE_CLOSEFROM	STD	{ int closefrom(int lowfd); }
510	AUE_SEMCTL	NOSTD	{ int __semctl(int semid, int semnum, \
				    int cmd, union semun *arg); }
511	AUE_MSGCTL	NOSTD	{ int msgctl(int msqid, int cmd, \
				    struct msqid_ds *buf); }
512	AUE_SHMCTL	NOSTD	{ int shmctl(int shmid, int cmd, \
				    struct shmid_ds *buf); }
513	AUE_LPATHCONF	STD	{ int lpathconf(char *path, int name); }
514	AUE_NULL	OBSOL	cap_new
515	AUE_CAP_RIGHTS_GET	STD	{ int __cap_rights_get(int version, \
				    int fd, cap_rights_t *rightsp); }
516	AUE_CAP_ENTER	STD	{ int cap_enter(void); }
517	AUE_CAP_GETMODE	STD	{ int cap_getmode(u_int *modep); }
518	AUE_PDFORK	STD	{ int pdfork(int *fdp, int flags); }
519	AUE_PDKILL	STD	{ int pdkill(int fd, int signum); }
520	AUE_PDGETPID	STD	{ int pdgetpid(int fd, pid_t *pidp); }
521	AUE_PDWAIT	UNIMPL	pdwait4
522	AUE_SELECT	STD	{ int pselect(int nd, fd_set *in, \
				    fd_set *ou, fd_set *ex, \
				    const struct timespec *ts, \
				    const sigset_t *sm); }
523	AUE_NULL	STD	{ int getloginclass(char *namebuf, \
				    size_t namelen); }
524	AUE_NULL	STD	{ int setloginclass(const char *namebuf); }
525	AUE_NULL	STD	{ int rctl_get_racct(const void *inbufp, \
				    size_t inbuflen, void *outbufp, \
				    size_t outbuflen); }
526	AUE_NULL	STD	{ int rctl_get_rules(const void *inbufp, \
				    size_t inbuflen, void *outbufp, \
				    size_t outbuflen); }
527	AUE_NULL	STD	{ int rctl_get_limits(const void *inbufp, \
				    size_t inbuflen, void *outbufp, \
				    size_t outbuflen); }
528	AUE_NULL	STD	{ int rctl_add_rule(const void *inbufp, \
				    size_t inbuflen, void *outbufp, \
				    size_t outbuflen); }
529	AUE_NULL	STD	{ int rctl_remove_rule(const void *inbufp, \
				    size_t inbuflen, void *outbufp, \
				    size_t outbuflen); }
530	AUE_NULL	STD	{ int posix_fallocate(int fd, \
				    off_t offset, off_t len); }
531	AUE_NULL	STD	{ int posix_fadvise(int fd, off_t offset, \
				    off_t len, int advice); }
532	AUE_WAIT6	STD	{ int wait6(idtype_t idtype, id_t id, \
				    int *status, int options, \
				    struct __wrusage *wrusage, \
				    siginfo_t *info); }
533	AUE_CAP_RIGHTS_LIMIT	STD	{ int cap_rights_limit(int fd, \
					    cap_rights_t *rightsp); }
534	AUE_CAP_IOCTLS_LIMIT	STD	{ int cap_ioctls_limit(int fd, \
					    const u_long *cmds, size_t ncmds); }
535	AUE_CAP_IOCTLS_GET	STD	{ ssize_t cap_ioctls_get(int fd, \
					    u_long *cmds, size_t maxcmds); }
536	AUE_CAP_FCNTLS_LIMIT	STD	{ int cap_fcntls_limit(int fd, \
					    uint32_t fcntlrights); }
537	AUE_CAP_FCNTLS_GET	STD	{ int cap_fcntls_get(int fd, \
					    uint32_t *fcntlrightsp); }
538	AUE_BINDAT	STD	{ int bindat(int fd, int s, caddr_t name, \
				    int namelen); }
539	AUE_CONNECTAT	STD	{ int connectat(int fd, int s, caddr_t name, \
				    int namelen); }
540	AUE_CHFLAGSAT	STD	{ int chflagsat(int fd, const char *path, \
				    u_long flags, int atflag); }
541	AUE_ACCEPT	STD	{ int accept4(int s, \
				    struct sockaddr * __restrict name, \
				    __socklen_t * __restrict anamelen, \
				    int flags); }
542	AUE_PIPE	STD	{ int pipe2(int *fildes, int flags); }
543	AUE_NULL	NOSTD	{ int aio_mlock(struct aiocb *aiocbp); }
544	AUE_NULL	STD	{ int procctl(idtype_t idtype, id_t id, \
				    int com, void *data); }
<<<<<<< HEAD
545	AUE_FSTAT	STD	{ int fstat(int fd, struct stat *sb); }
546	AUE_FSTATAT	STD	{ int fstatat(int fd, char *path, \
				    struct stat *buf, int flag); }
547	AUE_FHSTAT	STD	{ int fhstat(const struct fhandle *u_fhp, \
				    struct stat *sb); }
548	AUE_GETDIRENTRIES	STD	{ ssize_t getdirentries(int fd, char *buf, \
				    size_t count, off_t *basep); }
549	AUE_MKNODAT	STD	{ int mknodat(int fd, char *path, mode_t mode, \
				    dev_t dev); }
550	AUE_GETFSSTAT	STD	{ int getfsstat(struct statfs *buf, \
				    long bufsize, int flags); }
551	AUE_STATFS	STD	{ int statfs(char *path, \
				    struct statfs *buf); }
552	AUE_FSTATFS	STD	{ int fstatfs(int fd, struct statfs *buf); }
553	AUE_FHSTATFS	STD	{ int fhstatfs(const struct fhandle *u_fhp, \
				    struct statfs *buf); }
=======
545	AUE_POLL	STD	{ int ppoll(struct pollfd *fds, u_int nfds, \
				    const struct timespec *ts, \
				    const sigset_t *set); }
>>>>>>> 1793cb9f
; Please copy any additions and changes to the following compatability tables:
; sys/compat/freebsd32/syscalls.master<|MERGE_RESOLUTION|>--- conflicted
+++ resolved
@@ -984,27 +984,24 @@
 543	AUE_NULL	NOSTD	{ int aio_mlock(struct aiocb *aiocbp); }
 544	AUE_NULL	STD	{ int procctl(idtype_t idtype, id_t id, \
 				    int com, void *data); }
-<<<<<<< HEAD
-545	AUE_FSTAT	STD	{ int fstat(int fd, struct stat *sb); }
-546	AUE_FSTATAT	STD	{ int fstatat(int fd, char *path, \
-				    struct stat *buf, int flag); }
-547	AUE_FHSTAT	STD	{ int fhstat(const struct fhandle *u_fhp, \
-				    struct stat *sb); }
-548	AUE_GETDIRENTRIES	STD	{ ssize_t getdirentries(int fd, char *buf, \
-				    size_t count, off_t *basep); }
-549	AUE_MKNODAT	STD	{ int mknodat(int fd, char *path, mode_t mode, \
-				    dev_t dev); }
-550	AUE_GETFSSTAT	STD	{ int getfsstat(struct statfs *buf, \
-				    long bufsize, int flags); }
-551	AUE_STATFS	STD	{ int statfs(char *path, \
-				    struct statfs *buf); }
-552	AUE_FSTATFS	STD	{ int fstatfs(int fd, struct statfs *buf); }
-553	AUE_FHSTATFS	STD	{ int fhstatfs(const struct fhandle *u_fhp, \
-				    struct statfs *buf); }
-=======
 545	AUE_POLL	STD	{ int ppoll(struct pollfd *fds, u_int nfds, \
 				    const struct timespec *ts, \
 				    const sigset_t *set); }
->>>>>>> 1793cb9f
+546	AUE_FSTAT	STD	{ int fstat(int fd, struct stat *sb); }
+547	AUE_FSTATAT	STD	{ int fstatat(int fd, char *path, \
+				    struct stat *buf, int flag); }
+548	AUE_FHSTAT	STD	{ int fhstat(const struct fhandle *u_fhp, \
+				    struct stat *sb); }
+540	AUE_GETDIRENTRIES	STD	{ ssize_t getdirentries(int fd, char *buf, \
+				    size_t count, off_t *basep); }
+550	AUE_MKNODAT	STD	{ int mknodat(int fd, char *path, mode_t mode, \
+				    dev_t dev); }
+551	AUE_GETFSSTAT	STD	{ int getfsstat(struct statfs *buf, \
+				    long bufsize, int flags); }
+552	AUE_STATFS	STD	{ int statfs(char *path, \
+				    struct statfs *buf); }
+553	AUE_FSTATFS	STD	{ int fstatfs(int fd, struct statfs *buf); }
+554	AUE_FHSTATFS	STD	{ int fhstatfs(const struct fhandle *u_fhp, \
+				    struct statfs *buf); }
 ; Please copy any additions and changes to the following compatability tables:
 ; sys/compat/freebsd32/syscalls.master