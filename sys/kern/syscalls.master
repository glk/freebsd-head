 $FreeBSD$
;	from: @(#)syscalls.master	8.2 (Berkeley) 1/13/94
;
; System call name/number master file.
; Processed to created init_sysent.c, syscalls.c and syscall.h.

; Columns: number audit type name alt{name,tag,rtyp}/comments
;	number	system call number, must be in order
;	audit	the audit event associated with the system call
;		A value of AUE_NULL means no auditing, but it also means that
;		there is no audit event for the call at this time. For the
;		case where the event exists, but we don't want auditing, the
;		event should be #defined to AUE_NULL in audit_kevents.h.
;	type	one of STD, OBSOL, UNIMPL, COMPAT, COMPAT4, COMPAT6,
;		COMPAT7, NODEF, NOARGS, NOPROTO, NOSTD
;		The COMPAT* options may be combined with one or more NO*
;		options separated by '|' with no spaces (e.g. COMPAT|NOARGS)
;	name	psuedo-prototype of syscall routine
;		If one of the following alts is different, then all appear:
;	altname	name of system call if different
;	alttag	name of args struct tag if different from [o]`name'"_args"
;	altrtyp	return type if not int (bogus - syscalls always return int)
;		for UNIMPL/OBSOL, name continues with comments

; types:
;	STD	always included
;	COMPAT	included on COMPAT #ifdef
;	COMPAT4	included on COMPAT4 #ifdef (FreeBSD 4 compat)
;	COMPAT6	included on COMPAT6 #ifdef (FreeBSD 6 compat)
;	COMPAT7	included on COMPAT7 #ifdef (FreeBSD 7 compat)
;	OBSOL	obsolete, not included in system, only specifies name
;	UNIMPL	not implemented, placeholder only
;	NOSTD	implemented but as a lkm that can be statically
;		compiled in; sysent entry will be filled with lkmressys
;		so the SYSCALL_MODULE macro works
;	NOARGS	same as STD except do not create structure in sys/sysproto.h
;	NODEF	same as STD except only have the entry in the syscall table
;		added.  Meaning - do not create structure or function
;		prototype in sys/sysproto.h
;	NOPROTO	same as STD except do not create structure or
;		function prototype in sys/sysproto.h.  Does add a
;		definition to syscall.h besides adding a sysent.
;	NOTSTATIC syscall is loadable
;
; Please copy any additions and changes to the following compatability tables:
; sys/compat/freebsd32/syscalls.master

; #ifdef's, etc. may be included, and are copied to the output files.

#include <sys/param.h>
#include <sys/sysent.h>
#include <sys/sysproto.h>

; Reserved/unimplemented system calls in the range 0-150 inclusive
; are reserved for use in future Berkeley releases.
; Additional system calls implemented in vendor and other
; redistributions should be placed in the reserved range at the end
; of the current calls.

0	AUE_NULL	STD	{ int nosys(void); } syscall nosys_args int
1	AUE_EXIT	STD	{ void sys_exit(int rval); } exit \
				    sys_exit_args void
2	AUE_FORK	STD	{ int fork(void); }
3	AUE_NULL	STD	{ ssize_t read(int fd, void *buf, \
				    size_t nbyte); }
4	AUE_NULL	STD	{ ssize_t write(int fd, const void *buf, \
				    size_t nbyte); }
5	AUE_OPEN_RWTC	STD	{ int open(char *path, int flags, int mode); }
; XXX should be		{ int open(const char *path, int flags, ...); }
; but we're not ready for `const' or varargs.
; XXX man page says `mode_t mode'.
6	AUE_CLOSE	STD	{ int close(int fd); }
7	AUE_WAIT4	STD	{ int wait4(int pid, int *status, \
				    int options, struct rusage *rusage); }
8	AUE_CREAT	COMPAT	{ int creat(char *path, int mode); }
9	AUE_LINK	STD	{ int link(char *path, char *link); }
10	AUE_UNLINK	STD	{ int unlink(char *path); }
11	AUE_NULL	OBSOL	execv
12	AUE_CHDIR	STD	{ int chdir(char *path); }
13	AUE_FCHDIR	STD	{ int fchdir(int fd); }
14	AUE_MKNOD	COMPAT9	{ int mknod(char *path, int mode, int dev); }
15	AUE_CHMOD	STD	{ int chmod(char *path, int mode); }
16	AUE_CHOWN	STD	{ int chown(char *path, int uid, int gid); }
17	AUE_NULL	STD	{ int obreak(char *nsize); } break \
				    obreak_args int
18	AUE_GETFSSTAT	COMPAT4	{ int getfsstat(struct ostatfs *buf, \
				    long bufsize, int flags); }
19	AUE_LSEEK	COMPAT	{ long lseek(int fd, long offset, \
				    int whence); }
20	AUE_GETPID	STD	{ pid_t getpid(void); }
21	AUE_MOUNT	STD	{ int mount(char *type, char *path, \
				    int flags, caddr_t data); }
; XXX `path' should have type `const char *' but we're not ready for that.
22	AUE_UMOUNT	STD	{ int unmount(char *path, int flags); }
23	AUE_SETUID	STD	{ int setuid(uid_t uid); }
24	AUE_GETUID	STD	{ uid_t getuid(void); }
25	AUE_GETEUID	STD	{ uid_t geteuid(void); }
26	AUE_PTRACE	STD	{ int ptrace(int req, pid_t pid, \
				    caddr_t addr, int data); }
27	AUE_RECVMSG	STD	{ int recvmsg(int s, struct msghdr *msg, \
				    int flags); }
28	AUE_SENDMSG	STD	{ int sendmsg(int s, struct msghdr *msg, \
				    int flags); }
29	AUE_RECVFROM	STD	{ int recvfrom(int s, caddr_t buf, \
				    size_t len, int flags, \
				    struct sockaddr * __restrict from, \
				    __socklen_t * __restrict fromlenaddr); }
30	AUE_ACCEPT	STD	{ int accept(int s, \
				    struct sockaddr * __restrict name, \
				    __socklen_t * __restrict anamelen); }
31	AUE_GETPEERNAME	STD	{ int getpeername(int fdes, \
				    struct sockaddr * __restrict asa, \
				    __socklen_t * __restrict alen); }
32	AUE_GETSOCKNAME	STD	{ int getsockname(int fdes, \
				    struct sockaddr * __restrict asa, \
				    __socklen_t * __restrict alen); }
33	AUE_ACCESS	STD	{ int access(char *path, int amode); }
34	AUE_CHFLAGS	STD	{ int chflags(char *path, int flags); }
35	AUE_FCHFLAGS	STD	{ int fchflags(int fd, int flags); }
36	AUE_SYNC	STD	{ int sync(void); }
37	AUE_KILL	STD	{ int kill(int pid, int signum); }
38	AUE_STAT	COMPAT	{ int stat(char *path, struct ostat *ub); }
39	AUE_GETPPID	STD	{ pid_t getppid(void); }
40	AUE_LSTAT	COMPAT	{ int lstat(char *path, struct ostat *ub); }
41	AUE_DUP		STD	{ int dup(u_int fd); }
42	AUE_PIPE	STD	{ int pipe(void); }
43	AUE_GETEGID	STD	{ gid_t getegid(void); }
44	AUE_PROFILE	STD	{ int profil(caddr_t samples, size_t size, \
				    size_t offset, u_int scale); }
45	AUE_KTRACE	STD	{ int ktrace(const char *fname, int ops, \
				    int facs, int pid); }
46	AUE_SIGACTION	COMPAT	{ int sigaction(int signum, \
				    struct osigaction *nsa, \
				    struct osigaction *osa); }
47	AUE_GETGID	STD	{ gid_t getgid(void); }
48	AUE_SIGPROCMASK	COMPAT	{ int sigprocmask(int how, osigset_t mask); }
; XXX note nonstandard (bogus) calling convention - the libc stub passes
; us the mask, not a pointer to it, and we return the old mask as the
; (int) return value.
49	AUE_GETLOGIN	STD	{ int getlogin(char *namebuf, u_int \
				    namelen); }
50	AUE_SETLOGIN	STD	{ int setlogin(char *namebuf); }
51	AUE_ACCT	STD	{ int acct(char *path); }
52	AUE_SIGPENDING	COMPAT	{ int sigpending(void); }
53	AUE_SIGALTSTACK	STD	{ int sigaltstack(stack_t *ss, \
				    stack_t *oss); }
54	AUE_IOCTL	STD	{ int ioctl(int fd, u_long com, \
				    caddr_t data); }
55	AUE_REBOOT	STD	{ int reboot(int opt); }
56	AUE_REVOKE	STD	{ int revoke(char *path); }
57	AUE_SYMLINK	STD	{ int symlink(char *path, char *link); }
58	AUE_READLINK	STD	{ ssize_t readlink(char *path, char *buf, \
				    size_t count); }
59	AUE_EXECVE	STD	{ int execve(char *fname, char **argv, \
				    char **envv); }
60	AUE_UMASK	STD	{ int umask(int newmask); } umask umask_args \
				    int
61	AUE_CHROOT	STD	{ int chroot(char *path); }
62	AUE_FSTAT	COMPAT	{ int fstat(int fd, struct ostat *sb); }
63	AUE_NULL	COMPAT	{ int getkerninfo(int op, char *where, \
				    size_t *size, int arg); } getkerninfo \
				    getkerninfo_args int
64	AUE_NULL	COMPAT	{ int getpagesize(void); } getpagesize \
				    getpagesize_args int
65	AUE_MSYNC	STD	{ int msync(void *addr, size_t len, \
				    int flags); }
66	AUE_VFORK	STD	{ int vfork(void); }
67	AUE_NULL	OBSOL	vread
68	AUE_NULL	OBSOL	vwrite
69	AUE_SBRK	STD	{ int sbrk(int incr); }
70	AUE_SSTK	STD	{ int sstk(int incr); }
71	AUE_MMAP	COMPAT	{ int mmap(void *addr, int len, int prot, \
				    int flags, int fd, long pos); }
72	AUE_O_VADVISE	STD	{ int ovadvise(int anom); } vadvise \
				    ovadvise_args int
73	AUE_MUNMAP	STD	{ int munmap(void *addr, size_t len); }
74	AUE_MPROTECT	STD	{ int mprotect(const void *addr, size_t len, \
				    int prot); }
75	AUE_MADVISE	STD	{ int madvise(void *addr, size_t len, \
				    int behav); }
76	AUE_NULL	OBSOL	vhangup
77	AUE_NULL	OBSOL	vlimit
78	AUE_MINCORE	STD	{ int mincore(const void *addr, size_t len, \
				    char *vec); }
79	AUE_GETGROUPS	STD	{ int getgroups(u_int gidsetsize, \
				    gid_t *gidset); }
80	AUE_SETGROUPS	STD	{ int setgroups(u_int gidsetsize, \
				    gid_t *gidset); }
81	AUE_GETPGRP	STD	{ int getpgrp(void); }
82	AUE_SETPGRP	STD	{ int setpgid(int pid, int pgid); }
83	AUE_SETITIMER	STD	{ int setitimer(u_int which, struct \
				    itimerval *itv, struct itimerval *oitv); }
84	AUE_WAIT4	COMPAT	{ int wait(void); }
85	AUE_SWAPON	STD	{ int swapon(char *name); }
86	AUE_GETITIMER	STD	{ int getitimer(u_int which, \
				    struct itimerval *itv); }
87	AUE_SYSCTL	COMPAT	{ int gethostname(char *hostname, \
				    u_int len); } gethostname \
				    gethostname_args int
88	AUE_SYSCTL	COMPAT	{ int sethostname(char *hostname, \
				    u_int len); } sethostname \
				    sethostname_args int
89	AUE_GETDTABLESIZE	STD	{ int getdtablesize(void); }
90	AUE_DUP2	STD	{ int dup2(u_int from, u_int to); }
91	AUE_NULL	UNIMPL	getdopt
92	AUE_FCNTL	STD	{ int fcntl(int fd, int cmd, long arg); }
; XXX should be	{ int fcntl(int fd, int cmd, ...); }
; but we're not ready for varargs.
93	AUE_SELECT	STD	{ int select(int nd, fd_set *in, fd_set *ou, \
				    fd_set *ex, struct timeval *tv); }
94	AUE_NULL	UNIMPL	setdopt
95	AUE_FSYNC	STD	{ int fsync(int fd); }
96	AUE_SETPRIORITY	STD	{ int setpriority(int which, int who, \
				    int prio); }
97	AUE_SOCKET	STD	{ int socket(int domain, int type, \
				    int protocol); }
98	AUE_CONNECT	STD	{ int connect(int s, caddr_t name, \
				    int namelen); }
99	AUE_ACCEPT	COMPAT|NOARGS { int accept(int s, caddr_t name, \
				    int *anamelen); } accept accept_args int
100	AUE_GETPRIORITY	STD	{ int getpriority(int which, int who); }
101	AUE_SEND	COMPAT	{ int send(int s, caddr_t buf, int len, \
				    int flags); }
102	AUE_RECV	COMPAT	{ int recv(int s, caddr_t buf, int len, \
				    int flags); }
103	AUE_SIGRETURN	COMPAT	{ int sigreturn( \
				    struct osigcontext *sigcntxp); }
104	AUE_BIND	STD	{ int bind(int s, caddr_t name, \
				    int namelen); }
105	AUE_SETSOCKOPT	STD	{ int setsockopt(int s, int level, int name, \
				    caddr_t val, int valsize); }
106	AUE_LISTEN	STD	{ int listen(int s, int backlog); }
107	AUE_NULL	OBSOL	vtimes
108	AUE_NULL	COMPAT	{ int sigvec(int signum, struct sigvec *nsv, \
				    struct sigvec *osv); }
109	AUE_NULL	COMPAT	{ int sigblock(int mask); }
110	AUE_NULL	COMPAT	{ int sigsetmask(int mask); }
111	AUE_NULL	COMPAT	{ int sigsuspend(osigset_t mask); }
; XXX note nonstandard (bogus) calling convention - the libc stub passes
; us the mask, not a pointer to it.
112	AUE_NULL	COMPAT	{ int sigstack(struct sigstack *nss, \
				    struct sigstack *oss); }
113	AUE_RECVMSG	COMPAT	{ int recvmsg(int s, struct omsghdr *msg, \
				    int flags); }
114	AUE_SENDMSG	COMPAT	{ int sendmsg(int s, caddr_t msg, \
				    int flags); }
115	AUE_NULL	OBSOL	vtrace
116	AUE_GETTIMEOFDAY	STD	{ int gettimeofday(struct timeval *tp, \
				    struct timezone *tzp); }
117	AUE_GETRUSAGE	STD	{ int getrusage(int who, \
				    struct rusage *rusage); }
118	AUE_GETSOCKOPT	STD	{ int getsockopt(int s, int level, int name, \
				    caddr_t val, int *avalsize); }
119	AUE_NULL	UNIMPL	resuba (BSD/OS 2.x)
120	AUE_READV	STD	{ int readv(int fd, struct iovec *iovp, \
				    u_int iovcnt); }
121	AUE_WRITEV	STD	{ int writev(int fd, struct iovec *iovp, \
				    u_int iovcnt); }
122	AUE_SETTIMEOFDAY	STD	{ int settimeofday(struct timeval *tv, \
				    struct timezone *tzp); }
123	AUE_FCHOWN	STD	{ int fchown(int fd, int uid, int gid); }
124	AUE_FCHMOD	STD	{ int fchmod(int fd, int mode); }
125	AUE_RECVFROM	COMPAT|NOARGS { int recvfrom(int s, caddr_t buf, \
				    size_t len, int flags, caddr_t from, int \
				    *fromlenaddr); } recvfrom recvfrom_args \
				    int
126	AUE_SETREUID	STD	{ int setreuid(int ruid, int euid); }
127	AUE_SETREGID	STD	{ int setregid(int rgid, int egid); }
128	AUE_RENAME	STD	{ int rename(char *from, char *to); }
129	AUE_TRUNCATE	COMPAT	{ int truncate(char *path, long length); }
130	AUE_FTRUNCATE	COMPAT	{ int ftruncate(int fd, long length); }
131	AUE_FLOCK	STD	{ int flock(int fd, int how); }
132	AUE_MKFIFO	STD	{ int mkfifo(char *path, int mode); }
133	AUE_SENDTO	STD	{ int sendto(int s, caddr_t buf, size_t len, \
				    int flags, caddr_t to, int tolen); }
134	AUE_SHUTDOWN	STD	{ int shutdown(int s, int how); }
135	AUE_SOCKETPAIR	STD	{ int socketpair(int domain, int type, \
				    int protocol, int *rsv); }
136	AUE_MKDIR	STD	{ int mkdir(char *path, int mode); }
137	AUE_RMDIR	STD	{ int rmdir(char *path); }
138	AUE_UTIMES	STD	{ int utimes(char *path, \
				    struct timeval *tptr); }
139	AUE_NULL	OBSOL	4.2 sigreturn
140	AUE_ADJTIME	STD	{ int adjtime(struct timeval *delta, \
				    struct timeval *olddelta); }
141	AUE_GETPEERNAME	COMPAT	{ int getpeername(int fdes, caddr_t asa, \
				    int *alen); }
142	AUE_SYSCTL	COMPAT	{ long gethostid(void); }
143	AUE_SYSCTL	COMPAT	{ int sethostid(long hostid); }
144	AUE_GETRLIMIT	COMPAT	{ int getrlimit(u_int which, struct \
				    orlimit *rlp); }
145	AUE_SETRLIMIT	COMPAT	{ int setrlimit(u_int which, \
				    struct orlimit *rlp); }
146	AUE_KILLPG	COMPAT	{ int killpg(int pgid, int signum); }
147	AUE_SETSID	STD	{ int setsid(void); }
148	AUE_QUOTACTL	STD	{ int quotactl(char *path, int cmd, int uid, \
				    caddr_t arg); }
149	AUE_O_QUOTA	COMPAT	{ int quota(void); }
150	AUE_GETSOCKNAME	COMPAT|NOARGS { int getsockname(int fdec, \
				    caddr_t asa, int *alen); } getsockname \
				    getsockname_args int

; Syscalls 151-180 inclusive are reserved for vendor-specific
; system calls.  (This includes various calls added for compatibity
; with other Unix variants.)
; Some of these calls are now supported by BSD...
151	AUE_NULL	UNIMPL	sem_lock (BSD/OS 2.x)
152	AUE_NULL	UNIMPL	sem_wakeup (BSD/OS 2.x)
153	AUE_NULL	UNIMPL	asyncdaemon (BSD/OS 2.x)
; 154 is initialised by the NLM code, if present.
154	AUE_NULL	NOSTD	{ int nlm_syscall(int debug_level, int grace_period, int addr_count, char **addrs); }
; 155 is initialized by the NFS code, if present.
155	AUE_NFS_SVC	NOSTD	{ int nfssvc(int flag, caddr_t argp); }
156	AUE_GETDIRENTRIES	COMPAT	{ int getdirentries(int fd, char *buf, \
				    u_int count, long *basep); }
157	AUE_STATFS	COMPAT4	{ int statfs(char *path, \
				    struct ostatfs *buf); }
158	AUE_FSTATFS	COMPAT4	{ int fstatfs(int fd, \
				    struct ostatfs *buf); }
159	AUE_NULL	UNIMPL	nosys
160	AUE_LGETFH	STD	{ int lgetfh(char *fname, \
				    struct fhandle *fhp); }
161	AUE_NFS_GETFH	STD	{ int getfh(char *fname, \
				    struct fhandle *fhp); }
162	AUE_SYSCTL	COMPAT4	{ int getdomainname(char *domainname, \
				    int len); }
163	AUE_SYSCTL	COMPAT4	{ int setdomainname(char *domainname, \
				    int len); }
164	AUE_NULL	COMPAT4	{ int uname(struct utsname *name); }
165	AUE_SYSARCH	STD	{ int sysarch(int op, char *parms); }
166	AUE_RTPRIO	STD	{ int rtprio(int function, pid_t pid, \
				    struct rtprio *rtp); }
167	AUE_NULL	UNIMPL	nosys
168	AUE_NULL	UNIMPL	nosys
169	AUE_SEMSYS	NOSTD	{ int semsys(int which, int a2, int a3, \
				    int a4, int a5); }
; XXX should be	{ int semsys(int which, ...); }
170	AUE_MSGSYS	NOSTD	{ int msgsys(int which, int a2, int a3, \
				    int a4, int a5, int a6); }
; XXX should be	{ int msgsys(int which, ...); }
171	AUE_SHMSYS	NOSTD	{ int shmsys(int which, int a2, int a3, \
				    int a4); }
; XXX should be	{ int shmsys(int which, ...); }
172	AUE_NULL	UNIMPL	nosys
173	AUE_PREAD	STD	{ ssize_t freebsd6_pread(int fd, void *buf, \
				    size_t nbyte, int pad, off_t offset); }
174	AUE_PWRITE	STD	{ ssize_t freebsd6_pwrite(int fd, \
				    const void *buf, \
				    size_t nbyte, int pad, off_t offset); }
175	AUE_NULL	STD	{ int setfib(int fibnum); }
176	AUE_NTP_ADJTIME	STD	{ int ntp_adjtime(struct timex *tp); }
177	AUE_NULL	UNIMPL	sfork (BSD/OS 2.x)
178	AUE_NULL	UNIMPL	getdescriptor (BSD/OS 2.x)
179	AUE_NULL	UNIMPL	setdescriptor (BSD/OS 2.x)
180	AUE_NULL	UNIMPL	nosys

; Syscalls 181-199 are used by/reserved for BSD
181	AUE_SETGID	STD	{ int setgid(gid_t gid); }
182	AUE_SETEGID	STD	{ int setegid(gid_t egid); }
183	AUE_SETEUID	STD	{ int seteuid(uid_t euid); }
184	AUE_NULL	UNIMPL	lfs_bmapv
185	AUE_NULL	UNIMPL	lfs_markv
186	AUE_NULL	UNIMPL	lfs_segclean
187	AUE_NULL	UNIMPL	lfs_segwait
188	AUE_STAT	COMPAT9	{ int stat(char *path, \
				    struct freebsd9_stat *ub); }
189	AUE_FSTAT	COMPAT9	{ int fstat(int fd, \
				    struct freebsd9_stat *sb); }
190	AUE_LSTAT	COMPAT9	{ int lstat(char *path, \
				    struct freebsd9_stat *ub); }
191	AUE_PATHCONF	STD	{ int pathconf(char *path, int name); }
192	AUE_FPATHCONF	STD	{ int fpathconf(int fd, int name); }
193	AUE_NULL	UNIMPL	nosys
194	AUE_GETRLIMIT	STD	{ int getrlimit(u_int which, \
				    struct rlimit *rlp); } getrlimit \
				    __getrlimit_args int
195	AUE_SETRLIMIT	STD	{ int setrlimit(u_int which, \
				    struct rlimit *rlp); } setrlimit \
				    __setrlimit_args int
196	AUE_GETDIRENTRIES	COMPAT9	{ int getdirentries(int fd, char *buf, \
				    u_int count, long *basep); }
197	AUE_MMAP	STD	{ caddr_t freebsd6_mmap(caddr_t addr, \
				    size_t len, int prot, int flags, int fd, \
				    int pad, off_t pos); }
198	AUE_NULL	NOPROTO	{ int nosys(void); } __syscall \
				    __syscall_args int
199	AUE_LSEEK	STD	{ off_t freebsd6_lseek(int fd, int pad, \
				    off_t offset, int whence); }
200	AUE_TRUNCATE	STD	{ int freebsd6_truncate(char *path, int pad, \
				    off_t length); }
201	AUE_FTRUNCATE	STD	{ int freebsd6_ftruncate(int fd, int pad, \
				    off_t length); }
202	AUE_SYSCTL	STD	{ int __sysctl(int *name, u_int namelen, \
				    void *old, size_t *oldlenp, void *new, \
				    size_t newlen); } __sysctl sysctl_args int
203	AUE_MLOCK	STD	{ int mlock(const void *addr, size_t len); }
204	AUE_MUNLOCK	STD	{ int munlock(const void *addr, size_t len); }
205	AUE_UNDELETE	STD	{ int undelete(char *path); }
206	AUE_FUTIMES	STD	{ int futimes(int fd, struct timeval *tptr); }
207	AUE_GETPGID	STD	{ int getpgid(pid_t pid); }
208	AUE_NULL	UNIMPL	newreboot (NetBSD)
209	AUE_POLL	STD	{ int poll(struct pollfd *fds, u_int nfds, \
				    int timeout); }

;
; The following are reserved for loadable syscalls
;
210	AUE_NULL	NODEF|NOTSTATIC	lkmnosys lkmnosys nosys_args int
211	AUE_NULL	NODEF|NOTSTATIC	lkmnosys lkmnosys nosys_args int
212	AUE_NULL	NODEF|NOTSTATIC	lkmnosys lkmnosys nosys_args int
213	AUE_NULL	NODEF|NOTSTATIC	lkmnosys lkmnosys nosys_args int
214	AUE_NULL	NODEF|NOTSTATIC	lkmnosys lkmnosys nosys_args int
215	AUE_NULL	NODEF|NOTSTATIC	lkmnosys lkmnosys nosys_args int
216	AUE_NULL	NODEF|NOTSTATIC	lkmnosys lkmnosys nosys_args int
217	AUE_NULL	NODEF|NOTSTATIC	lkmnosys lkmnosys nosys_args int
218	AUE_NULL	NODEF|NOTSTATIC	lkmnosys lkmnosys nosys_args int
219	AUE_NULL	NODEF|NOTSTATIC	lkmnosys lkmnosys nosys_args int

;
; The following were introduced with NetBSD/4.4Lite-2
220	AUE_SEMCTL	COMPAT7|NOSTD { int __semctl(int semid, int semnum, \
				    int cmd, union semun_old *arg); }
221	AUE_SEMGET	NOSTD	{ int semget(key_t key, int nsems, \
				    int semflg); }
222	AUE_SEMOP	NOSTD	{ int semop(int semid, struct sembuf *sops, \
				    size_t nsops); }
223	AUE_NULL	UNIMPL	semconfig
224	AUE_MSGCTL	COMPAT7|NOSTD { int msgctl(int msqid, int cmd, \
				    struct msqid_ds_old *buf); }
225	AUE_MSGGET	NOSTD	{ int msgget(key_t key, int msgflg); }
226	AUE_MSGSND	NOSTD	{ int msgsnd(int msqid, const void *msgp, \
				    size_t msgsz, int msgflg); }
227	AUE_MSGRCV	NOSTD	{ int msgrcv(int msqid, void *msgp, \
				    size_t msgsz, long msgtyp, int msgflg); }
228	AUE_SHMAT	NOSTD	{ int shmat(int shmid, const void *shmaddr, \
				    int shmflg); }
229	AUE_SHMCTL	COMPAT7|NOSTD { int shmctl(int shmid, int cmd, \
				    struct shmid_ds_old *buf); }
230	AUE_SHMDT	NOSTD	{ int shmdt(const void *shmaddr); }
231	AUE_SHMGET	NOSTD	{ int shmget(key_t key, size_t size, \
				    int shmflg); }
;
232	AUE_NULL	STD	{ int clock_gettime(clockid_t clock_id, \
				    struct timespec *tp); }
233	AUE_CLOCK_SETTIME	STD	{ int clock_settime( \
				    clockid_t clock_id, \
				    const struct timespec *tp); }
234	AUE_NULL	STD	{ int clock_getres(clockid_t clock_id, \
				    struct timespec *tp); }
235	AUE_NULL	STD	{ int ktimer_create(clockid_t clock_id, \
				    struct sigevent *evp, int *timerid); }
236	AUE_NULL	STD	{ int ktimer_delete(int timerid); }
237	AUE_NULL	STD	{ int ktimer_settime(int timerid, int flags, \
				    const struct itimerspec *value, \
				    struct itimerspec *ovalue); }
238	AUE_NULL	STD	{ int ktimer_gettime(int timerid, struct \
				    itimerspec *value); }
239	AUE_NULL	STD	{ int ktimer_getoverrun(int timerid); }
240	AUE_NULL	STD	{ int nanosleep(const struct timespec *rqtp, \
				    struct timespec *rmtp); }
241	AUE_NULL	STD	{ int ffclock_getcounter(ffcounter *ffcount); }
242	AUE_NULL	STD	{ int ffclock_setestimate( \
				    struct ffclock_estimate *cest); }
243	AUE_NULL	STD	{ int ffclock_getestimate( \
				    struct ffclock_estimate *cest); }
244	AUE_NULL	UNIMPL	nosys
245	AUE_NULL	UNIMPL	nosys
246	AUE_NULL	UNIMPL	nosys
247	AUE_NULL	STD	{ int clock_getcpuclockid2(id_t id,\
				    int which, clockid_t *clock_id); }
248	AUE_NULL	STD	{ int ntp_gettime(struct ntptimeval *ntvp); }
249	AUE_NULL	UNIMPL	nosys
; syscall numbers initially used in OpenBSD
250	AUE_MINHERIT	STD	{ int minherit(void *addr, size_t len, \
				    int inherit); }
251	AUE_RFORK	STD	{ int rfork(int flags); }
252	AUE_POLL	STD	{ int openbsd_poll(struct pollfd *fds, \
				    u_int nfds, int timeout); }
253	AUE_ISSETUGID	STD	{ int issetugid(void); }
254	AUE_LCHOWN	STD	{ int lchown(char *path, int uid, int gid); }
255	AUE_NULL	NOSTD	{ int aio_read(struct aiocb *aiocbp); }
256	AUE_NULL	NOSTD	{ int aio_write(struct aiocb *aiocbp); }
257	AUE_NULL	NOSTD	{ int lio_listio(int mode, \
				    struct aiocb * const *acb_list, \
				    int nent, struct sigevent *sig); }
258	AUE_NULL	UNIMPL	nosys
259	AUE_NULL	UNIMPL	nosys
260	AUE_NULL	UNIMPL	nosys
261	AUE_NULL	UNIMPL	nosys
262	AUE_NULL	UNIMPL	nosys
263	AUE_NULL	UNIMPL	nosys
264	AUE_NULL	UNIMPL	nosys
265	AUE_NULL	UNIMPL	nosys
266	AUE_NULL	UNIMPL	nosys
267	AUE_NULL	UNIMPL	nosys
268	AUE_NULL	UNIMPL	nosys
269	AUE_NULL	UNIMPL	nosys
270	AUE_NULL	UNIMPL	nosys
271	AUE_NULL	UNIMPL	nosys
272	AUE_O_GETDENTS	COMPAT9	{ int getdents(int fd, char *buf, \
				    int count); }
273	AUE_NULL	UNIMPL	nosys
274	AUE_LCHMOD	STD	{ int lchmod(char *path, mode_t mode); }
275	AUE_LCHOWN	NOPROTO	{ int lchown(char *path, uid_t uid, \
				    gid_t gid); } netbsd_lchown lchown_args \
				    int
276	AUE_LUTIMES	STD	{ int lutimes(char *path, \
				    struct timeval *tptr); }
277	AUE_MSYNC	NOPROTO	{ int msync(void *addr, size_t len, \
				    int flags); } netbsd_msync msync_args int
278	AUE_STAT	COMPAT9	{ int nstat(char *path, struct nstat *ub); }
279	AUE_FSTAT	COMPAT9	{ int nfstat(int fd, struct nstat *sb); }
280	AUE_LSTAT	COMPAT9	{ int nlstat(char *path, struct nstat *ub); }
281	AUE_NULL	UNIMPL	nosys
282	AUE_NULL	UNIMPL	nosys
283	AUE_NULL	UNIMPL	nosys
284	AUE_NULL	UNIMPL	nosys
285	AUE_NULL	UNIMPL	nosys
286	AUE_NULL	UNIMPL	nosys
287	AUE_NULL	UNIMPL	nosys
288	AUE_NULL	UNIMPL	nosys
; 289 and 290 from NetBSD (OpenBSD: 267 and 268)
289	AUE_PREADV	STD	{ ssize_t preadv(int fd, struct iovec *iovp, \
					u_int iovcnt, off_t offset); }
290	AUE_PWRITEV	STD	{ ssize_t pwritev(int fd, struct iovec *iovp, \
					u_int iovcnt, off_t offset); }
291	AUE_NULL	UNIMPL	nosys
292	AUE_NULL	UNIMPL	nosys
293	AUE_NULL	UNIMPL	nosys
294	AUE_NULL	UNIMPL	nosys
295	AUE_NULL	UNIMPL	nosys
296	AUE_NULL	UNIMPL	nosys
; XXX 297 is 300 in NetBSD 
297	AUE_FHSTATFS	COMPAT4	{ int fhstatfs( \
				    const struct fhandle *u_fhp, \
				    struct ostatfs *buf); }
298	AUE_FHOPEN	STD	{ int fhopen(const struct fhandle *u_fhp, \
				    int flags); }
299	AUE_FHSTAT	COMPAT9	{ int fhstat(const struct fhandle *u_fhp, \
				    struct freebsd9_stat *sb); }
; syscall numbers for FreeBSD
300	AUE_NULL	STD	{ int modnext(int modid); }
301	AUE_NULL	STD	{ int modstat(int modid, \
				    struct module_stat *stat); }
302	AUE_NULL	STD	{ int modfnext(int modid); }
303	AUE_NULL	STD	{ int modfind(const char *name); }
304	AUE_MODLOAD	STD	{ int kldload(const char *file); }
305	AUE_MODUNLOAD	STD	{ int kldunload(int fileid); }
306	AUE_NULL	STD	{ int kldfind(const char *file); }
307	AUE_NULL	STD	{ int kldnext(int fileid); }
308	AUE_NULL	STD	{ int kldstat(int fileid, struct \
				    kld_file_stat* stat); }
309	AUE_NULL	STD	{ int kldfirstmod(int fileid); }
310	AUE_GETSID	STD	{ int getsid(pid_t pid); }
311	AUE_SETRESUID	STD	{ int setresuid(uid_t ruid, uid_t euid, \
				    uid_t suid); }
312	AUE_SETRESGID	STD	{ int setresgid(gid_t rgid, gid_t egid, \
				    gid_t sgid); }
313	AUE_NULL	OBSOL	signanosleep
314	AUE_NULL	NOSTD	{ int aio_return(struct aiocb *aiocbp); }
315	AUE_NULL	NOSTD	{ int aio_suspend( \
				    struct aiocb * const * aiocbp, int nent, \
				    const struct timespec *timeout); }
316	AUE_NULL	NOSTD	{ int aio_cancel(int fd, \
				    struct aiocb *aiocbp); }
317	AUE_NULL	NOSTD	{ int aio_error(struct aiocb *aiocbp); }
318	AUE_NULL	NOSTD	{ int oaio_read(struct oaiocb *aiocbp); }
319	AUE_NULL	NOSTD	{ int oaio_write(struct oaiocb *aiocbp); }
320	AUE_NULL	NOSTD	{ int olio_listio(int mode, \
				    struct oaiocb * const *acb_list, \
				    int nent, struct osigevent *sig); }
321	AUE_NULL	STD	{ int yield(void); }
322	AUE_NULL	OBSOL	thr_sleep
323	AUE_NULL	OBSOL	thr_wakeup
324	AUE_MLOCKALL	STD	{ int mlockall(int how); }
325	AUE_MUNLOCKALL	STD	{ int munlockall(void); }
326	AUE_GETCWD	STD	{ int __getcwd(u_char *buf, u_int buflen); }

327	AUE_NULL	STD	{ int sched_setparam (pid_t pid, \
				    const struct sched_param *param); }
328	AUE_NULL	STD	{ int sched_getparam (pid_t pid, struct \
				    sched_param *param); }

329	AUE_NULL	STD	{ int sched_setscheduler (pid_t pid, int \
				    policy, const struct sched_param \
				    *param); }
330	AUE_NULL	STD	{ int sched_getscheduler (pid_t pid); }

331	AUE_NULL	STD	{ int sched_yield (void); }
332	AUE_NULL	STD	{ int sched_get_priority_max (int policy); }
333	AUE_NULL	STD	{ int sched_get_priority_min (int policy); }
334	AUE_NULL	STD	{ int sched_rr_get_interval (pid_t pid, \
				    struct timespec *interval); }
335	AUE_NULL	STD	{ int utrace(const void *addr, size_t len); }
336	AUE_SENDFILE	COMPAT4	{ int sendfile(int fd, int s, \
				    off_t offset, size_t nbytes, \
				    struct sf_hdtr *hdtr, off_t *sbytes, \
				    int flags); }
337	AUE_NULL	STD	{ int kldsym(int fileid, int cmd, \
				    void *data); }
338	AUE_JAIL	STD	{ int jail(struct jail *jail); }
339	AUE_NULL	NOSTD|NOTSTATIC	{ int nnpfs_syscall(int operation, \
				    char *a_pathP, int a_opcode, \
				    void *a_paramsP, int a_followSymlinks); }
340	AUE_SIGPROCMASK	STD	{ int sigprocmask(int how, \
				    const sigset_t *set, sigset_t *oset); }
341	AUE_SIGSUSPEND	STD	{ int sigsuspend(const sigset_t *sigmask); }
342	AUE_SIGACTION	COMPAT4	{ int sigaction(int sig, const \
				    struct sigaction *act, \
				    struct sigaction *oact); }
343	AUE_SIGPENDING	STD	{ int sigpending(sigset_t *set); }
344	AUE_SIGRETURN	COMPAT4	{ int sigreturn( \
				    const struct ucontext4 *sigcntxp); }
345	AUE_SIGWAIT	STD	{ int sigtimedwait(const sigset_t *set, \
				    siginfo_t *info, \
				    const struct timespec *timeout); }
346	AUE_NULL	STD	{ int sigwaitinfo(const sigset_t *set, \
				    siginfo_t *info); }
347	AUE_NULL	STD	{ int __acl_get_file(const char *path, \
				    acl_type_t type, struct acl *aclp); }
348	AUE_NULL	STD	{ int __acl_set_file(const char *path, \
				    acl_type_t type, struct acl *aclp); }
349	AUE_NULL	STD	{ int __acl_get_fd(int filedes, \
				    acl_type_t type, struct acl *aclp); }
350	AUE_NULL	STD	{ int __acl_set_fd(int filedes, \
				    acl_type_t type, struct acl *aclp); }
351	AUE_NULL	STD	{ int __acl_delete_file(const char *path, \
				    acl_type_t type); }
352	AUE_NULL	STD	{ int __acl_delete_fd(int filedes, \
				    acl_type_t type); }
353	AUE_NULL	STD	{ int __acl_aclcheck_file(const char *path, \
				    acl_type_t type, struct acl *aclp); }
354	AUE_NULL	STD	{ int __acl_aclcheck_fd(int filedes, \
				    acl_type_t type, struct acl *aclp); }
355	AUE_EXTATTRCTL	STD	{ int extattrctl(const char *path, int cmd, \
				    const char *filename, int attrnamespace, \
				    const char *attrname); }
356	AUE_EXTATTR_SET_FILE	STD	{ int extattr_set_file( \
				    const char *path, int attrnamespace, \
				    const char *attrname, void *data, \
				    size_t nbytes); }
357	AUE_EXTATTR_GET_FILE	STD	{ ssize_t extattr_get_file( \
				    const char *path, int attrnamespace, \
				    const char *attrname, void *data, \
				    size_t nbytes); }
358	AUE_EXTATTR_DELETE_FILE	STD	{ int extattr_delete_file(const char *path, \
				    int attrnamespace, \
				    const char *attrname); }
359	AUE_NULL	NOSTD	{ int aio_waitcomplete( \
				    struct aiocb **aiocbp, \
				    struct timespec *timeout); }
360	AUE_GETRESUID	STD	{ int getresuid(uid_t *ruid, uid_t *euid, \
				    uid_t *suid); }
361	AUE_GETRESGID	STD	{ int getresgid(gid_t *rgid, gid_t *egid, \
				    gid_t *sgid); }
362	AUE_KQUEUE	STD	{ int kqueue(void); }
363	AUE_NULL	STD	{ int kevent(int fd, \
				    struct kevent *changelist, int nchanges, \
				    struct kevent *eventlist, int nevents, \
				    const struct timespec *timeout); }
364	AUE_NULL	UNIMPL	__cap_get_proc
365	AUE_NULL	UNIMPL	__cap_set_proc
366	AUE_NULL	UNIMPL	__cap_get_fd
367	AUE_NULL	UNIMPL	__cap_get_file
368	AUE_NULL	UNIMPL	__cap_set_fd
369	AUE_NULL	UNIMPL	__cap_set_file
370	AUE_NULL	UNIMPL	nosys
371	AUE_EXTATTR_SET_FD	STD	{ int extattr_set_fd(int fd, \
				    int attrnamespace, const char *attrname, \
				    void *data, size_t nbytes); }
372	AUE_EXTATTR_GET_FD	STD	{ ssize_t extattr_get_fd(int fd, \
				    int attrnamespace, const char *attrname, \
				    void *data, size_t nbytes); }
373	AUE_EXTATTR_DELETE_FD	STD	{ int extattr_delete_fd(int fd, \
				    int attrnamespace, \
				    const char *attrname); }
374	AUE_NULL	STD	{ int __setugid(int flag); }
375	AUE_NULL	UNIMPL	nfsclnt
376	AUE_EACCESS	STD	{ int eaccess(char *path, int amode); }
377	AUE_NULL	NOSTD|NOTSTATIC	{ int afs3_syscall(long syscall, \
				    long parm1, long parm2, long parm3, \
				    long parm4, long parm5, long parm6); }
378	AUE_NMOUNT	STD	{ int nmount(struct iovec *iovp, \
				    unsigned int iovcnt, int flags); }
379	AUE_NULL	UNIMPL	kse_exit
380	AUE_NULL	UNIMPL	kse_wakeup
381	AUE_NULL	UNIMPL	kse_create
382	AUE_NULL	UNIMPL	kse_thr_interrupt
383	AUE_NULL	UNIMPL	kse_release
384	AUE_NULL	STD	{ int __mac_get_proc(struct mac *mac_p); }
385	AUE_NULL	STD	{ int __mac_set_proc(struct mac *mac_p); }
386	AUE_NULL	STD	{ int __mac_get_fd(int fd, \
				    struct mac *mac_p); }
387	AUE_NULL	STD	{ int __mac_get_file(const char *path_p, \
				    struct mac *mac_p); }
388	AUE_NULL	STD	{ int __mac_set_fd(int fd, \
				    struct mac *mac_p); }
389	AUE_NULL	STD	{ int __mac_set_file(const char *path_p, \
				    struct mac *mac_p); }
390	AUE_NULL	STD	{ int kenv(int what, const char *name, \
				    char *value, int len); }
391	AUE_LCHFLAGS	STD	{ int lchflags(const char *path, int flags); }
392	AUE_NULL	STD	{ int uuidgen(struct uuid *store, \
				    int count); }
393	AUE_SENDFILE	STD	{ int sendfile(int fd, int s, off_t offset, \
				    size_t nbytes, struct sf_hdtr *hdtr, \
				    off_t *sbytes, int flags); }
394	AUE_NULL	STD	{ int mac_syscall(const char *policy, \
				    int call, void *arg); }
395	AUE_GETFSSTAT	COMPAT9	{ int getfsstat(struct freebsd9_statfs *buf, \
				    long bufsize, int flags); }
396	AUE_STATFS	COMPAT9	{ int statfs(char *path, \
				    struct freebsd9_statfs *buf); }
397	AUE_FSTATFS	COMPAT9	{ int fstatfs(int fd, \
				    struct freebsd9_statfs *buf); }
398	AUE_FHSTATFS	COMPAT9	{ int fhstatfs(const struct fhandle *u_fhp, \
				    struct freebsd9_statfs *buf); }
399	AUE_NULL	UNIMPL	nosys
400	AUE_NULL	NOSTD	{ int ksem_close(semid_t id); }
401	AUE_NULL	NOSTD	{ int ksem_post(semid_t id); }
402	AUE_NULL	NOSTD	{ int ksem_wait(semid_t id); }
403	AUE_NULL	NOSTD	{ int ksem_trywait(semid_t id); }
404	AUE_NULL	NOSTD	{ int ksem_init(semid_t *idp, \
				    unsigned int value); }
405	AUE_NULL	NOSTD	{ int ksem_open(semid_t *idp, \
				    const char *name, int oflag, \
				    mode_t mode, unsigned int value); }
406	AUE_NULL	NOSTD	{ int ksem_unlink(const char *name); }
407	AUE_NULL	NOSTD	{ int ksem_getvalue(semid_t id, int *val); }
408	AUE_NULL	NOSTD	{ int ksem_destroy(semid_t id); }
409	AUE_NULL	STD	{ int __mac_get_pid(pid_t pid, \
				    struct mac *mac_p); }
410	AUE_NULL	STD	{ int __mac_get_link(const char *path_p, \
				    struct mac *mac_p); }
411	AUE_NULL	STD	{ int __mac_set_link(const char *path_p, \
				    struct mac *mac_p); }
412	AUE_EXTATTR_SET_LINK	STD	{ int extattr_set_link( \
				    const char *path, int attrnamespace, \
				    const char *attrname, void *data, \
				    size_t nbytes); }
413	AUE_EXTATTR_GET_LINK	STD	{ ssize_t extattr_get_link( \
				    const char *path, int attrnamespace, \
				    const char *attrname, void *data, \
				    size_t nbytes); }
414	AUE_EXTATTR_DELETE_LINK	STD	{ int extattr_delete_link( \
				    const char *path, int attrnamespace, \
				    const char *attrname); }
415	AUE_NULL	STD	{ int __mac_execve(char *fname, char **argv, \
				    char **envv, struct mac *mac_p); }
416	AUE_SIGACTION	STD	{ int sigaction(int sig, \
				    const struct sigaction *act, \
				    struct sigaction *oact); }
417	AUE_SIGRETURN	STD	{ int sigreturn( \
				    const struct __ucontext *sigcntxp); }
418	AUE_NULL	UNIMPL	__xstat
419	AUE_NULL	UNIMPL	__xfstat
420	AUE_NULL	UNIMPL	__xlstat
421	AUE_NULL	STD	{ int getcontext(struct __ucontext *ucp); }
422	AUE_NULL	STD	{ int setcontext( \
				    const struct __ucontext *ucp); }
423	AUE_NULL	STD	{ int swapcontext(struct __ucontext *oucp, \
				    const struct __ucontext *ucp); }
424	AUE_SWAPOFF	STD	{ int swapoff(const char *name); }
425	AUE_NULL	STD	{ int __acl_get_link(const char *path, \
				    acl_type_t type, struct acl *aclp); }
426	AUE_NULL	STD	{ int __acl_set_link(const char *path, \
				    acl_type_t type, struct acl *aclp); }
427	AUE_NULL	STD	{ int __acl_delete_link(const char *path, \
				    acl_type_t type); }
428	AUE_NULL	STD	{ int __acl_aclcheck_link(const char *path, \
				    acl_type_t type, struct acl *aclp); }
429	AUE_SIGWAIT	STD	{ int sigwait(const sigset_t *set, \
				    int *sig); }
430	AUE_NULL	STD	{ int thr_create(ucontext_t *ctx, long *id, \
				    int flags); }
431	AUE_NULL	STD	{ void thr_exit(long *state); }
432	AUE_NULL	STD	{ int thr_self(long *id); }
433	AUE_NULL	STD	{ int thr_kill(long id, int sig); }
434	AUE_NULL	STD	{ int _umtx_lock(struct umtx *umtx); }
435	AUE_NULL	STD	{ int _umtx_unlock(struct umtx *umtx); }
436	AUE_NULL	STD	{ int jail_attach(int jid); }
437	AUE_EXTATTR_LIST_FD	STD	{ ssize_t extattr_list_fd(int fd, \
				    int attrnamespace, void *data, \
				    size_t nbytes); }
438	AUE_EXTATTR_LIST_FILE	STD	{ ssize_t extattr_list_file( \
				    const char *path, int attrnamespace, \
				    void *data, size_t nbytes); }
439	AUE_EXTATTR_LIST_LINK	STD	{ ssize_t extattr_list_link( \
				    const char *path, int attrnamespace, \
				    void *data, size_t nbytes); }
440	AUE_NULL	UNIMPL	kse_switchin
441	AUE_NULL	NOSTD	{ int ksem_timedwait(semid_t id, \
				    const struct timespec *abstime); }
442	AUE_NULL	STD	{ int thr_suspend( \
				    const struct timespec *timeout); }
443	AUE_NULL	STD	{ int thr_wake(long id); }
444	AUE_MODUNLOAD	STD	{ int kldunloadf(int fileid, int flags); }
445	AUE_AUDIT	STD	{ int audit(const void *record, \
				    u_int length); }
446	AUE_AUDITON	STD	{ int auditon(int cmd, void *data, \
				    u_int length); }
447	AUE_GETAUID	STD	{ int getauid(uid_t *auid); }
448	AUE_SETAUID	STD	{ int setauid(uid_t *auid); }
449	AUE_GETAUDIT	STD	{ int getaudit(struct auditinfo *auditinfo); }
450	AUE_SETAUDIT	STD	{ int setaudit(struct auditinfo *auditinfo); }
451	AUE_GETAUDIT_ADDR	STD	{ int getaudit_addr( \
				    struct auditinfo_addr *auditinfo_addr, \
				    u_int length); }
452	AUE_SETAUDIT_ADDR	STD	{ int setaudit_addr( \
				    struct auditinfo_addr *auditinfo_addr, \
				    u_int length); }
453	AUE_AUDITCTL	STD	{ int auditctl(char *path); }
454	AUE_NULL	STD	{ int _umtx_op(void *obj, int op, \
				    u_long val, void *uaddr1, void *uaddr2); }
455	AUE_NULL	STD	{ int thr_new(struct thr_param *param, \
				    int param_size); }
456	AUE_NULL	STD	{ int sigqueue(pid_t pid, int signum, void *value); }
457	AUE_NULL	NOSTD	{ int kmq_open(const char *path, int flags, \
				    mode_t mode, const struct mq_attr *attr); }
458	AUE_NULL	NOSTD	{ int kmq_setattr(int mqd,		\
				    const struct mq_attr *attr,		\
				    struct mq_attr *oattr); }
459	AUE_NULL	NOSTD	{ int kmq_timedreceive(int mqd,	\
				    char *msg_ptr, size_t msg_len,	\
				    unsigned *msg_prio,			\
				    const struct timespec *abs_timeout); }
460	AUE_NULL	NOSTD	{ int kmq_timedsend(int mqd,		\
				    const char *msg_ptr, size_t msg_len,\
				    unsigned msg_prio,			\
				    const struct timespec *abs_timeout);}
461	AUE_NULL	NOSTD	{ int kmq_notify(int mqd,		\
				    const struct sigevent *sigev); }
462	AUE_NULL	NOSTD	{ int kmq_unlink(const char *path); }
463	AUE_NULL	STD	{ int abort2(const char *why, int nargs, void **args); }
464	AUE_NULL	STD	{ int thr_set_name(long id, const char *name); }
465	AUE_NULL	NOSTD	{ int aio_fsync(int op, struct aiocb *aiocbp); }
466	AUE_RTPRIO	STD	{ int rtprio_thread(int function, \
				    lwpid_t lwpid, struct rtprio *rtp); }
467	AUE_NULL	UNIMPL	nosys
468	AUE_NULL	UNIMPL	nosys
469	AUE_NULL	UNIMPL	__getpath_fromfd
470	AUE_NULL	UNIMPL	__getpath_fromaddr
471	AUE_NULL	STD	{ int sctp_peeloff(int sd, uint32_t name); }
472     AUE_NULL        STD    { int sctp_generic_sendmsg(int sd, caddr_t msg, int mlen, \
	                            caddr_t to, __socklen_t tolen, \
				    struct sctp_sndrcvinfo *sinfo, int flags); }
473     AUE_NULL        STD    { int sctp_generic_sendmsg_iov(int sd, struct iovec *iov, int iovlen, \
	                            caddr_t to, __socklen_t tolen, \
				    struct sctp_sndrcvinfo *sinfo, int flags); }
474     AUE_NULL        STD    { int sctp_generic_recvmsg(int sd, struct iovec *iov, int iovlen, \
				    struct sockaddr * from, __socklen_t *fromlenaddr, \
				    struct sctp_sndrcvinfo *sinfo, int *msg_flags); }
475	AUE_PREAD	STD	{ ssize_t pread(int fd, void *buf, \
				    size_t nbyte, off_t offset); }
476	AUE_PWRITE	STD	{ ssize_t pwrite(int fd, const void *buf, \
				    size_t nbyte, off_t offset); }
477	AUE_MMAP	STD	{ caddr_t mmap(caddr_t addr, size_t len, \
				    int prot, int flags, int fd, off_t pos); }
478	AUE_LSEEK	STD	{ off_t lseek(int fd, off_t offset, \
				    int whence); }
479	AUE_TRUNCATE	STD	{ int truncate(char *path, off_t length); }
480	AUE_FTRUNCATE	STD	{ int ftruncate(int fd, off_t length); }
481	AUE_KILL	STD	{ int thr_kill2(pid_t pid, long id, int sig); }
482	AUE_SHMOPEN	STD	{ int shm_open(const char *path, int flags, \
				    mode_t mode); }
483	AUE_SHMUNLINK	STD	{ int shm_unlink(const char *path); }
484	AUE_NULL	STD	{ int cpuset(cpusetid_t *setid); }
485	AUE_NULL	STD	{ int cpuset_setid(cpuwhich_t which, id_t id, \
				    cpusetid_t setid); }
486	AUE_NULL	STD	{ int cpuset_getid(cpulevel_t level, \
				    cpuwhich_t which, id_t id, \
				    cpusetid_t *setid); }
487	AUE_NULL	STD	{ int cpuset_getaffinity(cpulevel_t level, \
				    cpuwhich_t which, id_t id, size_t cpusetsize, \
				    cpuset_t *mask); }
488	AUE_NULL	STD	{ int cpuset_setaffinity(cpulevel_t level, \
				    cpuwhich_t which, id_t id, size_t cpusetsize, \
				    const cpuset_t *mask); }
489	AUE_FACCESSAT	STD	{ int faccessat(int fd, char *path, int amode, \
				    int flag); }
490	AUE_FCHMODAT	STD	{ int fchmodat(int fd, char *path, mode_t mode, \
				    int flag); }
491	AUE_FCHOWNAT	STD	{ int fchownat(int fd, char *path, uid_t uid, \
				    gid_t gid, int flag); }
492	AUE_FEXECVE	STD	{ int fexecve(int fd, char **argv, \
				    char **envv); }
493	AUE_FSTATAT	COMPAT9	{ int fstatat(int fd, char *path, \
				    struct freebsd9_stat *buf, int flag); }
494	AUE_FUTIMESAT	STD	{ int futimesat(int fd, char *path, \
				    struct timeval *times); }
495	AUE_LINKAT	STD	{ int linkat(int fd1, char *path1, int fd2, \
				    char *path2, int flag); }
496	AUE_MKDIRAT	STD	{ int mkdirat(int fd, char *path, mode_t mode); }
497	AUE_MKFIFOAT	STD	{ int mkfifoat(int fd, char *path, mode_t mode); }
498	AUE_MKNODAT	COMPAT9	{ int mknodat(int fd, char *path, mode_t mode, \
				    uint32_t dev); }
; XXX: see the comment for open
499	AUE_OPENAT_RWTC	STD	{ int openat(int fd, char *path, int flag, \
				    mode_t mode); }
500	AUE_READLINKAT	STD	{ int readlinkat(int fd, char *path, char *buf, \
				    size_t bufsize); }
501	AUE_RENAMEAT	STD	{ int renameat(int oldfd, char *old, int newfd, \
				     char *new); }
502	AUE_SYMLINKAT	STD	{ int symlinkat(char *path1, int fd, \
				     char *path2); }
503	AUE_UNLINKAT	STD	{ int unlinkat(int fd, char *path, int flag); }
504	AUE_POSIX_OPENPT	STD	{ int posix_openpt(int flags); }
; 505 is initialised by the kgssapi code, if present.
505	AUE_NULL	NOSTD	{ int gssd_syscall(char *path); }
506	AUE_NULL	STD	{ int jail_get(struct iovec *iovp, \
				    unsigned int iovcnt, int flags); }
507	AUE_NULL	STD	{ int jail_set(struct iovec *iovp, \
				    unsigned int iovcnt, int flags); }
508	AUE_NULL	STD	{ int jail_remove(int jid); }
509	AUE_CLOSEFROM	STD	{ int closefrom(int lowfd); }
510	AUE_SEMCTL	NOSTD	{ int __semctl(int semid, int semnum, \
				    int cmd, union semun *arg); }
511	AUE_MSGCTL	NOSTD	{ int msgctl(int msqid, int cmd, \
				    struct msqid_ds *buf); }
512	AUE_SHMCTL	NOSTD	{ int shmctl(int shmid, int cmd, \
				    struct shmid_ds *buf); }
513	AUE_LPATHCONF	STD	{ int lpathconf(char *path, int name); }
514	AUE_CAP_NEW	STD	{ int cap_new(int fd, uint64_t rights); }
515	AUE_CAP_RIGHTS_GET	STD	{ int cap_rights_get(int fd, \
				    uint64_t *rightsp); }
516	AUE_CAP_ENTER	STD	{ int cap_enter(void); }
517	AUE_CAP_GETMODE	STD	{ int cap_getmode(u_int *modep); }
518	AUE_PDFORK	STD	{ int pdfork(int *fdp, int flags); }
519	AUE_PDKILL	STD	{ int pdkill(int fd, int signum); }
520	AUE_PDGETPID	STD	{ int pdgetpid(int fd, pid_t *pidp); }
521	AUE_PDWAIT	UNIMPL	pdwait4
522	AUE_SELECT	STD	{ int pselect(int nd, fd_set *in, \
				    fd_set *ou, fd_set *ex, \
				    const struct timespec *ts, \
				    const sigset_t *sm); }
523	AUE_NULL	STD	{ int getloginclass(char *namebuf, \
				    size_t namelen); }
524	AUE_NULL	STD	{ int setloginclass(const char *namebuf); }
525	AUE_NULL	STD	{ int rctl_get_racct(const void *inbufp, \
				    size_t inbuflen, void *outbufp, \
				    size_t outbuflen); }
526	AUE_NULL	STD	{ int rctl_get_rules(const void *inbufp, \
				    size_t inbuflen, void *outbufp, \
				    size_t outbuflen); }
527	AUE_NULL	STD	{ int rctl_get_limits(const void *inbufp, \
				    size_t inbuflen, void *outbufp, \
				    size_t outbuflen); }
528	AUE_NULL	STD	{ int rctl_add_rule(const void *inbufp, \
				    size_t inbuflen, void *outbufp, \
				    size_t outbuflen); }
529	AUE_NULL	STD	{ int rctl_remove_rule(const void *inbufp, \
				    size_t inbuflen, void *outbufp, \
				    size_t outbuflen); }
530	AUE_NULL	STD	{ int posix_fallocate(int fd, \
				    off_t offset, off_t len); }
531	AUE_NULL	STD	{ int posix_fadvise(int fd, off_t offset, \
				    off_t len, int advice); }
532	AUE_WAIT6	STD	{ int wait6(int idtype, int id, \
				    int *status, int options, \
				    struct __wrusage *wrusage, \
				    siginfo_t *info); }
<<<<<<< HEAD
545	AUE_FSTAT	STD	{ int fstat(int fd, struct stat *sb); }
546	AUE_FSTATAT	STD	{ int fstatat(int fd, char *path, \
				    struct stat *buf, int flag); }
547	AUE_FHSTAT	STD	{ int fhstat(const struct fhandle *u_fhp, \
				    struct stat *sb); }
548	AUE_GETDIRENTRIES	STD	{ ssize_t getdirentries(int fd, char *buf, \
				    size_t count, off_t *basep); }
549	AUE_MKNODAT	STD	{ int mknodat(int fd, char *path, mode_t mode, \
				    dev_t dev); }
550	AUE_GETFSSTAT	STD	{ int getfsstat(struct statfs *buf, \
				    long bufsize, int flags); }
551	AUE_STATFS	STD	{ int statfs(char *path, \
				    struct statfs *buf); }
552	AUE_FSTATFS	STD	{ int fstatfs(int fd, struct statfs *buf); }
553	AUE_FHSTATFS	STD	{ int fhstatfs(const struct fhandle *u_fhp, \
				    struct statfs *buf); }
=======
533	AUE_CAP_RIGHTS_LIMIT	STD	{ int cap_rights_limit(int fd, \
					    uint64_t rights); }
534	AUE_CAP_IOCTLS_LIMIT	STD	{ int cap_ioctls_limit(int fd, \
					    const u_long *cmds, size_t ncmds); }
535	AUE_CAP_IOCTLS_GET	STD	{ ssize_t cap_ioctls_get(int fd, \
					    u_long *cmds, size_t maxcmds); }
536	AUE_CAP_FCNTLS_LIMIT	STD	{ int cap_fcntls_limit(int fd, \
					    uint32_t fcntlrights); }
537	AUE_CAP_FCNTLS_GET	STD	{ int cap_fcntls_get(int fd, \
					    uint32_t *fcntlrightsp); }
>>>>>>> 58aab0ee
; Please copy any additions and changes to the following compatability tables:
; sys/compat/freebsd32/syscalls.master<|MERGE_RESOLUTION|>--- conflicted
+++ resolved
@@ -959,7 +959,16 @@
 				    int *status, int options, \
 				    struct __wrusage *wrusage, \
 				    siginfo_t *info); }
-<<<<<<< HEAD
+533	AUE_CAP_RIGHTS_LIMIT	STD	{ int cap_rights_limit(int fd, \
+					    uint64_t rights); }
+534	AUE_CAP_IOCTLS_LIMIT	STD	{ int cap_ioctls_limit(int fd, \
+					    const u_long *cmds, size_t ncmds); }
+535	AUE_CAP_IOCTLS_GET	STD	{ ssize_t cap_ioctls_get(int fd, \
+					    u_long *cmds, size_t maxcmds); }
+536	AUE_CAP_FCNTLS_LIMIT	STD	{ int cap_fcntls_limit(int fd, \
+					    uint32_t fcntlrights); }
+537	AUE_CAP_FCNTLS_GET	STD	{ int cap_fcntls_get(int fd, \
+					    uint32_t *fcntlrightsp); }
 545	AUE_FSTAT	STD	{ int fstat(int fd, struct stat *sb); }
 546	AUE_FSTATAT	STD	{ int fstatat(int fd, char *path, \
 				    struct stat *buf, int flag); }
@@ -976,17 +985,5 @@
 552	AUE_FSTATFS	STD	{ int fstatfs(int fd, struct statfs *buf); }
 553	AUE_FHSTATFS	STD	{ int fhstatfs(const struct fhandle *u_fhp, \
 				    struct statfs *buf); }
-=======
-533	AUE_CAP_RIGHTS_LIMIT	STD	{ int cap_rights_limit(int fd, \
-					    uint64_t rights); }
-534	AUE_CAP_IOCTLS_LIMIT	STD	{ int cap_ioctls_limit(int fd, \
-					    const u_long *cmds, size_t ncmds); }
-535	AUE_CAP_IOCTLS_GET	STD	{ ssize_t cap_ioctls_get(int fd, \
-					    u_long *cmds, size_t maxcmds); }
-536	AUE_CAP_FCNTLS_LIMIT	STD	{ int cap_fcntls_limit(int fd, \
-					    uint32_t fcntlrights); }
-537	AUE_CAP_FCNTLS_GET	STD	{ int cap_fcntls_get(int fd, \
-					    uint32_t *fcntlrightsp); }
->>>>>>> 58aab0ee
 ; Please copy any additions and changes to the following compatability tables:
 ; sys/compat/freebsd32/syscalls.master