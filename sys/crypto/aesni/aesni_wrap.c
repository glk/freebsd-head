--- conflicted
+++ resolved
@@ -379,13 +379,9 @@
 	    iv_lo, iv_hi, 0);
 }
 
-<<<<<<< HEAD
 #ifdef _KERNEL
 
-static int
-=======
 int
->>>>>>> 2d6ea964
 aesni_cipher_setup_common(struct aesni_session *ses, const uint8_t *key,
     int keylen)
 {
@@ -432,109 +428,6 @@
 	}
 
 	return (0);
-<<<<<<< HEAD
-}
-
-int
-aesni_cipher_setup(struct aesni_session *ses, struct cryptoini *encini)
-{
-	struct thread *td;
-	int error, saved_ctx;
-
-	td = curthread;
-	if (!is_fpu_kern_thread(0)) {
-		error = fpu_kern_enter(td, ses->fpu_ctx, FPU_KERN_NORMAL);
-		saved_ctx = 1;
-	} else {
-		error = 0;
-		saved_ctx = 0;
-	}
-	if (error == 0) {
-		error = aesni_cipher_setup_common(ses, encini->cri_key,
-		    encini->cri_klen);
-		if (saved_ctx)
-			fpu_kern_leave(td, ses->fpu_ctx);
-	}
-	return (error);
-}
-
-int
-aesni_cipher_process(struct aesni_session *ses, struct cryptodesc *enccrd,
-    struct cryptop *crp)
-{
-	struct thread *td;
-	uint8_t *buf;
-	int error, allocated, saved_ctx;
-
-	buf = aesni_cipher_alloc(enccrd, crp, &allocated);
-	if (buf == NULL)
-		return (ENOMEM);
-
-	td = curthread;
-	if (!is_fpu_kern_thread(0)) {
-		error = fpu_kern_enter(td, ses->fpu_ctx, FPU_KERN_NORMAL);
-		if (error != 0)
-			goto out;
-		saved_ctx = 1;
-	} else {
-		saved_ctx = 0;
-		error = 0;
-	}
-
-	if ((enccrd->crd_flags & CRD_F_KEY_EXPLICIT) != 0) {
-		error = aesni_cipher_setup_common(ses, enccrd->crd_key,
-		    enccrd->crd_klen);
-		if (error != 0)
-			goto out;
-	}
-
-	if ((enccrd->crd_flags & CRD_F_ENCRYPT) != 0) {
-		if ((enccrd->crd_flags & CRD_F_IV_EXPLICIT) != 0)
-			bcopy(enccrd->crd_iv, ses->iv, AES_BLOCK_LEN);
-		if ((enccrd->crd_flags & CRD_F_IV_PRESENT) == 0)
-			crypto_copyback(crp->crp_flags, crp->crp_buf,
-			    enccrd->crd_inject, AES_BLOCK_LEN, ses->iv);
-		if (ses->algo == CRYPTO_AES_CBC) {
-			aesni_encrypt_cbc(ses->rounds, ses->enc_schedule,
-			    enccrd->crd_len, buf, buf, ses->iv);
-		} else /* if (ses->algo == CRYPTO_AES_XTS) */ {
-			aesni_encrypt_xts(ses->rounds, ses->enc_schedule,
-			    ses->xts_schedule, enccrd->crd_len, buf, buf,
-			    ses->iv, NULL);
-		}
-	} else {
-		if ((enccrd->crd_flags & CRD_F_IV_EXPLICIT) != 0)
-			bcopy(enccrd->crd_iv, ses->iv, AES_BLOCK_LEN);
-		else
-			crypto_copydata(crp->crp_flags, crp->crp_buf,
-			    enccrd->crd_inject, AES_BLOCK_LEN, ses->iv);
-		if (ses->algo == CRYPTO_AES_CBC) {
-			aesni_decrypt_cbc(ses->rounds, ses->dec_schedule,
-			    enccrd->crd_len, buf, ses->iv);
-		} else /* if (ses->algo == CRYPTO_AES_XTS) */ {
-			aesni_decrypt_xts(ses->rounds, ses->dec_schedule,
-			    ses->xts_schedule, enccrd->crd_len, buf, buf,
-			    ses->iv, NULL);
-		}
-	}
-	if (saved_ctx)
-		fpu_kern_leave(td, ses->fpu_ctx);
-	if (allocated)
-		crypto_copyback(crp->crp_flags, crp->crp_buf, enccrd->crd_skip,
-		    enccrd->crd_len, buf);
-	if ((enccrd->crd_flags & CRD_F_ENCRYPT) != 0)
-		crypto_copydata(crp->crp_flags, crp->crp_buf,
-		    enccrd->crd_skip + enccrd->crd_len - AES_BLOCK_LEN,
-		    AES_BLOCK_LEN, ses->iv);
- out:
-	if (allocated) {
-		bzero(buf, enccrd->crd_len);
-		free(buf, M_AESNI);
-	}
-	return (error);
-}
-
-#endif /* _KERNEL */
-=======
-}
->>>>>>> 2d6ea964
+}
+
+#endif