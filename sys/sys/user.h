/*-
 * Copyright (c) 1982, 1986, 1989, 1991, 1993
 *	The Regents of the University of California.
 * Copyright (c) 2007 Robert N. M. Watson
 * All rights reserved.
 *
 * Redistribution and use in source and binary forms, with or without
 * modification, are permitted provided that the following conditions
 * are met:
 * 1. Redistributions of source code must retain the above copyright
 *    notice, this list of conditions and the following disclaimer.
 * 2. Redistributions in binary form must reproduce the above copyright
 *    notice, this list of conditions and the following disclaimer in the
 *    documentation and/or other materials provided with the distribution.
 * 4. Neither the name of the University nor the names of its contributors
 *    may be used to endorse or promote products derived from this software
 *    without specific prior written permission.
 *
 * THIS SOFTWARE IS PROVIDED BY THE REGENTS AND CONTRIBUTORS ``AS IS'' AND
 * ANY EXPRESS OR IMPLIED WARRANTIES, INCLUDING, BUT NOT LIMITED TO, THE
 * IMPLIED WARRANTIES OF MERCHANTABILITY AND FITNESS FOR A PARTICULAR PURPOSE
 * ARE DISCLAIMED.  IN NO EVENT SHALL THE REGENTS OR CONTRIBUTORS BE LIABLE
 * FOR ANY DIRECT, INDIRECT, INCIDENTAL, SPECIAL, EXEMPLARY, OR CONSEQUENTIAL
 * DAMAGES (INCLUDING, BUT NOT LIMITED TO, PROCUREMENT OF SUBSTITUTE GOODS
 * OR SERVICES; LOSS OF USE, DATA, OR PROFITS; OR BUSINESS INTERRUPTION)
 * HOWEVER CAUSED AND ON ANY THEORY OF LIABILITY, WHETHER IN CONTRACT, STRICT
 * LIABILITY, OR TORT (INCLUDING NEGLIGENCE OR OTHERWISE) ARISING IN ANY WAY
 * OUT OF THE USE OF THIS SOFTWARE, EVEN IF ADVISED OF THE POSSIBILITY OF
 * SUCH DAMAGE.
 *
 *	@(#)user.h	8.2 (Berkeley) 9/23/93
 * $FreeBSD$
 */

#ifndef _SYS_USER_H_
#define _SYS_USER_H_

#include <machine/pcb.h>
#ifndef _KERNEL
/* stuff that *used* to be included by user.h, or is now needed */
#include <sys/errno.h>
#include <sys/time.h>
#include <sys/resource.h>
#include <sys/ucred.h>
#include <sys/uio.h>
#include <sys/queue.h>
#include <sys/_lock.h>
#include <sys/_mutex.h>
#include <sys/proc.h>
#include <vm/vm.h>		/* XXX */
#include <vm/vm_param.h>	/* XXX */
#include <vm/pmap.h>		/* XXX */
#include <vm/vm_map.h>		/* XXX */
#endif /* !_KERNEL */
#ifndef _SYS_RESOURCEVAR_H_
#include <sys/resourcevar.h>
#endif
#ifndef _SYS_SIGNALVAR_H_
#include <sys/signalvar.h>
#endif
#ifndef _SYS_SOCKET_VAR_H_
#include <sys/socket.h>
#endif
#include <sys/caprights.h>

/*
 * KERN_PROC subtype ops return arrays of selected proc structure entries:
 *
 * This struct includes several arrays of spare space, with different arrays
 * for different standard C-types.  When adding new variables to this struct,
 * the space for byte-aligned data should be taken from the ki_sparestring,
 * pointers from ki_spareptrs, word-aligned data from ki_spareints, and
 * doubleword-aligned data from ki_sparelongs.  Make sure the space for new
 * variables come from the array which matches the size and alignment of
 * those variables on ALL hardware platforms, and then adjust the appropriate
 * KI_NSPARE_* value(s) to match.
 *
 * Always verify that sizeof(struct kinfo_proc) == KINFO_PROC_SIZE on all
 * platforms after you have added new variables.  Note that if you change
 * the value of KINFO_PROC_SIZE, then many userland programs will stop
 * working until they are recompiled!
 *
 * Once you have added the new field, you will need to add code to initialize
 * it in two places: function fill_kinfo_proc in sys/kern/kern_proc.c and
 * function kvm_proclist in lib/libkvm/kvm_proc.c .
 */
#define	KI_NSPARE_INT	4
#define	KI_NSPARE_LONG	12
#define	KI_NSPARE_PTR	6

#ifndef _KERNEL
#ifndef KINFO_PROC_SIZE
#error "Unknown architecture"
#endif
#endif /* !_KERNEL */

#define	WMESGLEN	8		/* size of returned wchan message */
#define	LOCKNAMELEN	8		/* size of returned lock name */
#define	TDNAMLEN	16		/* size of returned thread name */
#define	COMMLEN		19		/* size of returned ki_comm name */
#define	KI_EMULNAMELEN	16		/* size of returned ki_emul */
#define	KI_NGROUPS	16		/* number of groups in ki_groups */
#define	LOGNAMELEN	17		/* size of returned ki_login */
#define	LOGINCLASSLEN	17		/* size of returned ki_loginclass */

#ifndef BURN_BRIDGES
#define	OCOMMLEN	TDNAMLEN	
#define	ki_ocomm	ki_tdname
#endif

/* Flags for the process credential. */
#define	KI_CRF_CAPABILITY_MODE	0x00000001
/*
 * Steal a bit from ki_cr_flags to indicate that the cred had more than
 * KI_NGROUPS groups.
 */
#define KI_CRF_GRP_OVERFLOW	0x80000000

struct kinfo_proc {
	int	ki_structsize;		/* size of this structure */
	int	ki_layout;		/* reserved: layout identifier */
	struct	pargs *ki_args;		/* address of command arguments */
	struct	proc *ki_paddr;		/* address of proc */
	struct	user *ki_addr;		/* kernel virtual addr of u-area */
	struct	vnode *ki_tracep;	/* pointer to trace file */
	struct	vnode *ki_textvp;	/* pointer to executable file */
	struct	filedesc *ki_fd;	/* pointer to open file info */
	struct	vmspace *ki_vmspace;	/* pointer to kernel vmspace struct */
	void	*ki_wchan;		/* sleep address */
	pid_t	ki_pid;			/* Process identifier */
	pid_t	ki_ppid;		/* parent process id */
	pid_t	ki_pgid;		/* process group id */
	pid_t	ki_tpgid;		/* tty process group id */
	pid_t	ki_sid;			/* Process session ID */
	pid_t	ki_tsid;		/* Terminal session ID */
	short	ki_jobc;		/* job control counter */
	short	ki_spare_short1;	/* unused (just here for alignment) */
	uint32_t ki_tdev_freebsd9;	/* controlling tty dev */
	sigset_t ki_siglist;		/* Signals arrived but not delivered */
	sigset_t ki_sigmask;		/* Current signal mask */
	sigset_t ki_sigignore;		/* Signals being ignored */
	sigset_t ki_sigcatch;		/* Signals being caught by user */
	uid_t	ki_uid;			/* effective user id */
	uid_t	ki_ruid;		/* Real user id */
	uid_t	ki_svuid;		/* Saved effective user id */
	gid_t	ki_rgid;		/* Real group id */
	gid_t	ki_svgid;		/* Saved effective group id */
	short	ki_ngroups;		/* number of groups */
	short	ki_spare_short2;	/* unused (just here for alignment) */
	gid_t	ki_groups[KI_NGROUPS];	/* groups */
	vm_size_t ki_size;		/* virtual size */
	segsz_t ki_rssize;		/* current resident set size in pages */
	segsz_t ki_swrss;		/* resident set size before last swap */
	segsz_t ki_tsize;		/* text size (pages) XXX */
	segsz_t ki_dsize;		/* data size (pages) XXX */
	segsz_t ki_ssize;		/* stack size (pages) */
	u_short	ki_xstat;		/* Exit status for wait & stop signal */
	u_short	ki_acflag;		/* Accounting flags */
	fixpt_t	ki_pctcpu;	 	/* %cpu for process during ki_swtime */
	u_int	ki_estcpu;	 	/* Time averaged value of ki_cpticks */
	u_int	ki_slptime;	 	/* Time since last blocked */
	u_int	ki_swtime;	 	/* Time swapped in or out */
	u_int	ki_cow;			/* number of copy-on-write faults */
	u_int64_t ki_runtime;		/* Real time in microsec */
	struct	timeval ki_start;	/* starting time */
	struct	timeval ki_childtime;	/* time used by process children */
	long	ki_flag;		/* P_* flags */
	long	ki_kiflag;		/* KI_* flags (below) */
	int	ki_traceflag;		/* Kernel trace points */
	char	ki_stat;		/* S* process status */
	signed char ki_nice;		/* Process "nice" value */
	char	ki_lock;		/* Process lock (prevent swap) count */
	char	ki_rqindex;		/* Run queue index */
	u_char	ki_oncpu_old;		/* Which cpu we are on (legacy) */
	u_char	ki_lastcpu_old;		/* Last cpu we were on (legacy) */
	char	ki_tdname[TDNAMLEN+1];	/* thread name */
	char	ki_wmesg[WMESGLEN+1];	/* wchan message */
	char	ki_login[LOGNAMELEN+1];	/* setlogin name */
	char	ki_lockname[LOCKNAMELEN+1]; /* lock name */
	char	ki_comm[COMMLEN+1];	/* command name */
	char	ki_emul[KI_EMULNAMELEN+1];  /* emulation name */
	char	ki_loginclass[LOGINCLASSLEN+1]; /* login class */
	/*
	 * When adding new variables, take space for char-strings from the
	 * front of ki_sparestrings, and ints from the end of ki_spareints.
	 * That way the spare room from both arrays will remain contiguous.
	 */
	char	ki_sparestrings[50];	/* spare string space */
	int	ki_spareints[KI_NSPARE_INT];	/* spare room for growth */
<<<<<<< HEAD
	uint64_t ki_tdev;		/* controlling tty dev */
=======
	int	ki_oncpu;		/* Which cpu we are on */
	int	ki_lastcpu;		/* Last cpu we were on */
>>>>>>> 8e9fea00
	int	ki_tracer;		/* Pid of tracing process */
	int	ki_flag2;		/* P2_* flags */
	int	ki_fibnum;		/* Default FIB number */
	u_int	ki_cr_flags;		/* Credential flags */
	int	ki_jid;			/* Process jail ID */
	int	ki_numthreads;		/* XXXKSE number of threads in total */
	lwpid_t	ki_tid;			/* XXXKSE thread id */
	struct	priority ki_pri;	/* process priority */
	struct	rusage ki_rusage;	/* process rusage statistics */
	/* XXX - most fields in ki_rusage_ch are not (yet) filled in */
	struct	rusage ki_rusage_ch;	/* rusage of children processes */
	struct	pcb *ki_pcb;		/* kernel virtual addr of pcb */
	void	*ki_kstack;		/* kernel virtual addr of stack */
	void	*ki_udata;		/* User convenience pointer */
	struct	thread *ki_tdaddr;	/* address of thread */
	/*
	 * When adding new variables, take space for pointers from the
	 * front of ki_spareptrs, and longs from the end of ki_sparelongs.
	 * That way the spare room from both arrays will remain contiguous.
	 */
	void	*ki_spareptrs[KI_NSPARE_PTR];	/* spare room for growth */
	long	ki_sparelongs[KI_NSPARE_LONG];	/* spare room for growth */
	long	ki_sflag;		/* PS_* flags */
	long	ki_tdflags;		/* XXXKSE kthread flag */
};
void fill_kinfo_proc(struct proc *, struct kinfo_proc *);
/* XXX - the following two defines are temporary */
#define	ki_childstime	ki_rusage_ch.ru_stime
#define	ki_childutime	ki_rusage_ch.ru_utime

/*
 *  Legacy PS_ flag.  This moved to p_flag but is maintained for
 *  compatibility.
 */
#define	PS_INMEM	0x00001		/* Loaded into memory. */

/* ki_sessflag values */
#define	KI_CTTY		0x00000001	/* controlling tty vnode active */
#define	KI_SLEADER	0x00000002	/* session leader */
#define	KI_LOCKBLOCK	0x00000004	/* proc blocked on lock ki_lockname */

/*
 * This used to be the per-process structure containing data that
 * isn't needed in core when the process is swapped out, but now it
 * remains only for the benefit of a.out core dumps.
 */
struct user {
	struct	pstats u_stats;		/* *p_stats */
	struct	kinfo_proc u_kproc;	/* eproc */
};

/*
 * The KERN_PROC_FILE sysctl allows a process to dump the file descriptor
 * array of another process.
 */
#define	KF_ATTR_VALID	0x0001

#define	KF_TYPE_NONE	0
#define	KF_TYPE_VNODE	1
#define	KF_TYPE_SOCKET	2
#define	KF_TYPE_PIPE	3
#define	KF_TYPE_FIFO	4
#define	KF_TYPE_KQUEUE	5
#define	KF_TYPE_CRYPTO	6
#define	KF_TYPE_MQUEUE	7
#define	KF_TYPE_SHM	8
#define	KF_TYPE_SEM	9
#define	KF_TYPE_PTS	10
#define	KF_TYPE_PROCDESC	11
#define	KF_TYPE_UNKNOWN	255

#define	KF_VTYPE_VNON	0
#define	KF_VTYPE_VREG	1
#define	KF_VTYPE_VDIR	2
#define	KF_VTYPE_VBLK	3
#define	KF_VTYPE_VCHR	4
#define	KF_VTYPE_VLNK	5
#define	KF_VTYPE_VSOCK	6
#define	KF_VTYPE_VFIFO	7
#define	KF_VTYPE_VBAD	8
#define	KF_VTYPE_UNKNOWN	255

#define	KF_FD_TYPE_CWD	-1	/* Current working directory */
#define	KF_FD_TYPE_ROOT	-2	/* Root directory */
#define	KF_FD_TYPE_JAIL	-3	/* Jail directory */
#define	KF_FD_TYPE_TRACE	-4	/* Ktrace vnode */
#define	KF_FD_TYPE_TEXT	-5	/* Text vnode */
#define	KF_FD_TYPE_CTTY	-6	/* Controlling terminal */

#define	KF_FLAG_READ		0x00000001
#define	KF_FLAG_WRITE		0x00000002
#define	KF_FLAG_APPEND		0x00000004
#define	KF_FLAG_ASYNC		0x00000008
#define	KF_FLAG_FSYNC		0x00000010
#define	KF_FLAG_NONBLOCK	0x00000020
#define	KF_FLAG_DIRECT		0x00000040
#define	KF_FLAG_HASLOCK		0x00000080
#define	KF_FLAG_SHLOCK		0x00000100
#define	KF_FLAG_EXLOCK		0x00000200
#define	KF_FLAG_NOFOLLOW	0x00000400
#define	KF_FLAG_CREAT		0x00000800
#define	KF_FLAG_TRUNC		0x00001000
#define	KF_FLAG_EXCL		0x00002000
#define	KF_FLAG_EXEC		0x00004000

/*
 * Old format.  Has variable hidden padding due to alignment.
 * This is a compatability hack for pre-build 7.1 packages.
 */
#if defined(__amd64__)
#define	KINFO_OFILE_SIZE	1328
#endif
#if defined(__i386__)
#define	KINFO_OFILE_SIZE	1324
#endif

struct kinfo_ofile {
	int	kf_structsize;			/* Size of kinfo_file. */
	int	kf_type;			/* Descriptor type. */
	int	kf_fd;				/* Array index. */
	int	kf_ref_count;			/* Reference count. */
	int	kf_flags;			/* Flags. */
	/* XXX Hidden alignment padding here on amd64 */
	off_t	kf_offset;			/* Seek location. */
	int	kf_vnode_type;			/* Vnode type. */
	int	kf_sock_domain;			/* Socket domain. */
	int	kf_sock_type;			/* Socket type. */
	int	kf_sock_protocol;		/* Socket protocol. */
	char	kf_path[PATH_MAX];	/* Path to file, if any. */
	struct sockaddr_storage kf_sa_local;	/* Socket address. */
	struct sockaddr_storage	kf_sa_peer;	/* Peer address. */
};

#if defined(__amd64__) || defined(__i386__)
/*
 * This size should never be changed. If you really need to, you must provide
 * backward ABI compatibility by allocating a new sysctl MIB that will return
 * the new structure. The current structure has to be returned by the current
 * sysctl MIB. See how it is done for the kinfo_ofile structure.
 */
#define	KINFO_FILE_SIZE	1392
#endif

struct kinfo_file {
	int		kf_structsize;		/* Variable size of record. */
	int		kf_type;		/* Descriptor type. */
	int		kf_fd;			/* Array index. */
	int		kf_ref_count;		/* Reference count. */
	int		kf_flags;		/* Flags. */
	int		kf_pad0;		/* Round to 64 bit alignment. */
	int64_t		kf_offset;		/* Seek location. */
	int		kf_vnode_type;		/* Vnode type. */
	int		kf_sock_domain;		/* Socket domain. */
	int		kf_sock_type;		/* Socket type. */
	int		kf_sock_protocol;	/* Socket protocol. */
	struct sockaddr_storage kf_sa_local;	/* Socket address. */
	struct sockaddr_storage	kf_sa_peer;	/* Peer address. */
	union {
		struct {
			/* Address of so_pcb. */
			uint64_t	kf_sock_pcb;
			/* Address of inp_ppcb. */
			uint64_t	kf_sock_inpcb;
			/* Address of unp_conn. */
			uint64_t	kf_sock_unpconn;
			/* Send buffer state. */
			uint16_t	kf_sock_snd_sb_state;
			/* Receive buffer state. */
			uint16_t	kf_sock_rcv_sb_state;
			/* Round to 64 bit alignment. */
			uint32_t	kf_sock_pad0;
		} kf_sock;
		struct {
			/* Global file id. */
			uint64_t	kf_file_fileid;
			/* File size. */
			uint64_t	kf_file_size;
			/* Vnode filesystem id. */
			uint32_t	kf_file_fsid_freebsd9;
			/* File device. */
			uint32_t	kf_file_rdev_freebsd9;
			/* File mode. */
			uint16_t	kf_file_mode;
			/* Round to 64 bit alignment. */
			uint16_t	kf_file_pad0;
			uint32_t	kf_file_pad1;
		} kf_file;
		struct {
			uint32_t	kf_sem_value;
			uint16_t	kf_sem_mode;
		} kf_sem;
		struct {
			uint64_t	kf_pipe_addr;
			uint64_t	kf_pipe_peer;
			uint32_t	kf_pipe_buffer_cnt;
			/* Round to 64 bit alignment. */
			uint32_t	kf_pipe_pad0[3];
		} kf_pipe;
		struct {
			uint32_t	kf_pts_dev_freebsd9;
			uint32_t	kf_pts_pad0;
			uint64_t	kf_pts_dev;
			/* Round to 64 bit alignment. */
			uint32_t	kf_pts_pad1[4];
		} kf_pts;
		struct {
			pid_t		kf_pid;
		} kf_proc;
	} kf_un;
	uint16_t	kf_status;		/* Status flags. */
	uint16_t	kf_pad1;		/* Round to 32 bit alignment. */
	int		_kf_ispare0;		/* Space for more stuff. */
	cap_rights_t	kf_cap_rights;		/* Capability rights. */
	uint64_t	_kf_cap_spare;		/* Space for future cap_rights_t. */
	union {
		struct {
			/* Vnode filesystem id. */
			uint64_t	kf_file_fsid;
			/* File device. */
			uint64_t	kf_file_rdev;
		} kf_file;
	} kf_un2;
	/* Truncated before copyout in sysctl */
	char		kf_path[PATH_MAX];	/* Path to file, if any. */
};

/*
 * The KERN_PROC_VMMAP sysctl allows a process to dump the VM layout of
 * another process as a series of entries.
 */
#define	KVME_TYPE_NONE		0
#define	KVME_TYPE_DEFAULT	1
#define	KVME_TYPE_VNODE		2
#define	KVME_TYPE_SWAP		3
#define	KVME_TYPE_DEVICE	4
#define	KVME_TYPE_PHYS		5
#define	KVME_TYPE_DEAD		6
#define	KVME_TYPE_SG		7
#define	KVME_TYPE_MGTDEVICE	8
#define	KVME_TYPE_UNKNOWN	255

#define	KVME_PROT_READ		0x00000001
#define	KVME_PROT_WRITE		0x00000002
#define	KVME_PROT_EXEC		0x00000004

#define	KVME_FLAG_COW		0x00000001
#define	KVME_FLAG_NEEDS_COPY	0x00000002
#define	KVME_FLAG_NOCOREDUMP	0x00000004
#define	KVME_FLAG_SUPER		0x00000008
#define	KVME_FLAG_GROWS_UP	0x00000010
#define	KVME_FLAG_GROWS_DOWN	0x00000020

#if defined(__amd64__)
#define	KINFO_OVMENTRY_SIZE	1168
#endif
#if defined(__i386__)
#define	KINFO_OVMENTRY_SIZE	1128
#endif

struct kinfo_ovmentry {
	int	 kve_structsize;		/* Size of kinfo_vmmapentry. */
	int	 kve_type;			/* Type of map entry. */
	void	*kve_start;			/* Starting address. */
	void	*kve_end;			/* Finishing address. */
	int	 kve_flags;			/* Flags on map entry. */
	int	 kve_resident;			/* Number of resident pages. */
	int	 kve_private_resident;		/* Number of private pages. */
	int	 kve_protection;		/* Protection bitmask. */
	int	 kve_ref_count;			/* VM obj ref count. */
	int	 kve_shadow_count;		/* VM obj shadow count. */
	char	 kve_path[PATH_MAX];		/* Path to VM obj, if any. */
	void	*_kve_pspare[8];		/* Space for more stuff. */
	off_t	 kve_offset;			/* Mapping offset in object */
	uint64_t kve_fileid;			/* inode number if vnode */
	uint32_t kve_fsid_freebsd9;		/* dev_t of vnode location */
	uint32_t _kve_pad0;			/* Space for more stuff. */
	uint64_t kve_fsid;			/* dev_t of vnode location */
};

#if defined(__amd64__) || defined(__i386__)
#define	KINFO_VMENTRY_SIZE	1160
#endif

struct kinfo_vmentry {
	int	 kve_structsize;		/* Variable size of record. */
	int	 kve_type;			/* Type of map entry. */
	uint64_t kve_start;			/* Starting address. */
	uint64_t kve_end;			/* Finishing address. */
	uint64_t kve_offset;			/* Mapping offset in object */
	uint64_t kve_vn_fileid;			/* inode number if vnode */
	uint32_t kve_vn_fsid_freebsd9;		/* dev_t of vnode location */
	int	 kve_flags;			/* Flags on map entry. */
	int	 kve_resident;			/* Number of resident pages. */
	int	 kve_private_resident;		/* Number of private pages. */
	int	 kve_protection;		/* Protection bitmask. */
	int	 kve_ref_count;			/* VM obj ref count. */
	int	 kve_shadow_count;		/* VM obj shadow count. */
	int	 kve_vn_type;			/* Vnode type. */
	uint64_t kve_vn_size;			/* File size. */
	uint32_t kve_vn_rdev_freebsd9;		/* Device id if device. */
	uint16_t kve_vn_mode;			/* File mode. */
	uint16_t kve_status;			/* Status flags. */
	uint64_t kve_vn_fsid;			/* dev_t of vnode location */
	uint64_t kve_vn_rdev;			/* Device id if device. */
	int	 _kve_ispare[8];		/* Space for more stuff. */
	/* Truncated before copyout in sysctl */
	char	 kve_path[PATH_MAX];		/* Path to VM obj, if any. */
};

/*
 * The KERN_PROC_KSTACK sysctl allows a process to dump the kernel stacks of
 * another process as a series of entries.  Each stack is represented by a
 * series of symbol names and offsets as generated by stack_sbuf_print(9).
 */
#define	KKST_MAXLEN	1024

#define	KKST_STATE_STACKOK	0		/* Stack is valid. */
#define	KKST_STATE_SWAPPED	1		/* Stack swapped out. */
#define	KKST_STATE_RUNNING	2		/* Stack ephemeral. */

#if defined(__amd64__) || defined(__i386__)
#define	KINFO_KSTACK_SIZE	1096
#endif

struct kinfo_kstack {
	lwpid_t	 kkst_tid;			/* ID of thread. */
	int	 kkst_state;			/* Validity of stack. */
	char	 kkst_trace[KKST_MAXLEN];	/* String representing stack. */
	int	 _kkst_ispare[16];		/* Space for more stuff. */
};

struct kinfo_sigtramp {
	void	*ksigtramp_start;
	void	*ksigtramp_end;
	void	*ksigtramp_spare[4];
};

#ifdef _KERNEL
/* Flags for kern_proc_out function. */
#define KERN_PROC_NOTHREADS	0x1
#define KERN_PROC_MASK32	0x2

struct sbuf;

/*
 * The kern_proc out functions are helper functions to dump process
 * miscellaneous kinfo structures to sbuf.  The main consumers are KERN_PROC
 * sysctls but they may also be used by other kernel subsystems.
 *
 * The functions manipulate the process locking state and expect the process
 * to be locked on enter.  On return the process is unlocked.
 */

int	kern_proc_filedesc_out(struct proc *p, struct sbuf *sb, ssize_t maxlen);
int	kern_proc_cwd_out(struct proc *p, struct sbuf *sb, ssize_t maxlen);
int	kern_proc_out(struct proc *p, struct sbuf *sb, int flags);
int	kern_proc_vmmap_out(struct proc *p, struct sbuf *sb);

int	vntype_to_kinfo(int vtype);
#endif /* !_KERNEL */

#endif<|MERGE_RESOLUTION|>--- conflicted
+++ resolved
@@ -187,12 +187,9 @@
 	 */
 	char	ki_sparestrings[50];	/* spare string space */
 	int	ki_spareints[KI_NSPARE_INT];	/* spare room for growth */
-<<<<<<< HEAD
 	uint64_t ki_tdev;		/* controlling tty dev */
-=======
 	int	ki_oncpu;		/* Which cpu we are on */
 	int	ki_lastcpu;		/* Last cpu we were on */
->>>>>>> 8e9fea00
 	int	ki_tracer;		/* Pid of tracing process */
 	int	ki_flag2;		/* P2_* flags */
 	int	ki_fibnum;		/* Default FIB number */
