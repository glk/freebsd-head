/*-
 * Copyright (c) 1982, 1986, 1989, 1991, 1993
 *	The Regents of the University of California.
 * Copyright (c) 2007 Robert N. M. Watson
 * All rights reserved.
 *
 * Redistribution and use in source and binary forms, with or without
 * modification, are permitted provided that the following conditions
 * are met:
 * 1. Redistributions of source code must retain the above copyright
 *    notice, this list of conditions and the following disclaimer.
 * 2. Redistributions in binary form must reproduce the above copyright
 *    notice, this list of conditions and the following disclaimer in the
 *    documentation and/or other materials provided with the distribution.
 * 4. Neither the name of the University nor the names of its contributors
 *    may be used to endorse or promote products derived from this software
 *    without specific prior written permission.
 *
 * THIS SOFTWARE IS PROVIDED BY THE REGENTS AND CONTRIBUTORS ``AS IS'' AND
 * ANY EXPRESS OR IMPLIED WARRANTIES, INCLUDING, BUT NOT LIMITED TO, THE
 * IMPLIED WARRANTIES OF MERCHANTABILITY AND FITNESS FOR A PARTICULAR PURPOSE
 * ARE DISCLAIMED.  IN NO EVENT SHALL THE REGENTS OR CONTRIBUTORS BE LIABLE
 * FOR ANY DIRECT, INDIRECT, INCIDENTAL, SPECIAL, EXEMPLARY, OR CONSEQUENTIAL
 * DAMAGES (INCLUDING, BUT NOT LIMITED TO, PROCUREMENT OF SUBSTITUTE GOODS
 * OR SERVICES; LOSS OF USE, DATA, OR PROFITS; OR BUSINESS INTERRUPTION)
 * HOWEVER CAUSED AND ON ANY THEORY OF LIABILITY, WHETHER IN CONTRACT, STRICT
 * LIABILITY, OR TORT (INCLUDING NEGLIGENCE OR OTHERWISE) ARISING IN ANY WAY
 * OUT OF THE USE OF THIS SOFTWARE, EVEN IF ADVISED OF THE POSSIBILITY OF
 * SUCH DAMAGE.
 *
 *	@(#)user.h	8.2 (Berkeley) 9/23/93
 * $FreeBSD$
 */

#ifndef _SYS_USER_H_
#define _SYS_USER_H_

#include <machine/pcb.h>
#ifndef _KERNEL
/* stuff that *used* to be included by user.h, or is now needed */
#include <sys/errno.h>
#include <sys/time.h>
#include <sys/resource.h>
#include <sys/ucred.h>
#include <sys/uio.h>
#include <sys/queue.h>
#include <sys/_lock.h>
#include <sys/_mutex.h>
#include <sys/proc.h>
#include <vm/vm.h>		/* XXX */
#include <vm/vm_param.h>	/* XXX */
#include <vm/pmap.h>		/* XXX */
#include <vm/vm_map.h>		/* XXX */
#endif /* !_KERNEL */
#ifndef _SYS_RESOURCEVAR_H_
#include <sys/resourcevar.h>
#endif
#ifndef _SYS_SIGNALVAR_H_
#include <sys/signalvar.h>
#endif
#ifndef _SYS_SOCKET_VAR_H_
#include <sys/socket.h>
#endif
#include <sys/caprights.h>

/*
 * KERN_PROC subtype ops return arrays of selected proc structure entries:
 *
 * This struct includes several arrays of spare space, with different arrays
 * for different standard C-types.  When adding new variables to this struct,
 * the space for byte-aligned data should be taken from the ki_sparestring,
 * pointers from ki_spareptrs, word-aligned data from ki_spareints, and
 * doubleword-aligned data from ki_sparelongs.  Make sure the space for new
 * variables come from the array which matches the size and alignment of
 * those variables on ALL hardware platforms, and then adjust the appropriate
 * KI_NSPARE_* value(s) to match.
 *
 * Always verify that sizeof(struct kinfo_proc) == KINFO_PROC_SIZE on all
 * platforms after you have added new variables.  Note that if you change
 * the value of KINFO_PROC_SIZE, then many userland programs will stop
 * working until they are recompiled!
 *
 * Once you have added the new field, you will need to add code to initialize
 * it in two places: function fill_kinfo_proc in sys/kern/kern_proc.c and
 * function kvm_proclist in lib/libkvm/kvm_proc.c .
 */
<<<<<<< HEAD
#define	KI_NSPARE_INT	4
=======
#define	KI_NSPARE_INT	6
>>>>>>> 3fe608a2
#define	KI_NSPARE_LONG	12
#define	KI_NSPARE_PTR	6

#ifndef _KERNEL
#ifndef KINFO_PROC_SIZE
#error "Unknown architecture"
#endif
#endif /* !_KERNEL */

#define	WMESGLEN	8		/* size of returned wchan message */
#define	LOCKNAMELEN	8		/* size of returned lock name */
#define	TDNAMLEN	16		/* size of returned thread name */
#define	COMMLEN		19		/* size of returned ki_comm name */
#define	KI_EMULNAMELEN	16		/* size of returned ki_emul */
#define	KI_NGROUPS	16		/* number of groups in ki_groups */
#define	LOGNAMELEN	17		/* size of returned ki_login */
#define	LOGINCLASSLEN	17		/* size of returned ki_loginclass */

#ifndef BURN_BRIDGES
#define	OCOMMLEN	TDNAMLEN	
#define	ki_ocomm	ki_tdname
#endif

/* Flags for the process credential. */
#define	KI_CRF_CAPABILITY_MODE	0x00000001
/*
 * Steal a bit from ki_cr_flags to indicate that the cred had more than
 * KI_NGROUPS groups.
 */
#define KI_CRF_GRP_OVERFLOW	0x80000000

struct kinfo_proc {
	int	ki_structsize;		/* size of this structure */
	int	ki_layout;		/* reserved: layout identifier */
	struct	pargs *ki_args;		/* address of command arguments */
	struct	proc *ki_paddr;		/* address of proc */
	struct	user *ki_addr;		/* kernel virtual addr of u-area */
	struct	vnode *ki_tracep;	/* pointer to trace file */
	struct	vnode *ki_textvp;	/* pointer to executable file */
	struct	filedesc *ki_fd;	/* pointer to open file info */
	struct	vmspace *ki_vmspace;	/* pointer to kernel vmspace struct */
	void	*ki_wchan;		/* sleep address */
	pid_t	ki_pid;			/* Process identifier */
	pid_t	ki_ppid;		/* parent process id */
	pid_t	ki_pgid;		/* process group id */
	pid_t	ki_tpgid;		/* tty process group id */
	pid_t	ki_sid;			/* Process session ID */
	pid_t	ki_tsid;		/* Terminal session ID */
	short	ki_jobc;		/* job control counter */
	short	ki_spare_short1;	/* unused (just here for alignment) */
	uint32_t ki_tdev_freebsd9;	/* controlling tty dev */
	sigset_t ki_siglist;		/* Signals arrived but not delivered */
	sigset_t ki_sigmask;		/* Current signal mask */
	sigset_t ki_sigignore;		/* Signals being ignored */
	sigset_t ki_sigcatch;		/* Signals being caught by user */
	uid_t	ki_uid;			/* effective user id */
	uid_t	ki_ruid;		/* Real user id */
	uid_t	ki_svuid;		/* Saved effective user id */
	gid_t	ki_rgid;		/* Real group id */
	gid_t	ki_svgid;		/* Saved effective group id */
	short	ki_ngroups;		/* number of groups */
	short	ki_spare_short2;	/* unused (just here for alignment) */
	gid_t	ki_groups[KI_NGROUPS];	/* groups */
	vm_size_t ki_size;		/* virtual size */
	segsz_t ki_rssize;		/* current resident set size in pages */
	segsz_t ki_swrss;		/* resident set size before last swap */
	segsz_t ki_tsize;		/* text size (pages) XXX */
	segsz_t ki_dsize;		/* data size (pages) XXX */
	segsz_t ki_ssize;		/* stack size (pages) */
	u_short	ki_xstat;		/* Exit status for wait & stop signal */
	u_short	ki_acflag;		/* Accounting flags */
	fixpt_t	ki_pctcpu;	 	/* %cpu for process during ki_swtime */
	u_int	ki_estcpu;	 	/* Time averaged value of ki_cpticks */
	u_int	ki_slptime;	 	/* Time since last blocked */
	u_int	ki_swtime;	 	/* Time swapped in or out */
	u_int	ki_cow;			/* number of copy-on-write faults */
	u_int64_t ki_runtime;		/* Real time in microsec */
	struct	timeval ki_start;	/* starting time */
	struct	timeval ki_childtime;	/* time used by process children */
	long	ki_flag;		/* P_* flags */
	long	ki_kiflag;		/* KI_* flags (below) */
	int	ki_traceflag;		/* Kernel trace points */
	char	ki_stat;		/* S* process status */
	signed char ki_nice;		/* Process "nice" value */
	char	ki_lock;		/* Process lock (prevent swap) count */
	char	ki_rqindex;		/* Run queue index */
	u_char	ki_oncpu;		/* Which cpu we are on */
	u_char	ki_lastcpu;		/* Last cpu we were on */
	char	ki_tdname[TDNAMLEN+1];	/* thread name */
	char	ki_wmesg[WMESGLEN+1];	/* wchan message */
	char	ki_login[LOGNAMELEN+1];	/* setlogin name */
	char	ki_lockname[LOCKNAMELEN+1]; /* lock name */
	char	ki_comm[COMMLEN+1];	/* command name */
	char	ki_emul[KI_EMULNAMELEN+1];  /* emulation name */
	char	ki_loginclass[LOGINCLASSLEN+1]; /* login class */
	/*
	 * When adding new variables, take space for char-strings from the
	 * front of ki_sparestrings, and ints from the end of ki_spareints.
	 * That way the spare room from both arrays will remain contiguous.
	 */
	char	ki_sparestrings[50];	/* spare string space */
	int	ki_spareints[KI_NSPARE_INT];	/* spare room for growth */
<<<<<<< HEAD
	uint64_t ki_tdev;		/* controlling tty dev */
=======
	int	ki_tracer;		/* Pid of tracing process */
>>>>>>> 3fe608a2
	int	ki_flag2;		/* P2_* flags */
	int	ki_fibnum;		/* Default FIB number */
	u_int	ki_cr_flags;		/* Credential flags */
	int	ki_jid;			/* Process jail ID */
	int	ki_numthreads;		/* XXXKSE number of threads in total */
	lwpid_t	ki_tid;			/* XXXKSE thread id */
	struct	priority ki_pri;	/* process priority */
	struct	rusage ki_rusage;	/* process rusage statistics */
	/* XXX - most fields in ki_rusage_ch are not (yet) filled in */
	struct	rusage ki_rusage_ch;	/* rusage of children processes */
	struct	pcb *ki_pcb;		/* kernel virtual addr of pcb */
	void	*ki_kstack;		/* kernel virtual addr of stack */
	void	*ki_udata;		/* User convenience pointer */
	struct	thread *ki_tdaddr;	/* address of thread */
	/*
	 * When adding new variables, take space for pointers from the
	 * front of ki_spareptrs, and longs from the end of ki_sparelongs.
	 * That way the spare room from both arrays will remain contiguous.
	 */
	void	*ki_spareptrs[KI_NSPARE_PTR];	/* spare room for growth */
	long	ki_sparelongs[KI_NSPARE_LONG];	/* spare room for growth */
	long	ki_sflag;		/* PS_* flags */
	long	ki_tdflags;		/* XXXKSE kthread flag */
};
void fill_kinfo_proc(struct proc *, struct kinfo_proc *);
/* XXX - the following two defines are temporary */
#define	ki_childstime	ki_rusage_ch.ru_stime
#define	ki_childutime	ki_rusage_ch.ru_utime

/*
 *  Legacy PS_ flag.  This moved to p_flag but is maintained for
 *  compatibility.
 */
#define	PS_INMEM	0x00001		/* Loaded into memory. */

/* ki_sessflag values */
#define	KI_CTTY		0x00000001	/* controlling tty vnode active */
#define	KI_SLEADER	0x00000002	/* session leader */
#define	KI_LOCKBLOCK	0x00000004	/* proc blocked on lock ki_lockname */

/*
 * This used to be the per-process structure containing data that
 * isn't needed in core when the process is swapped out, but now it
 * remains only for the benefit of a.out core dumps.
 */
struct user {
	struct	pstats u_stats;		/* *p_stats */
	struct	kinfo_proc u_kproc;	/* eproc */
};

/*
 * The KERN_PROC_FILE sysctl allows a process to dump the file descriptor
 * array of another process.
 */
#define	KF_ATTR_VALID	0x0001

#define	KF_TYPE_NONE	0
#define	KF_TYPE_VNODE	1
#define	KF_TYPE_SOCKET	2
#define	KF_TYPE_PIPE	3
#define	KF_TYPE_FIFO	4
#define	KF_TYPE_KQUEUE	5
#define	KF_TYPE_CRYPTO	6
#define	KF_TYPE_MQUEUE	7
#define	KF_TYPE_SHM	8
#define	KF_TYPE_SEM	9
#define	KF_TYPE_PTS	10
#define	KF_TYPE_PROCDESC	11
#define	KF_TYPE_UNKNOWN	255

#define	KF_VTYPE_VNON	0
#define	KF_VTYPE_VREG	1
#define	KF_VTYPE_VDIR	2
#define	KF_VTYPE_VBLK	3
#define	KF_VTYPE_VCHR	4
#define	KF_VTYPE_VLNK	5
#define	KF_VTYPE_VSOCK	6
#define	KF_VTYPE_VFIFO	7
#define	KF_VTYPE_VBAD	8
#define	KF_VTYPE_UNKNOWN	255

#define	KF_FD_TYPE_CWD	-1	/* Current working directory */
#define	KF_FD_TYPE_ROOT	-2	/* Root directory */
#define	KF_FD_TYPE_JAIL	-3	/* Jail directory */
#define	KF_FD_TYPE_TRACE	-4	/* Ktrace vnode */
#define	KF_FD_TYPE_TEXT	-5	/* Text vnode */
#define	KF_FD_TYPE_CTTY	-6	/* Controlling terminal */

#define	KF_FLAG_READ		0x00000001
#define	KF_FLAG_WRITE		0x00000002
#define	KF_FLAG_APPEND		0x00000004
#define	KF_FLAG_ASYNC		0x00000008
#define	KF_FLAG_FSYNC		0x00000010
#define	KF_FLAG_NONBLOCK	0x00000020
#define	KF_FLAG_DIRECT		0x00000040
#define	KF_FLAG_HASLOCK		0x00000080
#define	KF_FLAG_SHLOCK		0x00000100
#define	KF_FLAG_EXLOCK		0x00000200
#define	KF_FLAG_NOFOLLOW	0x00000400
#define	KF_FLAG_CREAT		0x00000800
#define	KF_FLAG_TRUNC		0x00001000
#define	KF_FLAG_EXCL		0x00002000
#define	KF_FLAG_EXEC		0x00004000

/*
 * Old format.  Has variable hidden padding due to alignment.
 * This is a compatability hack for pre-build 7.1 packages.
 */
#if defined(__amd64__)
#define	KINFO_OFILE_SIZE	1328
#endif
#if defined(__i386__)
#define	KINFO_OFILE_SIZE	1324
#endif

struct kinfo_ofile {
	int	kf_structsize;			/* Size of kinfo_file. */
	int	kf_type;			/* Descriptor type. */
	int	kf_fd;				/* Array index. */
	int	kf_ref_count;			/* Reference count. */
	int	kf_flags;			/* Flags. */
	/* XXX Hidden alignment padding here on amd64 */
	off_t	kf_offset;			/* Seek location. */
	int	kf_vnode_type;			/* Vnode type. */
	int	kf_sock_domain;			/* Socket domain. */
	int	kf_sock_type;			/* Socket type. */
	int	kf_sock_protocol;		/* Socket protocol. */
	char	kf_path[PATH_MAX];	/* Path to file, if any. */
	struct sockaddr_storage kf_sa_local;	/* Socket address. */
	struct sockaddr_storage	kf_sa_peer;	/* Peer address. */
};

#if defined(__amd64__) || defined(__i386__)
/*
 * This size should never be changed. If you really need to, you must provide
 * backward ABI compatibility by allocating a new sysctl MIB that will return
 * the new structure. The current structure has to be returned by the current
 * sysctl MIB. See how it is done for the kinfo_ofile structure.
 */
#define	KINFO_FILE_SIZE	1392
#endif

struct kinfo_file {
	int		kf_structsize;		/* Variable size of record. */
	int		kf_type;		/* Descriptor type. */
	int		kf_fd;			/* Array index. */
	int		kf_ref_count;		/* Reference count. */
	int		kf_flags;		/* Flags. */
	int		kf_pad0;		/* Round to 64 bit alignment. */
	int64_t		kf_offset;		/* Seek location. */
	int		kf_vnode_type;		/* Vnode type. */
	int		kf_sock_domain;		/* Socket domain. */
	int		kf_sock_type;		/* Socket type. */
	int		kf_sock_protocol;	/* Socket protocol. */
	struct sockaddr_storage kf_sa_local;	/* Socket address. */
	struct sockaddr_storage	kf_sa_peer;	/* Peer address. */
	union {
		struct {
			/* Address of so_pcb. */
			uint64_t	kf_sock_pcb;
			/* Address of inp_ppcb. */
			uint64_t	kf_sock_inpcb;
			/* Address of unp_conn. */
			uint64_t	kf_sock_unpconn;
			/* Send buffer state. */
			uint16_t	kf_sock_snd_sb_state;
			/* Receive buffer state. */
			uint16_t	kf_sock_rcv_sb_state;
			/* Round to 64 bit alignment. */
			uint32_t	kf_sock_pad0;
		} kf_sock;
		struct {
			/* Global file id. */
			uint64_t	kf_file_fileid;
			/* File size. */
			uint64_t	kf_file_size;
			/* Vnode filesystem id. */
			uint32_t	kf_file_fsid_freebsd9;
			/* File device. */
			uint32_t	kf_file_rdev_freebsd9;
			/* File mode. */
			uint16_t	kf_file_mode;
			/* Round to 64 bit alignment. */
			uint16_t	kf_file_pad0;
			uint32_t	kf_file_pad1;
		} kf_file;
		struct {
			uint32_t	kf_sem_value;
			uint16_t	kf_sem_mode;
		} kf_sem;
		struct {
			uint64_t	kf_pipe_addr;
			uint64_t	kf_pipe_peer;
			uint32_t	kf_pipe_buffer_cnt;
			/* Round to 64 bit alignment. */
			uint32_t	kf_pipe_pad0[3];
		} kf_pipe;
		struct {
			uint32_t	kf_pts_dev_freebsd9;
			uint32_t	kf_pts_pad0;
			uint64_t	kf_pts_dev;
			/* Round to 64 bit alignment. */
			uint32_t	kf_pts_pad1[4];
		} kf_pts;
		struct {
			pid_t		kf_pid;
		} kf_proc;
	} kf_un;
	uint16_t	kf_status;		/* Status flags. */
	uint16_t	kf_pad1;		/* Round to 32 bit alignment. */
	int		_kf_ispare0;		/* Space for more stuff. */
	cap_rights_t	kf_cap_rights;		/* Capability rights. */
	uint64_t	_kf_cap_spare;		/* Space for future cap_rights_t. */
	union {
		struct {
			/* Vnode filesystem id. */
			uint64_t	kf_file_fsid;
			/* File device. */
			uint64_t	kf_file_rdev;
		} kf_file;
	} kf_un2;
	/* Truncated before copyout in sysctl */
	char		kf_path[PATH_MAX];	/* Path to file, if any. */
};

/*
 * The KERN_PROC_VMMAP sysctl allows a process to dump the VM layout of
 * another process as a series of entries.
 */
#define	KVME_TYPE_NONE		0
#define	KVME_TYPE_DEFAULT	1
#define	KVME_TYPE_VNODE		2
#define	KVME_TYPE_SWAP		3
#define	KVME_TYPE_DEVICE	4
#define	KVME_TYPE_PHYS		5
#define	KVME_TYPE_DEAD		6
#define	KVME_TYPE_SG		7
#define	KVME_TYPE_MGTDEVICE	8
#define	KVME_TYPE_UNKNOWN	255

#define	KVME_PROT_READ		0x00000001
#define	KVME_PROT_WRITE		0x00000002
#define	KVME_PROT_EXEC		0x00000004

#define	KVME_FLAG_COW		0x00000001
#define	KVME_FLAG_NEEDS_COPY	0x00000002
#define	KVME_FLAG_NOCOREDUMP	0x00000004
#define	KVME_FLAG_SUPER		0x00000008
#define	KVME_FLAG_GROWS_UP	0x00000010
#define	KVME_FLAG_GROWS_DOWN	0x00000020

#if defined(__amd64__)
#define	KINFO_OVMENTRY_SIZE	1168
#endif
#if defined(__i386__)
#define	KINFO_OVMENTRY_SIZE	1128
#endif

struct kinfo_ovmentry {
	int	 kve_structsize;		/* Size of kinfo_vmmapentry. */
	int	 kve_type;			/* Type of map entry. */
	void	*kve_start;			/* Starting address. */
	void	*kve_end;			/* Finishing address. */
	int	 kve_flags;			/* Flags on map entry. */
	int	 kve_resident;			/* Number of resident pages. */
	int	 kve_private_resident;		/* Number of private pages. */
	int	 kve_protection;		/* Protection bitmask. */
	int	 kve_ref_count;			/* VM obj ref count. */
	int	 kve_shadow_count;		/* VM obj shadow count. */
	char	 kve_path[PATH_MAX];		/* Path to VM obj, if any. */
	void	*_kve_pspare[8];		/* Space for more stuff. */
	off_t	 kve_offset;			/* Mapping offset in object */
	uint64_t kve_fileid;			/* inode number if vnode */
	uint32_t kve_fsid_freebsd9;		/* dev_t of vnode location */
	uint32_t _kve_pad0;			/* Space for more stuff. */
	uint64_t kve_fsid;			/* dev_t of vnode location */
};

#if defined(__amd64__) || defined(__i386__)
#define	KINFO_VMENTRY_SIZE	1160
#endif

struct kinfo_vmentry {
	int	 kve_structsize;		/* Variable size of record. */
	int	 kve_type;			/* Type of map entry. */
	uint64_t kve_start;			/* Starting address. */
	uint64_t kve_end;			/* Finishing address. */
	uint64_t kve_offset;			/* Mapping offset in object */
	uint64_t kve_vn_fileid;			/* inode number if vnode */
	uint32_t kve_vn_fsid_freebsd9;		/* dev_t of vnode location */
	int	 kve_flags;			/* Flags on map entry. */
	int	 kve_resident;			/* Number of resident pages. */
	int	 kve_private_resident;		/* Number of private pages. */
	int	 kve_protection;		/* Protection bitmask. */
	int	 kve_ref_count;			/* VM obj ref count. */
	int	 kve_shadow_count;		/* VM obj shadow count. */
	int	 kve_vn_type;			/* Vnode type. */
	uint64_t kve_vn_size;			/* File size. */
	uint32_t kve_vn_rdev_freebsd9;		/* Device id if device. */
	uint16_t kve_vn_mode;			/* File mode. */
	uint16_t kve_status;			/* Status flags. */
	uint64_t kve_vn_fsid;			/* dev_t of vnode location */
	uint64_t kve_vn_rdev;			/* Device id if device. */
	int	 _kve_ispare[8];		/* Space for more stuff. */
	/* Truncated before copyout in sysctl */
	char	 kve_path[PATH_MAX];		/* Path to VM obj, if any. */
};

/*
 * The KERN_PROC_KSTACK sysctl allows a process to dump the kernel stacks of
 * another process as a series of entries.  Each stack is represented by a
 * series of symbol names and offsets as generated by stack_sbuf_print(9).
 */
#define	KKST_MAXLEN	1024

#define	KKST_STATE_STACKOK	0		/* Stack is valid. */
#define	KKST_STATE_SWAPPED	1		/* Stack swapped out. */
#define	KKST_STATE_RUNNING	2		/* Stack ephemeral. */

#if defined(__amd64__) || defined(__i386__)
#define	KINFO_KSTACK_SIZE	1096
#endif

struct kinfo_kstack {
	lwpid_t	 kkst_tid;			/* ID of thread. */
	int	 kkst_state;			/* Validity of stack. */
	char	 kkst_trace[KKST_MAXLEN];	/* String representing stack. */
	int	 _kkst_ispare[16];		/* Space for more stuff. */
};

struct kinfo_sigtramp {
	void	*ksigtramp_start;
	void	*ksigtramp_end;
	void	*ksigtramp_spare[4];
};

#ifdef _KERNEL
/* Flags for kern_proc_out function. */
#define KERN_PROC_NOTHREADS	0x1
#define KERN_PROC_MASK32	0x2

struct sbuf;

/*
 * The kern_proc out functions are helper functions to dump process
 * miscellaneous kinfo structures to sbuf.  The main consumers are KERN_PROC
 * sysctls but they may also be used by other kernel subsystems.
 *
 * The functions manipulate the process locking state and expect the process
 * to be locked on enter.  On return the process is unlocked.
 */

int	kern_proc_filedesc_out(struct proc *p, struct sbuf *sb, ssize_t maxlen);
int	kern_proc_out(struct proc *p, struct sbuf *sb, int flags);
int	kern_proc_vmmap_out(struct proc *p, struct sbuf *sb);

int	vntype_to_kinfo(int vtype);
#endif /* !_KERNEL */

#endif<|MERGE_RESOLUTION|>--- conflicted
+++ resolved
@@ -84,11 +84,7 @@
  * it in two places: function fill_kinfo_proc in sys/kern/kern_proc.c and
  * function kvm_proclist in lib/libkvm/kvm_proc.c .
  */
-<<<<<<< HEAD
 #define	KI_NSPARE_INT	4
-=======
-#define	KI_NSPARE_INT	6
->>>>>>> 3fe608a2
 #define	KI_NSPARE_LONG	12
 #define	KI_NSPARE_PTR	6
 
@@ -191,11 +187,8 @@
 	 */
 	char	ki_sparestrings[50];	/* spare string space */
 	int	ki_spareints[KI_NSPARE_INT];	/* spare room for growth */
-<<<<<<< HEAD
 	uint64_t ki_tdev;		/* controlling tty dev */
-=======
 	int	ki_tracer;		/* Pid of tracing process */
->>>>>>> 3fe608a2
 	int	ki_flag2;		/* P2_* flags */
 	int	ki_fibnum;		/* Default FIB number */
 	u_int	ki_cr_flags;		/* Credential flags */
