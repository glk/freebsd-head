--- conflicted
+++ resolved
@@ -393,7 +393,7 @@
 	uint16_t	kf_pad1;		/* Round to 32 bit alignment. */
 	int		_kf_ispare0;		/* Space for more stuff. */
 	cap_rights_t	kf_cap_rights;		/* Capability rights. */
-<<<<<<< HEAD
+	uint64_t	_kf_cap_spare[3];	/* Space for future cap_rights_t. */
 	union {
 		struct {
 			/* Vnode filesystem id. */
@@ -402,10 +402,6 @@
 			uint64_t	kf_file_rdev;
 		} kf_file;
 	} kf_un2;
-=======
-	uint64_t	_kf_cap_spare[3];	/* Space for future cap_rights_t. */
-	int		_kf_ispare[4];		/* Space for more stuff. */
->>>>>>> 1d8d7747
 	/* Truncated before copyout in sysctl */
 	char		kf_path[PATH_MAX];	/* Path to file, if any. */
 };
