--- conflicted
+++ resolved
@@ -89,9 +89,6 @@
 typedef	__ct_rune_t	__rune_t;	/* rune_t (see above) */
 typedef	__ct_rune_t	__wint_t;	/* wint_t (see above) */
 
-<<<<<<< HEAD
-typedef	__uint64_t	__dev_t;	/* device number */
-=======
 /* Clang already provides these types as built-ins, but only in C++ mode. */
 #if !defined(__clang__) || !defined(__cplusplus)
 typedef	__uint_least16_t __char16_t;
@@ -103,8 +100,7 @@
 #define	_CHAR32_T_DECLARED
 #endif
 
-typedef	__uint32_t	__dev_t;	/* device number */
->>>>>>> 0d3d33a2
+typedef	__uint64_t	__dev_t;	/* device number */
 
 typedef	__uint32_t	__fixpt_t;	/* fixed point number */
 
