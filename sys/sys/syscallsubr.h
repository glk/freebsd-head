/*-
 * Copyright (c) 2002 Ian Dowse.  All rights reserved.
 *
 * Redistribution and use in source and binary forms, with or without
 * modification, are permitted provided that the following conditions
 * are met:
 * 1. Redistributions of source code must retain the above copyright
 *    notice, this list of conditions and the following disclaimer.
 * 2. Redistributions in binary form must reproduce the above copyright
 *    notice, this list of conditions and the following disclaimer in the
 *    documentation and/or other materials provided with the distribution.
 *
 * THIS SOFTWARE IS PROVIDED BY THE AUTHOR AND CONTRIBUTORS ``AS IS'' AND
 * ANY EXPRESS OR IMPLIED WARRANTIES, INCLUDING, BUT NOT LIMITED TO, THE
 * IMPLIED WARRANTIES OF MERCHANTABILITY AND FITNESS FOR A PARTICULAR PURPOSE
 * ARE DISCLAIMED.  IN NO EVENT SHALL THE AUTHOR OR CONTRIBUTORS BE LIABLE
 * FOR ANY DIRECT, INDIRECT, INCIDENTAL, SPECIAL, EXEMPLARY, OR CONSEQUENTIAL
 * DAMAGES (INCLUDING, BUT NOT LIMITED TO, PROCUREMENT OF SUBSTITUTE GOODS
 * OR SERVICES; LOSS OF USE, DATA, OR PROFITS; OR BUSINESS INTERRUPTION)
 * HOWEVER CAUSED AND ON ANY THEORY OF LIABILITY, WHETHER IN CONTRACT, STRICT
 * LIABILITY, OR TORT (INCLUDING NEGLIGENCE OR OTHERWISE) ARISING IN ANY WAY
 * OUT OF THE USE OF THIS SOFTWARE, EVEN IF ADVISED OF THE POSSIBILITY OF
 * SUCH DAMAGE.
 *
 * $FreeBSD$
 */

#ifndef _SYS_SYSCALLSUBR_H_
#define _SYS_SYSCALLSUBR_H_

#include <sys/signal.h>
#include <sys/uio.h>
#include <sys/socket.h>
#include <sys/mac.h>
#include <sys/mount.h>

struct file;
enum idtype;
struct itimerval;
struct image_args;
struct jail;
struct kevent;
struct kevent_copyops;
struct kld_file_stat;
struct ksiginfo;
struct mbuf;
struct msghdr;
struct msqid_ds;
struct pollfd;
struct ogetdirentries_args;
struct rlimit;
struct rusage;
union semun;
struct sendfile_args;
struct sockaddr;
struct stat;
struct thr_param;
struct __wrusage;

int	kern___getcwd(struct thread *td, u_char *buf, enum uio_seg bufseg,
	    u_int buflen);
int	kern_accept(struct thread *td, int s, struct sockaddr **name,
	    socklen_t *namelen, struct file **fp);
int	kern_accept4(struct thread *td, int s, struct sockaddr **name,
	    socklen_t *namelen, int flags, struct file **fp);
int	kern_accessat(struct thread *td, int fd, char *path,
	    enum uio_seg pathseg, int flags, int mode);
int	kern_adjtime(struct thread *td, struct timeval *delta,
	    struct timeval *olddelta);
int	kern_alternate_path(struct thread *td, const char *prefix, const char *path,
	    enum uio_seg pathseg, char **pathbuf, int create, int dirfd);
int	kern_bindat(struct thread *td, int dirfd, int fd, struct sockaddr *sa);
int	kern_cap_ioctls_limit(struct thread *td, int fd, u_long *cmds,
	    size_t ncmds);
int	kern_chdir(struct thread *td, char *path, enum uio_seg pathseg);
int	kern_clock_getcpuclockid2(struct thread *td, id_t id, int which,
	    clockid_t *clk_id);
int	kern_clock_getres(struct thread *td, clockid_t clock_id,
	    struct timespec *ts);
int	kern_clock_gettime(struct thread *td, clockid_t clock_id,
	    struct timespec *ats);
int	kern_clock_settime(struct thread *td, clockid_t clock_id,
	    struct timespec *ats);
int	kern_close(struct thread *td, int fd);
int	kern_connectat(struct thread *td, int dirfd, int fd,
	    struct sockaddr *sa);
int	kern_execve(struct thread *td, struct image_args *args,
	    struct mac *mac_p);
int	kern_fchmodat(struct thread *td, int fd, char *path,
	    enum uio_seg pathseg, mode_t mode, int flag);
int	kern_fchownat(struct thread *td, int fd, char *path,
	    enum uio_seg pathseg, int uid, int gid, int flag);
int	kern_fcntl(struct thread *td, int fd, int cmd, intptr_t arg);
int	kern_fcntl_freebsd(struct thread *td, int fd, int cmd, long arg);
int	kern_fhstat(struct thread *td, fhandle_t fh, struct stat *buf);
int	kern_fhstatfs(struct thread *td, fhandle_t fh, struct statfs *buf);
int	kern_fstat(struct thread *td, int fd, struct stat *sbp);
int	kern_fstatfs(struct thread *td, int fd, struct statfs *buf);
int	kern_ftruncate(struct thread *td, int fd, off_t length);
int	kern_futimes(struct thread *td, int fd, struct timeval *tptr,
	    enum uio_seg tptrseg);
int	kern_getdirentries(struct thread *td, int fd, char *buf, size_t count,
	    off_t *basep, ssize_t *residp, enum uio_seg bufseg);
int	kern_getfsstat(struct thread *td, struct statfs **buf, size_t bufsize,
	    enum uio_seg bufseg, int flags);
int	kern_getitimer(struct thread *, u_int, struct itimerval *);
int	kern_getppid(struct thread *);
int	kern_getpeername(struct thread *td, int fd, struct sockaddr **sa,
	    socklen_t *alen);
int	kern_getrusage(struct thread *td, int who, struct rusage *rup);
int	kern_getsockname(struct thread *td, int fd, struct sockaddr **sa,
	    socklen_t *alen);
int	kern_getsockopt(struct thread *td, int s, int level, int name,
	    void *optval, enum uio_seg valseg, socklen_t *valsize);
int	kern_ioctl(struct thread *td, int fd, u_long com, caddr_t data);
int	kern_jail(struct thread *td, struct jail *j);
int	kern_jail_get(struct thread *td, struct uio *options, int flags);
int	kern_jail_set(struct thread *td, struct uio *options, int flags);
int	kern_kevent(struct thread *td, int fd, int nchanges, int nevents,
	    struct kevent_copyops *k_ops, const struct timespec *timeout);
int	kern_kldload(struct thread *td, const char *file, int *fileid);
int	kern_kldstat(struct thread *td, int fileid, struct kld_file_stat *stat);
int	kern_kldunload(struct thread *td, int fileid, int flags);
int	kern_linkat(struct thread *td, int fd1, int fd2, char *path1,
	    char *path2, enum uio_seg segflg, int follow);
int	kern_lutimes(struct thread *td, char *path, enum uio_seg pathseg,
	    struct timeval *tptr, enum uio_seg tptrseg);
int	kern_mkdirat(struct thread *td, int fd, char *path,
	    enum uio_seg segflg, int mode);
int	kern_mkfifoat(struct thread *td, int fd, char *path,
	    enum uio_seg pathseg, int mode);
<<<<<<< HEAD
int	kern_mknod(struct thread *td, char *path, enum uio_seg pathseg,
	    int mode, dev_t dev);
=======
>>>>>>> 9bcb3074
int	kern_mknodat(struct thread *td, int fd, char *path,
	    enum uio_seg pathseg, int mode, dev_t dev);
int	kern_msgctl(struct thread *, int, int, struct msqid_ds *);
int	kern_msgsnd(struct thread *, int, const void *, size_t, int, long);
int	kern_msgrcv(struct thread *, int, void *, size_t, long, int, long *);
int     kern_nanosleep(struct thread *td, struct timespec *rqt,
	    struct timespec *rmt);
int	kern_ogetdirentries(struct thread *td, struct ogetdirentries_args *uap,
	    long *ploff);
int	kern_openat(struct thread *td, int fd, char *path,
	    enum uio_seg pathseg, int flags, int mode);
int	kern_pathconf(struct thread *td, char *path, enum uio_seg pathseg,
	    int name, u_long flags);
int	kern_pipe(struct thread *td, int fildes[2]);
int	kern_pipe2(struct thread *td, int fildes[2], int flags);
int	kern_poll(struct thread *td, struct pollfd *fds, u_int nfds,
	    struct timespec *tsp, sigset_t *uset);
int	kern_posix_fadvise(struct thread *td, int fd, off_t offset, off_t len,
	    int advice);
int	kern_posix_fallocate(struct thread *td, int fd, off_t offset,
	    off_t len);
int	kern_procctl(struct thread *td, enum idtype idtype, id_t id, int com,
	    void *data);
int	kern_preadv(struct thread *td, int fd, struct uio *auio, off_t offset);
int	kern_pselect(struct thread *td, int nd, fd_set *in, fd_set *ou,
	    fd_set *ex, struct timeval *tvp, sigset_t *uset, int abi_nfdbits);
int	kern_ptrace(struct thread *td, int req, pid_t pid, void *addr,
	    int data);
int	kern_pwritev(struct thread *td, int fd, struct uio *auio, off_t offset);
int	kern_readlinkat(struct thread *td, int fd, char *path,
	    enum uio_seg pathseg, char *buf, enum uio_seg bufseg, size_t count);
int	kern_readv(struct thread *td, int fd, struct uio *auio);
int	kern_recvit(struct thread *td, int s, struct msghdr *mp,
	    enum uio_seg fromseg, struct mbuf **controlp);
int	kern_renameat(struct thread *td, int oldfd, char *old, int newfd,
	    char *new, enum uio_seg pathseg);
int	kern_rmdirat(struct thread *td, int fd, char *path,
	    enum uio_seg pathseg);
int	kern_sched_rr_get_interval(struct thread *td, pid_t pid,
	    struct timespec *ts);
int	kern_semctl(struct thread *td, int semid, int semnum, int cmd,
	    union semun *arg, register_t *rval);
int	kern_select(struct thread *td, int nd, fd_set *fd_in, fd_set *fd_ou,
	    fd_set *fd_ex, struct timeval *tvp, int abi_nfdbits);
int	kern_sendfile(struct thread *td, struct sendfile_args *uap,
	    struct uio *hdr_uio, struct uio *trl_uio, int compat);
int	kern_sendit(struct thread *td, int s, struct msghdr *mp, int flags,
	    struct mbuf *control, enum uio_seg segflg);
int	kern_setgroups(struct thread *td, u_int ngrp, gid_t *groups);
int	kern_setitimer(struct thread *, u_int, struct itimerval *,
	    struct itimerval *);
int	kern_setrlimit(struct thread *, u_int, struct rlimit *);
int	kern_setsockopt(struct thread *td, int s, int level, int name,
	    void *optval, enum uio_seg valseg, socklen_t valsize);
int	kern_settimeofday(struct thread *td, struct timeval *tv,
	    struct timezone *tzp);
int	kern_shmat(struct thread *td, int shmid, const void *shmaddr,
	    int shmflg);
int	kern_shmctl(struct thread *td, int shmid, int cmd, void *buf,
	    size_t *bufsz);
int	kern_sigaction(struct thread *td, int sig, struct sigaction *act,
	    struct sigaction *oact, int flags);
int	kern_sigaltstack(struct thread *td, stack_t *ss, stack_t *oss);
int	kern_sigprocmask(struct thread *td, int how,
	    sigset_t *set, sigset_t *oset, int flags);
int	kern_sigsuspend(struct thread *td, sigset_t mask);
int	kern_sigtimedwait(struct thread *td, sigset_t waitset,
	    struct ksiginfo *ksi, struct timespec *timeout);
int	kern_statat(struct thread *td, int flag, int fd, char *path,
	    enum uio_seg pathseg, struct stat *sbp,
	    void (*hook)(struct vnode *vp, struct stat *sbp));
int	kern_statfs(struct thread *td, char *path, enum uio_seg pathseg,
	    struct statfs *buf);
int	kern_symlinkat(struct thread *td, char *path1, int fd, char *path2,
	    enum uio_seg segflg);
int	kern_ktimer_create(struct thread *td, clockid_t clock_id,
	    struct sigevent *evp, int *timerid, int preset_id);
int	kern_ktimer_delete(struct thread *, int);
int	kern_ktimer_settime(struct thread *td, int timer_id, int flags,
	    struct itimerspec *val, struct itimerspec *oval);
int	kern_ktimer_gettime(struct thread *td, int timer_id,
	    struct itimerspec *val);
int	kern_ktimer_getoverrun(struct thread *td, int timer_id);
int	kern_thr_new(struct thread *td, struct thr_param *param);
int	kern_thr_suspend(struct thread *td, struct timespec *tsp);
int	kern_truncate(struct thread *td, char *path, enum uio_seg pathseg,
	    off_t length);
int	kern_unlinkat(struct thread *td, int fd, char *path,
	    enum uio_seg pathseg, ino_t oldinum);
int	kern_utimesat(struct thread *td, int fd, char *path,
	    enum uio_seg pathseg, struct timeval *tptr, enum uio_seg tptrseg);
int	kern_wait(struct thread *td, pid_t pid, int *status, int options,
	    struct rusage *rup);
int	kern_wait6(struct thread *td, enum idtype idtype, id_t id, int *status,
	    int options, struct __wrusage *wrup, siginfo_t *sip);
int	kern_writev(struct thread *td, int fd, struct uio *auio);
int	kern_socketpair(struct thread *td, int domain, int type, int protocol,
	    int *rsv);

/* flags for kern_sigaction */
#define	KSA_OSIGSET	0x0001	/* uses osigact_t */
#define	KSA_FREEBSD4	0x0002	/* uses ucontext4 */

struct freebsd9_dirent;

int	freebsd9_kern_getdirentries(struct thread *td, int fd, char *ubuf, u_int
	    count, long *basep, void (*func)(struct freebsd9_dirent *));

#endif /* !_SYS_SYSCALLSUBR_H_ */<|MERGE_RESOLUTION|>--- conflicted
+++ resolved
@@ -129,11 +129,6 @@
 	    enum uio_seg segflg, int mode);
 int	kern_mkfifoat(struct thread *td, int fd, char *path,
 	    enum uio_seg pathseg, int mode);
-<<<<<<< HEAD
-int	kern_mknod(struct thread *td, char *path, enum uio_seg pathseg,
-	    int mode, dev_t dev);
-=======
->>>>>>> 9bcb3074
 int	kern_mknodat(struct thread *td, int fd, char *path,
 	    enum uio_seg pathseg, int mode, dev_t dev);
 int	kern_msgctl(struct thread *, int, int, struct msqid_ds *);
