.\" Copyright (c) 1990, 1993
.\"	The Regents of the University of California.  All rights reserved.
.\"
.\" This code is derived from software contributed to Berkeley by
.\" the Institute of Electrical and Electronics Engineers, Inc.
.\"
.\" Redistribution and use in source and binary forms, with or without
.\" modification, are permitted provided that the following conditions
.\" are met:
.\" 1. Redistributions of source code must retain the above copyright
.\"    notice, this list of conditions and the following disclaimer.
.\" 2. Redistributions in binary form must reproduce the above copyright
.\"    notice, this list of conditions and the following disclaimer in the
.\"    documentation and/or other materials provided with the distribution.
.\" 4. Neither the name of the University nor the names of its contributors
.\"    may be used to endorse or promote products derived from this software
.\"    without specific prior written permission.
.\"
.\" THIS SOFTWARE IS PROVIDED BY THE REGENTS AND CONTRIBUTORS ``AS IS'' AND
.\" ANY EXPRESS OR IMPLIED WARRANTIES, INCLUDING, BUT NOT LIMITED TO, THE
.\" IMPLIED WARRANTIES OF MERCHANTABILITY AND FITNESS FOR A PARTICULAR PURPOSE
.\" ARE DISCLAIMED.  IN NO EVENT SHALL THE REGENTS OR CONTRIBUTORS BE LIABLE
.\" FOR ANY DIRECT, INDIRECT, INCIDENTAL, SPECIAL, EXEMPLARY, OR CONSEQUENTIAL
.\" DAMAGES (INCLUDING, BUT NOT LIMITED TO, PROCUREMENT OF SUBSTITUTE GOODS
.\" OR SERVICES; LOSS OF USE, DATA, OR PROFITS; OR BUSINESS INTERRUPTION)
.\" HOWEVER CAUSED AND ON ANY THEORY OF LIABILITY, WHETHER IN CONTRACT, STRICT
.\" LIABILITY, OR TORT (INCLUDING NEGLIGENCE OR OTHERWISE) ARISING IN ANY WAY
.\" OUT OF THE USE OF THIS SOFTWARE, EVEN IF ADVISED OF THE POSSIBILITY OF
.\" SUCH DAMAGE.
.\"
.\"	@(#)find.1	8.7 (Berkeley) 5/9/95
.\" $FreeBSD$
.\"
<<<<<<< HEAD
.Dd May 06, 2012
=======
.Dd July 25, 2012
>>>>>>> d20c256d
.Dt FIND 1
.Os
.Sh NAME
.Nm find
.Nd walk a file hierarchy
.Sh SYNOPSIS
.Nm
.Op Fl H | Fl L | Fl P
.Op Fl EXdsx
.Op Fl f Ar path
.Ar path ...
.Op Ar expression
.Nm
.Op Fl H | Fl L | Fl P
.Op Fl EXdsx
.Fl f Ar path
.Op Ar path ...
.Op Ar expression
.Sh DESCRIPTION
The
.Nm
utility recursively descends the directory tree for each
.Ar path
listed, evaluating an
.Ar expression
(composed of the
.Dq primaries
and
.Dq operands
listed below) in terms
of each file in the tree.
.Pp
The options are as follows:
.Bl -tag -width indent
.It Fl E
Interpret regular expressions followed by
.Ic -regex
and
.Ic -iregex
primaries as extended (modern) regular expressions rather than basic
regular expressions (BRE's).
The
.Xr re_format 7
manual page fully describes both formats.
.It Fl H
Cause the file information and file type (see
.Xr stat 2 )
returned for each symbolic link specified on the command line to be
those of the file referenced by the link, not the link itself.
If the referenced file does not exist, the file information and type will
be for the link itself.
File information of all symbolic links not on
the command line is that of the link itself.
.It Fl L
Cause the file information and file type (see
.Xr stat 2 )
returned for each symbolic link to be those of the file referenced by the
link, not the link itself.
If the referenced file does not exist, the file information and type will
be for the link itself.
.Pp
This option is equivalent to the deprecated
.Ic -follow
primary.
.It Fl P
Cause the file information and file type (see
.Xr stat 2 )
returned for each symbolic link to be those of the link itself.
This is the default.
.It Fl X
Permit
.Nm
to be safely used in conjunction with
.Xr xargs 1 .
If a file name contains any of the delimiting characters used by
.Xr xargs 1 ,
a diagnostic message is displayed on standard error, and the file
is skipped.
The delimiting characters include single
.Pq Dq Li " ' "
and double
.Pq Dq Li " \*q "
quotes, backslash
.Pq Dq Li \e ,
space, tab and newline characters.
.Pp
However, you may wish to consider the
.Fl print0
primary in conjunction with
.Dq Nm xargs Fl 0
as an effective alternative.
.It Fl d
Cause
.Nm
to perform a depth-first traversal.
.Pp
This option is a BSD-specific equivalent of the
.Ic -depth
primary specified by
.St -p1003.1-2001 .
Refer to its description under
.Sx PRIMARIES
for more information.
.It Fl s
Cause
.Nm
to traverse the file hierarchies in lexicographical order,
i.e., alphabetical order within each directory.
Note:
.Ql find -s
and
.Ql "find | sort"
may give different results.
.It Fl x
Prevent
.Nm
from descending into directories that have a device number different
than that of the file from which the descent began.
.Pp
This option is equivalent to the deprecated
.Ic -xdev
primary.
.El
.Sh PRIMARIES
All primaries which take a numeric argument allow the number to be
preceded by a plus sign
.Pq Dq Li +
or a minus sign
.Pq Dq Li - .
A preceding plus sign means
.Dq more than n ,
a preceding minus sign means
.Dq less than n
and neither means
.Dq exactly n .
.Bl -tag -width indent
.It Ic -Bmin Ar n
True if the difference between the time of a file's inode creation
and the time
.Nm
was started, rounded up to the next full minute, is
.Ar n
minutes.
.It Ic -Bnewer Ar file
Same as
.Ic -newerBm .
.It Ic -Btime Ar n Ns Op Cm smhdw
If no units are specified, this primary evaluates to
true if the difference between the time of a file's inode creation
and the time
.Nm
was started, rounded up to the next full 24-hour period, is
.Ar n
24-hour periods.
.Pp
If units are specified, this primary evaluates to
true if the difference between the time of a file's inode creation
and the time
.Nm
was started is exactly
.Ar n
units.
Please refer to the
.Ic -atime
primary description for information on supported time units.
.It Ic -acl
May be used in conjunction with other primaries to locate
files with extended ACLs.
See
.Xr acl 3
for more information.
.It Ic -amin Ar n
True if the difference between the file last access time and the time
.Nm
was started, rounded up to the next full minute, is
.Ar n
minutes.
.It Ic -anewer Ar file
Same as
.Ic -neweram .
.It Ic -atime Ar n Ns Op Cm smhdw
If no units are specified, this primary evaluates to
true if the difference between the file last access time and the time
.Nm
was started, rounded up to the next full 24-hour period, is
.Ar n
24-hour periods.
.Pp
If units are specified, this primary evaluates to
true if the difference between the file last access time and the time
.Nm
was started is exactly
.Ar n
units.
Possible time units are as follows:
.Pp
.Bl -tag -width indent -compact
.It Cm s
second
.It Cm m
minute (60 seconds)
.It Cm h
hour (60 minutes)
.It Cm d
day (24 hours)
.It Cm w
week (7 days)
.El
.Pp
Any number of units may be combined in one
.Ic -atime
argument, for example,
.Dq Li "-atime -1h30m" .
Units are probably only useful when used in conjunction with the
.Cm +
or
.Cm -
modifier.
.It Ic -cmin Ar n
True if the difference between the time of last change of file status
information and the time
.Nm
was started, rounded up to the next full minute, is
.Ar n
minutes.
.It Ic -cnewer Ar file
Same as
.Ic -newercm .
.It Ic -ctime Ar n Ns Op Cm smhdw
If no units are specified, this primary evaluates to
true if the difference between the time of last change of file status
information and the time
.Nm
was started, rounded up to the next full 24-hour period, is
.Ar n
24-hour periods.
.Pp
If units are specified, this primary evaluates to
true if the difference between the time of last change of file status
information and the time
.Nm
was started is exactly
.Ar n
units.
Please refer to the
.Ic -atime
primary description for information on supported time units.
.It Ic -d
Non-portable, BSD-specific version of
.Ic depth .
GNU find implements this as a primary in mistaken emulation of
.Fx
.Xr find 1 .
.It Ic -delete
Delete found files and/or directories.
Always returns true.
This executes
from the current working directory as
.Nm
recurses down the tree.
It will not attempt to delete a filename with a
.Dq Pa /
character in its pathname relative to
.Dq Pa \&.
for security reasons.
Depth-first traversal processing is implied by this option.
The
.Ic -delete
primary will fail to delete a directory if it is not empty.
Following symlinks is incompatible with this option.
.It Ic -depth
Always true;
same as the non-portable
.Fl d
option.
Cause
.Nm
to perform a depth-first traversal, i.e., directories
are visited in post-order and all entries in a directory will be acted
on before the directory itself.
By default,
.Nm
visits directories in pre-order, i.e., before their contents.
Note, the default is
.Em not
a breadth-first traversal.
.Pp
The
.Ic -depth
primary
can be useful when
.Nm
is used with
.Xr cpio 1
to process files that are contained in directories with unusual permissions.
It ensures that you have write permission while you are placing files in a
directory, then sets the directory's permissions as the last thing.
.It Ic -depth Ar n
True if the depth of the file relative to the starting point of the traversal
is
.Ar n .
.It Ic -empty
True if the current file or directory is empty.
.It Ic -exec Ar utility Oo Ar argument ... Oc Li \&;
True if the program named
.Ar utility
returns a zero value as its exit status.
Optional
.Ar arguments
may be passed to the utility.
The expression must be terminated by a semicolon
.Pq Dq Li \&; .
If you invoke
.Nm
from a shell you may need to quote the semicolon if the shell would
otherwise treat it as a control operator.
If the string
.Dq Li {}
appears anywhere in the utility name or the
arguments it is replaced by the pathname of the current file.
.Ar Utility
will be executed from the directory from which
.Nm
was executed.
.Ar Utility
and
.Ar arguments
are not subject to the further expansion of shell patterns
and constructs.
.It Ic -exec Ar utility Oo Ar argument ... Oc Li {} +
Same as
.Ic -exec ,
except that
.Dq Li {}
is replaced with as many pathnames as possible for each invocation of
.Ar utility .
This behaviour is similar to that of
.Xr xargs 1 .
.It Ic -execdir Ar utility Oo Ar argument ... Oc Li \&;
The
.Ic -execdir
primary is identical to the
.Ic -exec
primary with the exception that
.Ar utility
will be executed from the directory that holds
the current file.
The filename substituted for
the string
.Dq Li {}
is not qualified.
.It Ic -execdir Ar utility Oo Ar argument ... Oc Li {} +
Same as
.Ic -execdir ,
except that
.Dq Li {}
is replaced with as many pathnames as possible for each invocation of
.Ar utility .
This behaviour is similar to that of
.Xr xargs 1 .
.It Ic -flags Oo Cm - Ns | Ns Cm + Oc Ns Ar flags , Ns Ar notflags
The flags are specified using symbolic names (see
.Xr chflags 1 ) .
Those with the
.Qq Li no
prefix (except
.Qq Li nodump )
are said to be
.Ar notflags .
Flags in
.Ar flags
are checked to be set, and flags in
.Ar notflags
are checked to be not set.
Note that this is different from
.Ic -perm ,
which only allows the user to specify mode bits that are set.
.Pp
If flags are preceded by a dash
.Pq Dq Li - ,
this primary evaluates to true
if at least all of the bits in
.Ar flags
and none of the bits in
.Ar notflags
are set in the file's flags bits.
If flags are preceded by a plus
.Pq Dq Li + ,
this primary evaluates to true
if any of the bits in
.Ar flags
is set in the file's flags bits,
or any of the bits in
.Ar notflags
is not set in the file's flags bits.
Otherwise,
this primary evaluates to true
if the bits in
.Ar flags
exactly match the file's flags bits,
and none of the
.Ar flags
bits match those of
.Ar notflags .
.It Ic -fstype Ar type
True if the file is contained in a file system of type
.Ar type .
The
.Xr lsvfs 1
command can be used to find out the types of file systems
that are available on the system.
In addition, there are two pseudo-types,
.Dq Li local
and
.Dq Li rdonly .
The former matches any file system physically mounted on the system where
the
.Nm
is being executed and the latter matches any file system which is
mounted read-only.
.It Ic -gid Ar gname
The same thing as
.Ar -group Ar gname
for compatibility with GNU find.
GNU find imposes a restriction that
.Ar gname
is numeric, while
.Xr find 1
does not.
.It Ic -group Ar gname
True if the file belongs to the group
.Ar gname .
If
.Ar gname
is numeric and there is no such group name, then
.Ar gname
is treated as a group ID.
.It Ic -ignore_readdir_race
Ignore errors because a file or a directory is deleted
after reading the name from a directory.
This option does not affect errors occurring on starting points.
.It Ic -ilname Ar pattern
Like
.Ic -lname ,
but the match is case insensitive.
This is a GNU find extension.
.It Ic -iname Ar pattern
Like
.Ic -name ,
but the match is case insensitive.
.It Ic -inum Ar n
True if the file has inode number
.Ar n .
.It Ic -ipath Ar pattern
Like
.Ic -path ,
but the match is case insensitive.
.It Ic -iregex Ar pattern
Like
.Ic -regex ,
but the match is case insensitive.
.It Ic -iwholename Ar pattern
The same thing as
.Ic -ipath ,
for GNU find compatibility.
.It Ic -links Ar n
True if the file has
.Ar n
links.
.It Ic -lname Ar pattern
Like
.Ic -name ,
but the contents of the symbolic link are matched instead of the file
name.
This is a GNU find extension.
.It Ic -ls
This primary always evaluates to true.
The following information for the current file is written to standard output:
its inode number, size in 512-byte blocks, file permissions, number of hard
links, owner, group, size in bytes, last modification time, and pathname.
If the file is a block or character special file, the device number
will be displayed instead of the size in bytes.
If the file is a symbolic link, the pathname of the linked-to file will be
displayed preceded by
.Dq Li -> .
The format is identical to that produced by
.Bk -words
.Dq Nm ls Fl dgils .
.Ek
.It Ic -maxdepth Ar n
Always true; descend at most
.Ar n
directory levels below the command line arguments.
If any
.Ic -maxdepth
primary is specified, it applies to the entire expression even if it would
not normally be evaluated.
.Dq Ic -maxdepth Li 0
limits the whole search to the command line arguments.
.It Ic -mindepth Ar n
Always true; do not apply any tests or actions at levels less than
.Ar n .
If any
.Ic -mindepth
primary is specified, it applies to the entire expression even if it would
not normally be evaluated.
.Dq Ic -mindepth Li 1
processes all but the command line arguments.
.It Ic -mmin Ar n
True if the difference between the file last modification time and the time
.Nm
was started, rounded up to the next full minute, is
.Ar n
minutes.
.It Ic -mnewer Ar file
Same as
.Ic -newer .
.It Ic -mount
The same thing as
.Ic -xdev ,
for GNU find compatibility.
.It Ic -mtime Ar n Ns Op Cm smhdw
If no units are specified, this primary evaluates to
true if the difference between the file last modification time and the time
.Nm
was started, rounded up to the next full 24-hour period, is
.Ar n
24-hour periods.
.Pp
If units are specified, this primary evaluates to
true if the difference between the file last modification time and the time
.Nm
was started is exactly
.Ar n
units.
Please refer to the
.Ic -atime
primary description for information on supported time units.
.It Ic -name Ar pattern
True if the last component of the pathname being examined matches
.Ar pattern .
Special shell pattern matching characters
.Dq ( Li \&[ ,
.Dq Li \&] ,
.Dq Li * ,
and
.Dq Li \&? )
may be used as part of
.Ar pattern .
These characters may be matched explicitly by escaping them with a
backslash
.Pq Dq Li \e .
.It Ic -newer Ar file
True if the current file has a more recent last modification time than
.Ar file .
.It Ic -newer Ns Ar X Ns Ar Y Ar file
True if the current file has a more recent last access time
.Pq Ar X Ns = Ns Cm a ,
inode creation time
.Pq Ar X Ns = Ns Cm B ,
change time
.Pq Ar X Ns = Ns Cm c ,
or modification time
.Pq Ar X Ns = Ns Cm m
than the last access time
.Pq Ar Y Ns = Ns Cm a ,
inode creation time
.Pq Ar Y Ns = Ns Cm B ,
change time
.Pq Ar Y Ns = Ns Cm c ,
or modification time
.Pq Ar Y Ns = Ns Cm m
of
.Ar file .
In addition, if
.Ar Y Ns = Ns Cm t ,
then
.Ar file
is instead interpreted as a direct date specification of the form
understood by
.Xr cvs 1 .
Note that
.Ic -newermm
is equivalent to
.Ic -newer .
.It Ic -nogroup
True if the file belongs to an unknown group.
.It Ic -noignore_readdir_race
Turn off the effect of
.Ic -ignore_readdir_race .
This is default behaviour.
.It Ic -noleaf
This option is for GNU find compatibility.
In GNU find it disables an optimization not relevant to
.Xr find 1 ,
so it is ignored.
.It Ic -nouser
True if the file belongs to an unknown user.
.It Ic -ok Ar utility Oo Ar argument ... Oc Li \&;
The
.Ic -ok
primary is identical to the
.Ic -exec
primary with the exception that
.Nm
requests user affirmation for the execution of the
.Ar utility
by printing
a message to the terminal and reading a response.
If the response is not affirmative
.Ql ( y
in the
.Dq Li POSIX
locale),
the command is not executed and the
value of the
.Ic -ok
expression is false.
.It Ic -okdir Ar utility Oo Ar argument ... Oc Li \&;
The
.Ic -okdir
primary is identical to the
.Ic -execdir
primary with the same exception as described for the
.Ic -ok
primary.
.It Ic -path Ar pattern
True if the pathname being examined matches
.Ar pattern .
Special shell pattern matching characters
.Dq ( Li \&[ ,
.Dq Li \&] ,
.Dq Li * ,
and
.Dq Li \&? )
may be used as part of
.Ar pattern .
These characters may be matched explicitly by escaping them with a
backslash
.Pq Dq Li \e .
Slashes
.Pq Dq Li /
are treated as normal characters and do not have to be
matched explicitly.
.It Ic -perm Oo Cm - Ns | Ns Cm + Oc Ns Ar mode
The
.Ar mode
may be either symbolic (see
.Xr chmod 1 )
or an octal number.
If the
.Ar mode
is symbolic, a starting value of zero is assumed and the
.Ar mode
sets or clears permissions without regard to the process' file mode
creation mask.
If the
.Ar mode
is octal, only bits 07777
.Pq Dv S_ISUID | S_ISGID | S_ISTXT | S_IRWXU | S_IRWXG | S_IRWXO
of the file's mode bits participate
in the comparison.
If the
.Ar mode
is preceded by a dash
.Pq Dq Li - ,
this primary evaluates to true
if at least all of the bits in the
.Ar mode
are set in the file's mode bits.
If the
.Ar mode
is preceded by a plus
.Pq Dq Li + ,
this primary evaluates to true
if any of the bits in the
.Ar mode
are set in the file's mode bits.
Otherwise, this primary evaluates to true if
the bits in the
.Ar mode
exactly match the file's mode bits.
Note, the first character of a symbolic mode may not be a dash
.Pq Dq Li - .
.It Ic -print
This primary always evaluates to true.
It prints the pathname of the current file to standard output.
If none of
.Ic -exec , -ls , -print0 ,
or
.Ic -ok
is specified, the given expression shall be effectively replaced by
.Cm \&( Ar "given expression" Cm \&) Ic -print .
.It Ic -print0
This primary always evaluates to true.
It prints the pathname of the current file to standard output, followed by an
.Tn ASCII
.Dv NUL
character (character code 0).
.It Ic -prune
This primary always evaluates to true.
It causes
.Nm
to not descend into the current file.
Note, the
.Ic -prune
primary has no effect if the
.Fl d
option was specified.
.It Ic -regex Ar pattern
True if the whole path of the file matches
.Ar pattern
using regular expression.
To match a file named
.Dq Pa ./foo/xyzzy ,
you can use the regular expression
.Dq Li ".*/[xyz]*"
or
.Dq Li ".*/foo/.*" ,
but not
.Dq Li xyzzy
or
.Dq Li /foo/ .
.It Ic -samefile Ar name
True if the file is a hard link to
.Ar name .
If the command option
.Ic -L
is specified, it is also true if the file is a symbolic link and
points to
.Ar name .
.It Ic -size Ar n Ns Op Cm ckMGTP
True if the file's size, rounded up, in 512-byte blocks is
.Ar n .
If
.Ar n
is followed by a
.Cm c ,
then the primary is true if the
file's size is
.Ar n
bytes (characters).
Similarly if
.Ar n
is followed by a scale indicator then the file's size is compared to
.Ar n
scaled as:
.Pp
.Bl -tag -width indent -compact
.It Cm k
kilobytes (1024 bytes)
.It Cm M
megabytes (1024 kilobytes)
.It Cm G
gigabytes (1024 megabytes)
.It Cm T
terabytes (1024 gigabytes)
.It Cm P
petabytes (1024 terabytes)
.El
.It Ic -type Ar t
True if the file is of the specified type.
Possible file types are as follows:
.Pp
.Bl -tag -width indent -compact
.It Cm b
block special
.It Cm c
character special
.It Cm d
directory
.It Cm f
regular file
.It Cm l
symbolic link
.It Cm p
FIFO
.It Cm s
socket
.El
.It Ic -uid Ar uname
The same thing as
.Ar -user Ar uname
for compatibility with GNU find.
GNU find imposes a restriction that
.Ar uname
is numeric, while
.Xr find 1
does not.
.It Ic -user Ar uname
True if the file belongs to the user
.Ar uname .
If
.Ar uname
is numeric and there is no such user name, then
.Ar uname
is treated as a user ID.
.It Ic -wholename Ar pattern
The same thing as
.Ic -path ,
for GNU find compatibility.
.El
.Sh OPERATORS
The primaries may be combined using the following operators.
The operators are listed in order of decreasing precedence.
.Pp
.Bl -tag -width indent -compact
.It Cm \&( Ar expression Cm \&)
This evaluates to true if the parenthesized expression evaluates to
true.
.Pp
.It Cm \&! Ar expression
.It Cm -not Ar expression
This is the unary
.Tn NOT
operator.
It evaluates to true if the expression is false.
.Pp
.It Cm -false
Always false.
.It Cm -true
Always true.
.Pp
.It Ar expression Cm -and Ar expression
.It Ar expression expression
The
.Cm -and
operator is the logical
.Tn AND
operator.
As it is implied by the juxtaposition of two expressions it does not
have to be specified.
The expression evaluates to true if both expressions are true.
The second expression is not evaluated if the first expression is false.
.Pp
.It Ar expression Cm -or Ar expression
The
.Cm -or
operator is the logical
.Tn OR
operator.
The expression evaluates to true if either the first or the second expression
is true.
The second expression is not evaluated if the first expression is true.
.El
.Pp
All operands and primaries must be separate arguments to
.Nm .
Primaries which themselves take arguments expect each argument
to be a separate argument to
.Nm .
.Sh ENVIRONMENT
The
.Ev LANG , LC_ALL , LC_COLLATE , LC_CTYPE , LC_MESSAGES
and
.Ev LC_TIME
environment variables affect the execution of the
.Nm
utility as described in
.Xr environ 7 .
.Sh EXAMPLES
The following examples are shown as given to the shell:
.Bl -tag -width indent
.It Li "find / \e! -name \*q*.c\*q -print"
Print out a list of all the files whose names do not end in
.Pa .c .
.It Li "find / -newer ttt -user wnj -print"
Print out a list of all the files owned by user
.Dq wnj
that are newer
than the file
.Pa ttt .
.It Li "find / \e! \e( -newer ttt -user wnj \e) -print"
Print out a list of all the files which are not both newer than
.Pa ttt
and owned by
.Dq wnj .
.It Li "find / \e( -newer ttt -or -user wnj \e) -print"
Print out a list of all the files that are either owned by
.Dq wnj
or that are newer than
.Pa ttt .
.It Li "find / -newerct '1 minute ago' -print"
Print out a list of all the files whose inode change time is more
recent than the current time minus one minute.
.It Li "find / -type f -exec echo {} \e;"
Use the
.Xr echo 1
command to print out a list of all the files.
.It Li "find -L /usr/ports/packages -type l -exec rm -- {} +"
Delete all broken symbolic links in
.Pa /usr/ports/packages .
.It Li "find /usr/src -name CVS -prune -o -depth +6 -print"
Find files and directories that are at least seven levels deep
in the working directory
.Pa /usr/src .
.It Li "find /usr/src -name CVS -prune -o -mindepth 7 -print"
Is not equivalent to the previous example, since
.Ic -prune
is not evaluated below level seven.
.El
.Sh COMPATIBILITY
The
.Ic -follow
primary is deprecated; the
.Fl L
option should be used instead.
See the
.Sx STANDARDS
section below for details.
.Sh SEE ALSO
.Xr chflags 1 ,
.Xr chmod 1 ,
.Xr cvs 1 ,
.Xr locate 1 ,
.Xr lsvfs 1 ,
.Xr whereis 1 ,
.Xr which 1 ,
.Xr xargs 1 ,
.Xr stat 2 ,
.Xr acl 3 ,
.Xr fts 3 ,
.Xr getgrent 3 ,
.Xr getpwent 3 ,
.Xr strmode 3 ,
.Xr re_format 7 ,
.Xr symlink 7
.Sh STANDARDS
The
.Nm
utility syntax is a superset of the syntax specified by the
.St -p1003.1-2001
standard.
.Pp
All the single character options except
.Fl H
and
.Fl L
as well as
.Ic -amin , -anewer , -cmin , -cnewer , -delete , -empty , -fstype ,
.Ic -iname , -inum , -iregex , -ls , -maxdepth , -mindepth , -mmin ,
.Ic -path , -print0 , -regex
and all of the
.Ic -B*
birthtime related primaries are extensions to
.St -p1003.1-2001 .
.Pp
Historically, the
.Fl d , L
and
.Fl x
options were implemented using the primaries
.Ic -depth , -follow ,
and
.Ic -xdev .
These primaries always evaluated to true.
As they were really global variables that took effect before the traversal
began, some legal expressions could have unexpected results.
An example is the expression
.Ic -print Cm -o Ic -depth .
As
.Ic -print
always evaluates to true, the standard order of evaluation
implies that
.Ic -depth
would never be evaluated.
This is not the case.
.Pp
The operator
.Cm -or
was implemented as
.Cm -o ,
and the operator
.Cm -and
was implemented as
.Cm -a .
.Pp
Historic implementations of the
.Ic -exec
and
.Ic -ok
primaries did not replace the string
.Dq Li {}
in the utility name or the
utility arguments if it had preceding or following non-whitespace characters.
This version replaces it no matter where in the utility name or arguments
it appears.
.Pp
The
.Fl E
option was inspired by the equivalent
.Xr grep 1
and
.Xr sed 1
options.
.Sh HISTORY
A
.Nm
command appeared in
.At v1 .
.Sh BUGS
The special characters used by
.Nm
are also special characters to many shell programs.
In particular, the characters
.Dq Li * ,
.Dq Li \&[ ,
.Dq Li \&] ,
.Dq Li \&? ,
.Dq Li \&( ,
.Dq Li \&) ,
.Dq Li \&! ,
.Dq Li \e
and
.Dq Li \&;
may have to be escaped from the shell.
.Pp
As there is no delimiter separating options and file names or file
names and the
.Ar expression ,
it is difficult to specify files named
.Pa -xdev
or
.Pa \&! .
These problems are handled by the
.Fl f
option and the
.Xr getopt 3
.Dq Fl Fl
construct.
.Pp
The
.Ic -delete
primary does not interact well with other options that cause the file system
tree traversal options to be changed.
.Pp
The
.Ic -mindepth
and
.Ic -maxdepth
primaries are actually global options (as documented above).
They should
probably be replaced by options which look like options.<|MERGE_RESOLUTION|>--- conflicted
+++ resolved
@@ -31,11 +31,7 @@
 .\"	@(#)find.1	8.7 (Berkeley) 5/9/95
 .\" $FreeBSD$
 .\"
-<<<<<<< HEAD
-.Dd May 06, 2012
-=======
 .Dd July 25, 2012
->>>>>>> d20c256d
 .Dt FIND 1
 .Os
 .Sh NAME
