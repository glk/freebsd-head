--- conflicted
+++ resolved
@@ -415,8 +415,6 @@
 static ztest_ds_t *ztest_ds;
 
 static mutex_t ztest_vdev_lock;
-<<<<<<< HEAD
-=======
 
 /*
  * The ztest_name_lock protects the pool and dataset namespace used by
@@ -424,7 +422,6 @@
  * this lock as writer. Grabbing the lock as reader will ensure that the
  * namespace does not change while the lock is held.
  */
->>>>>>> d20c256d
 static rwlock_t ztest_name_lock;
 
 static boolean_t ztest_dump_core = B_TRUE;
@@ -5558,10 +5555,6 @@
 	 */
 	kernel_init(FREAD | FWRITE);
 	VERIFY3U(0, ==, spa_open(ztest_opts.zo_pool, &spa, FTAG));
-<<<<<<< HEAD
-	VERIFY3U(0, ==, ztest_dataset_open(0));
-	ztest_dataset_close(0);
-=======
 	ASSERT(spa_freeze_txg(spa) == UINT64_MAX);
 	VERIFY3U(0, ==, ztest_dataset_open(0));
 	ztest_dataset_close(0);
@@ -5571,7 +5564,6 @@
 	txg_wait_synced(spa_get_dsl(spa), 0);
 	ztest_reguid(NULL, 0);
 
->>>>>>> d20c256d
 	spa_close(spa, FTAG);
 	kernel_fini();
 }
@@ -5639,15 +5631,12 @@
 	nvroot = make_vdev_root(NULL, NULL, ztest_opts.zo_vdev_size, 0,
 	    0, ztest_opts.zo_raidz, zs->zs_mirrors, 1);
 	props = make_random_props();
-<<<<<<< HEAD
-=======
 	for (int i = 0; i < SPA_FEATURES; i++) {
 		char buf[1024];
 		(void) snprintf(buf, sizeof (buf), "feature@%s",
 		    spa_feature_table[i].fi_uname);
 		VERIFY3U(0, ==, nvlist_add_uint64(props, buf, 0));
 	}
->>>>>>> d20c256d
 	VERIFY3U(0, ==, spa_create(ztest_opts.zo_pool, nvroot, props,
 	    NULL, NULL));
 	nvlist_free(nvroot);
@@ -5655,10 +5644,7 @@
 	VERIFY3U(0, ==, spa_open(ztest_opts.zo_pool, &spa, FTAG));
 	zs->zs_metaslab_sz =
 	    1ULL << spa->spa_root_vdev->vdev_child[0]->vdev_ms_shift;
-<<<<<<< HEAD
-=======
-
->>>>>>> d20c256d
+
 	spa_close(spa, FTAG);
 
 	kernel_fini();
@@ -5696,11 +5682,25 @@
 	fd = open("/dev/urandom", O_RDONLY);
 	ASSERT3U(fd, ==, ZTEST_FD_RAND);
 }
-<<<<<<< HEAD
+
+static int
+shared_data_size(ztest_shared_hdr_t *hdr)
+{
+	int size;
+
+	size = hdr->zh_hdr_size;
+	size += hdr->zh_opts_size;
+	size += hdr->zh_size;
+	size += hdr->zh_stats_size * hdr->zh_stats_count;
+	size += hdr->zh_ds_size * hdr->zh_ds_count;
+
+	return (size);
+}
 
 static void
 setup_hdr(void)
 {
+	int size;
 	ztest_shared_hdr_t *hdr;
 
 #ifndef illumos
@@ -5710,6 +5710,8 @@
 	hdr = (void *)mmap(0, P2ROUNDUP(sizeof (*hdr), getpagesize()),
 	    PROT_READ | PROT_WRITE, MAP_SHARED, ZTEST_FD_DATA, 0);
 	ASSERT(hdr != MAP_FAILED);
+
+	VERIFY3U(0, ==, ftruncate(ZTEST_FD_DATA, sizeof (ztest_shared_hdr_t)));
 
 	hdr->zh_hdr_size = sizeof (ztest_shared_hdr_t);
 	hdr->zh_opts_size = sizeof (ztest_shared_opts_t);
@@ -5719,6 +5721,9 @@
 	hdr->zh_ds_size = sizeof (ztest_shared_ds_t);
 	hdr->zh_ds_count = ztest_opts.zo_datasets;
 
+	size = shared_data_size(hdr);
+	VERIFY3U(0, ==, ftruncate(ZTEST_FD_DATA, size));
+
 	(void) munmap((caddr_t)hdr, P2ROUNDUP(sizeof (*hdr), getpagesize()));
 }
 
@@ -5733,11 +5738,7 @@
 	    PROT_READ, MAP_SHARED, ZTEST_FD_DATA, 0);
 	ASSERT(hdr != MAP_FAILED);
 
-	size = hdr->zh_hdr_size;
-	size += hdr->zh_opts_size;
-	size += hdr->zh_size;
-	size += hdr->zh_stats_size * hdr->zh_stats_count;
-	size += hdr->zh_ds_size * hdr->zh_ds_count;
+	size = shared_data_size(hdr);
 
 	(void) munmap((caddr_t)hdr, P2ROUNDUP(sizeof (*hdr), getpagesize()));
 	hdr = ztest_shared_hdr = (void *)mmap(0, P2ROUNDUP(size, getpagesize()),
@@ -5827,154 +5828,6 @@
 	 */
 	(void) remove(spa_config_path);
 
-=======
-
-static int
-shared_data_size(ztest_shared_hdr_t *hdr)
-{
-	int size;
-
-	size = hdr->zh_hdr_size;
-	size += hdr->zh_opts_size;
-	size += hdr->zh_size;
-	size += hdr->zh_stats_size * hdr->zh_stats_count;
-	size += hdr->zh_ds_size * hdr->zh_ds_count;
-
-	return (size);
-}
-
-static void
-setup_hdr(void)
-{
-	int size;
-	ztest_shared_hdr_t *hdr;
-
-#ifndef illumos
-	pwrite(ZTEST_FD_DATA, "", 1, 0);
-#endif
-
-	hdr = (void *)mmap(0, P2ROUNDUP(sizeof (*hdr), getpagesize()),
-	    PROT_READ | PROT_WRITE, MAP_SHARED, ZTEST_FD_DATA, 0);
-	ASSERT(hdr != MAP_FAILED);
-
-	VERIFY3U(0, ==, ftruncate(ZTEST_FD_DATA, sizeof (ztest_shared_hdr_t)));
-
-	hdr->zh_hdr_size = sizeof (ztest_shared_hdr_t);
-	hdr->zh_opts_size = sizeof (ztest_shared_opts_t);
-	hdr->zh_size = sizeof (ztest_shared_t);
-	hdr->zh_stats_size = sizeof (ztest_shared_callstate_t);
-	hdr->zh_stats_count = ZTEST_FUNCS;
-	hdr->zh_ds_size = sizeof (ztest_shared_ds_t);
-	hdr->zh_ds_count = ztest_opts.zo_datasets;
-
-	size = shared_data_size(hdr);
-	VERIFY3U(0, ==, ftruncate(ZTEST_FD_DATA, size));
-
-	(void) munmap((caddr_t)hdr, P2ROUNDUP(sizeof (*hdr), getpagesize()));
-}
-
-static void
-setup_data(void)
-{
-	int size, offset;
-	ztest_shared_hdr_t *hdr;
-	uint8_t *buf;
-
-	hdr = (void *)mmap(0, P2ROUNDUP(sizeof (*hdr), getpagesize()),
-	    PROT_READ, MAP_SHARED, ZTEST_FD_DATA, 0);
-	ASSERT(hdr != MAP_FAILED);
-
-	size = shared_data_size(hdr);
-
-	(void) munmap((caddr_t)hdr, P2ROUNDUP(sizeof (*hdr), getpagesize()));
-	hdr = ztest_shared_hdr = (void *)mmap(0, P2ROUNDUP(size, getpagesize()),
-	    PROT_READ | PROT_WRITE, MAP_SHARED, ZTEST_FD_DATA, 0);
-	ASSERT(hdr != MAP_FAILED);
-	buf = (uint8_t *)hdr;
-
-	offset = hdr->zh_hdr_size;
-	ztest_shared_opts = (void *)&buf[offset];
-	offset += hdr->zh_opts_size;
-	ztest_shared = (void *)&buf[offset];
-	offset += hdr->zh_size;
-	ztest_shared_callstate = (void *)&buf[offset];
-	offset += hdr->zh_stats_size * hdr->zh_stats_count;
-	ztest_shared_ds = (void *)&buf[offset];
-}
-
-static boolean_t
-exec_child(char *cmd, char *libpath, boolean_t ignorekill, int *statusp)
-{
-	pid_t pid;
-	int status;
-	char cmdbuf[MAXPATHLEN];
-
-	pid = fork();
-
-	if (cmd == NULL) {
-		(void) strlcpy(cmdbuf, getexecname(), sizeof (cmdbuf));
-		cmd = cmdbuf;
-	}
-
-	if (pid == -1)
-		fatal(1, "fork failed");
-
-	if (pid == 0) {	/* child */
-		char *emptyargv[2] = { cmd, NULL };
-
-		struct rlimit rl = { 1024, 1024 };
-		(void) setrlimit(RLIMIT_NOFILE, &rl);
-		(void) enable_extended_FILE_stdio(-1, -1);
-		if (libpath != NULL)
-			VERIFY(0 == setenv("LD_LIBRARY_PATH", libpath, 1));
-#ifdef illumos
-		(void) execv(cmd, emptyargv);
-#else
-		(void) execvp(cmd, emptyargv);
-#endif
-		ztest_dump_core = B_FALSE;
-		fatal(B_TRUE, "exec failed: %s", cmd);
-	}
-
-	while (waitpid(pid, &status, 0) != pid)
-		continue;
-	if (statusp != NULL)
-		*statusp = status;
-
-	if (WIFEXITED(status)) {
-		if (WEXITSTATUS(status) != 0) {
-			(void) fprintf(stderr, "child exited with code %d\n",
-			    WEXITSTATUS(status));
-			exit(2);
-		}
-		return (B_FALSE);
-	} else if (WIFSIGNALED(status)) {
-		if (!ignorekill || WTERMSIG(status) != SIGKILL) {
-			(void) fprintf(stderr, "child died with signal %d\n",
-			    WTERMSIG(status));
-			exit(3);
-		}
-		return (B_TRUE);
-	} else {
-		(void) fprintf(stderr, "something strange happened to child\n");
-		exit(4);
-		/* NOTREACHED */
-	}
-}
-
-static void
-ztest_run_init(void)
-{
-	ztest_shared_t *zs = ztest_shared;
-
-	ASSERT(ztest_opts.zo_init != 0);
-
-	/*
-	 * Blow away any existing copy of zpool.cache
-	 */
-	(void) remove(spa_config_path);
-
->>>>>>> d20c256d
 	/*
 	 * Create and initialize our storage pool.
 	 */
@@ -6042,15 +5895,9 @@
 			ztest_run(zs);
 		exit(0);
 	}
-<<<<<<< HEAD
 
 	hasalt = (strlen(ztest_opts.zo_alt_ztest) != 0);
 
-=======
-
-	hasalt = (strlen(ztest_opts.zo_alt_ztest) != 0);
-
->>>>>>> d20c256d
 	if (ztest_opts.zo_verbose >= 1) {
 		(void) printf("%llu vdevs, %d datasets, %d threads,"
 		    " %llu seconds...\n",
