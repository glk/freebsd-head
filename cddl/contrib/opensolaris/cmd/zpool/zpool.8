--- conflicted
+++ resolved
@@ -538,8 +538,6 @@
 for a description of the deduplication feature.
 .It Sy free
 Number of blocks within the pool that are not allocated.
-<<<<<<< HEAD
-=======
 .It Sy freeing
 After a file system or snapshot is destroyed, the space it was using is
 returned to the pool asynchronously.
@@ -550,7 +548,6 @@
 will decrease while
 .Sy free
 increases.
->>>>>>> d20c256d
 .It Sy expandsize
 This property has currently no value on FreeBSD.
 .It Sy guid
