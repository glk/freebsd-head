/* Definitions for Sun SPARC64 running FreeBSD using the ELF format
   Copyright (C) 2001, 2002, 2004, 2005, 2006 Free Software Foundation, Inc.
   Contributed by David E. O'Brien <obrien@FreeBSD.org> and BSDi.

This file is part of GCC.

GCC is free software; you can redistribute it and/or modify
it under the terms of the GNU General Public License as published by
the Free Software Foundation; either version 2, or (at your option)
any later version.

GCC is distributed in the hope that it will be useful,
but WITHOUT ANY WARRANTY; without even the implied warranty of
MERCHANTABILITY or FITNESS FOR A PARTICULAR PURPOSE.  See the
GNU General Public License for more details.

You should have received a copy of the GNU General Public License
along with GCC; see the file COPYING.  If not, write to
the Free Software Foundation, 51 Franklin Street, Fifth Floor,
Boston, MA 02110-1301, USA.  */

/* $FreeBSD$ */

#undef  SUBTARGET_EXTRA_SPECS
#define SUBTARGET_EXTRA_SPECS \
  { "fbsd_dynamic_linker", FBSD_DYNAMIC_LINKER }

/* FreeBSD needs the platform name (sparc64) defined.
   Emacs needs to know if the arch is 64 or 32-bits.
   This also selects which targets are available via -mcpu.  */

#undef  FBSD_TARGET_CPU_CPP_BUILTINS
#define FBSD_TARGET_CPU_CPP_BUILTINS()		\
  do						\
    {						\
      builtin_define ("__LP64__");		\
      builtin_define ("__sparc64__");		\
      builtin_define ("__sparc_v9__");		\
      builtin_define ("__sparcv9");		\
      builtin_define ("__sparc__");		\
      builtin_define ("__arch64__");		\
    }						\
  while (0)

#define LINK_SPEC "%(link_arch)						\
  %{!mno-relax:%{!r:-relax}}						\
  %{p:%nconsider using `-pg' instead of `-p' with gprof(1)}		\
  %{v:-V}								\
  %{assert*} %{R*} %{rpath*} %{defsym*}					\
  %{shared:-Bshareable %{h*} %{soname*}}				\
  %{!shared:								\
    %{!static:								\
      %{rdynamic:-export-dynamic}					\
      %{!dynamic-linker:-dynamic-linker %(fbsd_dynamic_linker) }}	\
    %{static:-Bstatic}}							\
<<<<<<< HEAD
  %{!static:--hash-style=both}						\
=======
  %{!static:--hash-style=both --enable-new-dtags}			\
>>>>>>> d20c256d
  %{symbolic:-Bsymbolic}"


/************************[  Target stuff  ]***********************************/

/* Define the actual types of some ANSI-mandated types.  
   Needs to agree with <machine/ansi.h>.  GCC defaults come from c-decl.c,
   c-common.c, and config/<arch>/<arch>.h.  */

/* Earlier headers may get this wrong for FreeBSD.
   We use the GCC defaults instead.  */
#undef WCHAR_TYPE

#undef  WCHAR_TYPE_SIZE
#define WCHAR_TYPE_SIZE 32

/* Define for support of TFmode long double.
   SPARC ABI says that long double is 4 words.  */
#undef  LONG_DOUBLE_TYPE_SIZE
#define LONG_DOUBLE_TYPE_SIZE (TARGET_LONG_DOUBLE_128 ? 128 : 64)

/* Define this to set long double type size to use in libgcc2.c, which can
   not depend on target_flags.  */
#if defined(__arch64__) || defined(__LONG_DOUBLE_128__)
#define LIBGCC2_LONG_DOUBLE_TYPE_SIZE 128
#else
#define LIBGCC2_LONG_DOUBLE_TYPE_SIZE 64
#endif

/* Definitions for 64-bit SPARC running systems with ELF. */

#undef  TARGET_VERSION
#define TARGET_VERSION fprintf (stderr, " (FreeBSD/sparc64 ELF)");

#define TARGET_ELF		1

/* XXX */
/* A 64 bit v9 compiler with stack-bias,
   in a Medium/mid code model environment.  */

#undef  TARGET_DEFAULT
#define TARGET_DEFAULT \
  (MASK_V9 + MASK_64BIT + MASK_PTR64 /* + MASK_FASTER_STRUCTS */ \
   + MASK_STACK_BIAS + MASK_APP_REGS + MASK_FPU \
   + MASK_LONG_DOUBLE_128 /* + MASK_HARD_QUAD */)

/* The default code model.  */
#undef  SPARC_DEFAULT_CMODEL
#define SPARC_DEFAULT_CMODEL	CM_MEDLOW

#define ENABLE_EXECUTE_STACK						\
  static int need_enable_exec_stack;					\
  static void check_enabling(void) __attribute__ ((constructor));	\
  static void check_enabling(void)					\
  {									\
    extern int sysctlbyname(const char *, void *, size_t *, void *, size_t);\
    int prot = 0;							\
    size_t len = sizeof(prot);						\
									\
    sysctlbyname ("kern.stackprot", &prot, &len, NULL, 0);		\
    if (prot != 7)							\
      need_enable_exec_stack = 1;					\
  }									\
  extern void __enable_execute_stack (void *);				\
  void __enable_execute_stack (void *addr)				\
  {									\
    if (!need_enable_exec_stack)					\
      return;								\
    else {								\
      /* 7 is PROT_READ | PROT_WRITE | PROT_EXEC */ 			\
      if (mprotect (addr, TRAMPOLINE_SIZE, 7) < 0)			\
        perror ("mprotect of trampoline code");				\
    }									\
  }


/************************[  Assembler stuff  ]********************************/

#undef	LOCAL_LABEL_PREFIX
#define LOCAL_LABEL_PREFIX  "."

/* XXX2 */
/* This is how to store into the string LABEL
   the symbol_ref name of an internal numbered label where
   PREFIX is the class of label and NUM is the number within the class.
   This is suitable for output with `assemble_name'.  */

#undef  ASM_GENERATE_INTERNAL_LABEL
#define ASM_GENERATE_INTERNAL_LABEL(LABEL,PREFIX,NUM)			\
  sprintf (LABEL, "*.L%s%lu", PREFIX, (unsigned long)(NUM))


/************************[  Debugger stuff  ]*********************************/

/* This is the char to use for continuation (in case we need to turn
   continuation back on).  */

#undef  DBX_CONTIN_CHAR
#define DBX_CONTIN_CHAR	'?'

/* DWARF bits.  */

/* Follow Irix 6 and not the Dwarf2 draft in using 64-bit offsets. 
   Obviously the Dwarf2 folks havn't tried to actually build systems
   with their spec.  On a 64-bit system, only 64-bit relocs become
   RELATIVE relocations.  */

/* #define DWARF_OFFSET_SIZE PTR_SIZE */

#ifdef HAVE_AS_TLS
#undef TARGET_SUN_TLS
#undef TARGET_GNU_TLS
#define TARGET_SUN_TLS 0
#define TARGET_GNU_TLS 1
#endif

#undef ENDFILE_SPEC
#define ENDFILE_SPEC						\
  "%{ffast-math|funsafe-math-optimizations:crtfastmath.o%s} "	\
  FBSD_ENDFILE_SPEC

/* We use GNU ld so undefine this so that attribute((init_priority)) works.  */
#undef CTORS_SECTION_ASM_OP
#undef DTORS_SECTION_ASM_OP<|MERGE_RESOLUTION|>--- conflicted
+++ resolved
@@ -53,11 +53,7 @@
       %{rdynamic:-export-dynamic}					\
       %{!dynamic-linker:-dynamic-linker %(fbsd_dynamic_linker) }}	\
     %{static:-Bstatic}}							\
-<<<<<<< HEAD
-  %{!static:--hash-style=both}						\
-=======
   %{!static:--hash-style=both --enable-new-dtags}			\
->>>>>>> d20c256d
   %{symbolic:-Bsymbolic}"
 
 
