--- conflicted
+++ resolved
@@ -54,9 +54,5 @@
         %{rdynamic:-export-dynamic} \
 	%{!dynamic-linker:-dynamic-linker %(fbsd_dynamic_linker) }} \
     %{static:-Bstatic}} \
-<<<<<<< HEAD
-  %{!static:--hash-style=both} \
-=======
   %{!static:--hash-style=both --enable-new-dtags} \
->>>>>>> d20c256d
   %{symbolic:-Bsymbolic}"