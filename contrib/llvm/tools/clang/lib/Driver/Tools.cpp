--- conflicted
+++ resolved
@@ -5169,11 +5169,6 @@
       CmdArgs.push_back("-dynamic-linker");
       CmdArgs.push_back("/libexec/ld-elf.so.1");
     }
-<<<<<<< HEAD
-    llvm::Triple::ArchType Arch = getToolChain().getArch();
-    if (Arch == llvm::Triple::x86 || Arch == llvm::Triple::x86_64)
-      CmdArgs.push_back("--hash-style=both");
-=======
     if (getToolChain().getTriple().getOSMajorVersion() >= 9) {
       llvm::Triple::ArchType Arch = getToolChain().getArch();
       if (Arch == llvm::Triple::arm || Arch == llvm::Triple::sparc ||
@@ -5182,7 +5177,6 @@
       }
     }
     CmdArgs.push_back("--enable-new-dtags");
->>>>>>> d20c256d
   }
 
   // When building 32-bit code on FreeBSD/amd64, we have to explicitly
