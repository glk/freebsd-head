//===- llvm/Support/Unix/PathV2.cpp - Unix Path Implementation --*- C++ -*-===//
//
//                     The LLVM Compiler Infrastructure
//
// This file is distributed under the University of Illinois Open Source
// License. See LICENSE.TXT for details.
//
//===----------------------------------------------------------------------===//
//
// This file implements the Unix specific implementation of the PathV2 API.
//
//===----------------------------------------------------------------------===//

//===----------------------------------------------------------------------===//
//=== WARNING: Implementation here must contain only generic UNIX code that
//===          is guaranteed to work on *all* UNIX variants.
//===----------------------------------------------------------------------===//

#include "Unix.h"
#include "llvm/Support/Process.h"
#if HAVE_SYS_STAT_H
#include <sys/stat.h>
#endif
#if HAVE_FCNTL_H
#include <fcntl.h>
#endif
#ifdef HAVE_SYS_MMAN_H
#include <sys/mman.h>
#endif
#if HAVE_DIRENT_H
# include <dirent.h>
# define NAMLEN(dirent) strlen((dirent)->d_name)
#else
# define dirent direct
# define NAMLEN(dirent) (dirent)->d_namlen
# if HAVE_SYS_NDIR_H
#  include <sys/ndir.h>
# endif
# if HAVE_SYS_DIR_H
#  include <sys/dir.h>
# endif
# if HAVE_NDIR_H
#  include <ndir.h>
# endif
#endif
#if HAVE_STDIO_H
#include <stdio.h>
#endif
#if HAVE_LIMITS_H
#include <limits.h>
#endif

// Both stdio.h and cstdio are included via different pathes and
// stdcxx's cstdio doesn't include stdio.h, so it doesn't #undef the macros
// either.
#undef ferror
#undef feof

// For GNU Hurd
#if defined(__GNU__) && !defined(PATH_MAX)
# define PATH_MAX 4096
#endif

using namespace llvm;

namespace {
  /// This class automatically closes the given file descriptor when it goes out
  /// of scope. You can take back explicit ownership of the file descriptor by
  /// calling take(). The destructor does not verify that close was successful.
  /// Therefore, never allow this class to call close on a file descriptor that
  /// has been read from or written to.
  struct AutoFD {
    int FileDescriptor;

    AutoFD(int fd) : FileDescriptor(fd) {}
    ~AutoFD() {
      if (FileDescriptor >= 0)
        ::close(FileDescriptor);
    }

    int take() {
      int ret = FileDescriptor;
      FileDescriptor = -1;
      return ret;
    }

    operator int() const {return FileDescriptor;}
  };

  error_code TempDir(SmallVectorImpl<char> &result) {
    // FIXME: Don't use TMPDIR if program is SUID or SGID enabled.
    const char *dir = 0;
    (dir = std::getenv("TMPDIR" )) ||
    (dir = std::getenv("TMP"    )) ||
    (dir = std::getenv("TEMP"   )) ||
    (dir = std::getenv("TEMPDIR")) ||
#ifdef P_tmpdir
    (dir = P_tmpdir) ||
#endif
    (dir = "/tmp");

    result.clear();
    StringRef d(dir);
    result.append(d.begin(), d.end());
    return error_code::success();
  }
}

namespace llvm {
namespace sys  {
namespace fs {

error_code current_path(SmallVectorImpl<char> &result) {
#ifdef MAXPATHLEN
  result.reserve(MAXPATHLEN);
#else
// For GNU Hurd
  result.reserve(1024);
#endif

  while (true) {
    if (::getcwd(result.data(), result.capacity()) == 0) {
      // See if there was a real error.
      if (errno != errc::not_enough_memory)
        return error_code(errno, system_category());
      // Otherwise there just wasn't enough space.
      result.reserve(result.capacity() * 2);
    } else
      break;
  }

  result.set_size(strlen(result.data()));
  return error_code::success();
}

error_code copy_file(const Twine &from, const Twine &to, copy_option copt) {
 // Get arguments.
  SmallString<128> from_storage;
  SmallString<128> to_storage;
  StringRef f = from.toNullTerminatedStringRef(from_storage);
  StringRef t = to.toNullTerminatedStringRef(to_storage);

  const size_t buf_sz = 32768;
  char buffer[buf_sz];
  int from_file = -1, to_file = -1;

  // Open from.
  if ((from_file = ::open(f.begin(), O_RDONLY)) < 0)
    return error_code(errno, system_category());
  AutoFD from_fd(from_file);

  // Stat from.
  struct stat from_stat;
  if (::stat(f.begin(), &from_stat) != 0)
    return error_code(errno, system_category());

  // Setup to flags.
  int to_flags = O_CREAT | O_WRONLY;
  if (copt == copy_option::fail_if_exists)
    to_flags |= O_EXCL;

  // Open to.
  if ((to_file = ::open(t.begin(), to_flags, from_stat.st_mode)) < 0)
    return error_code(errno, system_category());
  AutoFD to_fd(to_file);

  // Copy!
  ssize_t sz, sz_read = 1, sz_write;
  while (sz_read > 0 &&
         (sz_read = ::read(from_fd, buffer, buf_sz)) > 0) {
    // Allow for partial writes - see Advanced Unix Programming (2nd Ed.),
    // Marc Rochkind, Addison-Wesley, 2004, page 94
    sz_write = 0;
    do {
      if ((sz = ::write(to_fd, buffer + sz_write, sz_read - sz_write)) < 0) {
        sz_read = sz;  // cause read loop termination.
        break;         // error.
      }
      sz_write += sz;
    } while (sz_write < sz_read);
  }

  // After all the file operations above the return value of close actually
  // matters.
  if (::close(from_fd.take()) < 0) sz_read = -1;
  if (::close(to_fd.take()) < 0) sz_read = -1;

  // Check for errors.
  if (sz_read < 0)
    return error_code(errno, system_category());

  return error_code::success();
}

error_code create_directory(const Twine &path, bool &existed) {
  SmallString<128> path_storage;
  StringRef p = path.toNullTerminatedStringRef(path_storage);

  if (::mkdir(p.begin(), S_IRWXU | S_IRWXG) == -1) {
    if (errno != errc::file_exists)
      return error_code(errno, system_category());
    existed = true;
  } else
    existed = false;

  return error_code::success();
}

error_code create_hard_link(const Twine &to, const Twine &from) {
  // Get arguments.
  SmallString<128> from_storage;
  SmallString<128> to_storage;
  StringRef f = from.toNullTerminatedStringRef(from_storage);
  StringRef t = to.toNullTerminatedStringRef(to_storage);

  if (::link(t.begin(), f.begin()) == -1)
    return error_code(errno, system_category());

  return error_code::success();
}

error_code create_symlink(const Twine &to, const Twine &from) {
  // Get arguments.
  SmallString<128> from_storage;
  SmallString<128> to_storage;
  StringRef f = from.toNullTerminatedStringRef(from_storage);
  StringRef t = to.toNullTerminatedStringRef(to_storage);

  if (::symlink(t.begin(), f.begin()) == -1)
    return error_code(errno, system_category());

  return error_code::success();
}

error_code remove(const Twine &path, bool &existed) {
  SmallString<128> path_storage;
  StringRef p = path.toNullTerminatedStringRef(path_storage);

  if (::remove(p.begin()) == -1) {
    if (errno != errc::no_such_file_or_directory)
      return error_code(errno, system_category());
    existed = false;
  } else
    existed = true;

  return error_code::success();
}

error_code rename(const Twine &from, const Twine &to) {
  // Get arguments.
  SmallString<128> from_storage;
  SmallString<128> to_storage;
  StringRef f = from.toNullTerminatedStringRef(from_storage);
  StringRef t = to.toNullTerminatedStringRef(to_storage);

  if (::rename(f.begin(), t.begin()) == -1) {
    // If it's a cross device link, copy then delete, otherwise return the error
    if (errno == EXDEV) {
      if (error_code ec = copy_file(from, to, copy_option::overwrite_if_exists))
        return ec;
      bool Existed;
      if (error_code ec = remove(from, Existed))
        return ec;
    } else
      return error_code(errno, system_category());
  }

  return error_code::success();
}

error_code resize_file(const Twine &path, uint64_t size) {
  SmallString<128> path_storage;
  StringRef p = path.toNullTerminatedStringRef(path_storage);

  if (::truncate(p.begin(), size) == -1)
    return error_code(errno, system_category());

  return error_code::success();
}

error_code exists(const Twine &path, bool &result) {
  SmallString<128> path_storage;
  StringRef p = path.toNullTerminatedStringRef(path_storage);

  if (::access(p.begin(), F_OK) == -1) {
    if (errno != errc::no_such_file_or_directory)
      return error_code(errno, system_category());
    result = false;
  } else
    result = true;

  return error_code::success();
}

bool equivalent(file_status A, file_status B) {
  assert(status_known(A) && status_known(B));
  return A.fs_st_dev == B.fs_st_dev &&
         A.fs_st_ino == B.fs_st_ino;
}

error_code equivalent(const Twine &A, const Twine &B, bool &result) {
  file_status fsA, fsB;
  if (error_code ec = status(A, fsA)) return ec;
  if (error_code ec = status(B, fsB)) return ec;
  result = equivalent(fsA, fsB);
  return error_code::success();
}

error_code file_size(const Twine &path, uint64_t &result) {
  SmallString<128> path_storage;
  StringRef p = path.toNullTerminatedStringRef(path_storage);

  struct stat status;
  if (::stat(p.begin(), &status) == -1)
    return error_code(errno, system_category());
  if (!S_ISREG(status.st_mode))
    return make_error_code(errc::operation_not_permitted);

  result = status.st_size;
  return error_code::success();
}

error_code status(const Twine &path, file_status &result) {
  SmallString<128> path_storage;
  StringRef p = path.toNullTerminatedStringRef(path_storage);

  struct stat status;
  if (::stat(p.begin(), &status) != 0) {
    error_code ec(errno, system_category());
    if (ec == errc::no_such_file_or_directory)
      result = file_status(file_type::file_not_found);
    else
      result = file_status(file_type::status_error);
    return ec;
  }

  perms prms = static_cast<perms>(status.st_mode & perms_mask);
  
  if (S_ISDIR(status.st_mode))
    result = file_status(file_type::directory_file, prms);
  else if (S_ISREG(status.st_mode))
    result = file_status(file_type::regular_file, prms);
  else if (S_ISBLK(status.st_mode))
    result = file_status(file_type::block_file, prms);
  else if (S_ISCHR(status.st_mode))
    result = file_status(file_type::character_file, prms);
  else if (S_ISFIFO(status.st_mode))
    result = file_status(file_type::fifo_file, prms);
  else if (S_ISSOCK(status.st_mode))
    result = file_status(file_type::socket_file, prms);
  else
    result = file_status(file_type::type_unknown, prms);

  result.fs_st_dev = status.st_dev;
  result.fs_st_ino = status.st_ino;

  return error_code::success();
}

<<<<<<< HEAD
=======
// Modifies permissions on a file.
error_code permissions(const Twine &path, perms prms) {
  if ((prms & add_perms) && (prms & remove_perms))
    llvm_unreachable("add_perms and remove_perms are mutually exclusive");

  // Get current permissions
  file_status info;
  if (error_code ec = status(path, info)) {
    return ec;
  }
  
  // Set updated permissions.
  SmallString<128> path_storage;
  StringRef p = path.toNullTerminatedStringRef(path_storage);
  perms permsToSet;
  if (prms & add_perms) {
    permsToSet = (info.permissions() | prms) & perms_mask;
  } else if (prms & remove_perms) {
    permsToSet = (info.permissions() & ~prms) & perms_mask;
  } else {
    permsToSet = prms & perms_mask;
  }
  if (::chmod(p.begin(), static_cast<mode_t>(permsToSet))) {
    return error_code(errno, system_category()); 
  }

  return error_code::success();
}

>>>>>>> d20c256d
// Since this is most often used for temporary files, mode defaults to 0600.
error_code unique_file(const Twine &model, int &result_fd,
                       SmallVectorImpl<char> &result_path,
                       bool makeAbsolute, unsigned mode) {
  SmallString<128> Model;
  model.toVector(Model);
  // Null terminate.
  Model.c_str();

  if (makeAbsolute) {
    // Make model absolute by prepending a temp directory if it's not already.
    bool absolute = path::is_absolute(Twine(Model));
    if (!absolute) {
      SmallString<128> TDir;
      if (error_code ec = TempDir(TDir)) return ec;
      path::append(TDir, Twine(Model));
      Model.swap(TDir);
    }
  }

  // From here on, DO NOT modify model. It may be needed if the randomly chosen
  // path already exists.
  SmallString<128> RandomPath = Model;

retry_random_path:
  // Replace '%' with random chars.
  for (unsigned i = 0, e = Model.size(); i != e; ++i) {
    if (Model[i] == '%')
      RandomPath[i] = "0123456789abcdef"[sys::Process::GetRandomNumber() & 15];
  }

  // Try to open + create the file.
rety_open_create:
  int RandomFD = ::open(RandomPath.c_str(), O_RDWR | O_CREAT | O_EXCL, mode);
  if (RandomFD == -1) {
    // If the file existed, try again, otherwise, error.
    if (errno == errc::file_exists)
      goto retry_random_path;
    // The path prefix doesn't exist.
    if (errno == errc::no_such_file_or_directory) {
      StringRef p(RandomPath.begin(), RandomPath.size());
      SmallString<64> dir_to_create;
      for (path::const_iterator i = path::begin(p),
                                e = --path::end(p); i != e; ++i) {
        path::append(dir_to_create, *i);
        bool Exists;
        if (error_code ec = exists(Twine(dir_to_create), Exists)) return ec;
        if (!Exists) {
          // Don't try to create network paths.
          if (i->size() > 2 && (*i)[0] == '/' &&
                               (*i)[1] == '/' &&
                               (*i)[2] != '/')
            return make_error_code(errc::no_such_file_or_directory);
          if (::mkdir(dir_to_create.c_str(), 0700) == -1)
            return error_code(errno, system_category());
        }
      }
      goto rety_open_create;
    }
    return error_code(errno, system_category());
  }

   // Make the path absolute.
  char real_path_buff[PATH_MAX + 1];
  if (realpath(RandomPath.c_str(), real_path_buff) == NULL) {
    int error = errno;
    ::close(RandomFD);
    ::unlink(RandomPath.c_str());
    return error_code(error, system_category());
  }

  result_path.clear();
  StringRef d(real_path_buff);
  result_path.append(d.begin(), d.end());

  result_fd = RandomFD;
  return error_code::success();
}

error_code mapped_file_region::init(int fd, uint64_t offset) {
  AutoFD FD(fd);

  // Figure out how large the file is.
  struct stat FileInfo;
  if (fstat(fd, &FileInfo) == -1)
    return error_code(errno, system_category());
  uint64_t FileSize = FileInfo.st_size;

  if (Size == 0)
    Size = FileSize;
  else if (FileSize < Size) {
    // We need to grow the file.
    if (ftruncate(fd, Size) == -1)
      return error_code(errno, system_category());
  }

  int flags = (Mode == readwrite) ? MAP_SHARED : MAP_PRIVATE;
  int prot = (Mode == readonly) ? PROT_READ : (PROT_READ | PROT_WRITE);
#ifdef MAP_FILE
  flags |= MAP_FILE;
#endif
  Mapping = ::mmap(0, Size, prot, flags, fd, offset);
  if (Mapping == MAP_FAILED)
    return error_code(errno, system_category());
  return error_code::success();
}

mapped_file_region::mapped_file_region(const Twine &path,
                                       mapmode mode,
                                       uint64_t length,
                                       uint64_t offset,
                                       error_code &ec)
  : Mode(mode)
  , Size(length)
  , Mapping() {
  // Make sure that the requested size fits within SIZE_T.
  if (length > std::numeric_limits<size_t>::max()) {
    ec = make_error_code(errc::invalid_argument);
    return;
  }

  SmallString<128> path_storage;
  StringRef name = path.toNullTerminatedStringRef(path_storage);
  int oflags = (mode == readonly) ? O_RDONLY : O_RDWR;
  int ofd = ::open(name.begin(), oflags);
  if (ofd == -1) {
    ec = error_code(errno, system_category());
    return;
  }

  ec = init(ofd, offset);
  if (ec)
    Mapping = 0;
}

mapped_file_region::mapped_file_region(int fd,
                                       mapmode mode,
                                       uint64_t length,
                                       uint64_t offset,
                                       error_code &ec)
  : Mode(mode)
  , Size(length)
  , Mapping() {
  // Make sure that the requested size fits within SIZE_T.
  if (length > std::numeric_limits<size_t>::max()) {
    ec = make_error_code(errc::invalid_argument);
    return;
  }

  ec = init(fd, offset);
  if (ec)
    Mapping = 0;
}

mapped_file_region::~mapped_file_region() {
  if (Mapping)
    ::munmap(Mapping, Size);
}

#if LLVM_USE_RVALUE_REFERENCES
mapped_file_region::mapped_file_region(mapped_file_region &&other)
  : Mode(other.Mode), Size(other.Size), Mapping(other.Mapping) {
  other.Mapping = 0;
}
#endif

mapped_file_region::mapmode mapped_file_region::flags() const {
  assert(Mapping && "Mapping failed but used anyway!");
  return Mode;
}

uint64_t mapped_file_region::size() const {
  assert(Mapping && "Mapping failed but used anyway!");
  return Size;
}

char *mapped_file_region::data() const {
  assert(Mapping && "Mapping failed but used anyway!");
  assert(Mode != readonly && "Cannot get non const data for readonly mapping!");
  return reinterpret_cast<char*>(Mapping);
}

const char *mapped_file_region::const_data() const {
  assert(Mapping && "Mapping failed but used anyway!");
  return reinterpret_cast<const char*>(Mapping);
}

int mapped_file_region::alignment() {
  return Process::GetPageSize();
}

error_code detail::directory_iterator_construct(detail::DirIterState &it,
                                                StringRef path){
  SmallString<128> path_null(path);
  DIR *directory = ::opendir(path_null.c_str());
  if (directory == 0)
    return error_code(errno, system_category());

  it.IterationHandle = reinterpret_cast<intptr_t>(directory);
  // Add something for replace_filename to replace.
  path::append(path_null, ".");
  it.CurrentEntry = directory_entry(path_null.str());
  return directory_iterator_increment(it);
}

error_code detail::directory_iterator_destruct(detail::DirIterState &it) {
  if (it.IterationHandle)
    ::closedir(reinterpret_cast<DIR *>(it.IterationHandle));
  it.IterationHandle = 0;
  it.CurrentEntry = directory_entry();
  return error_code::success();
}

error_code detail::directory_iterator_increment(detail::DirIterState &it) {
  errno = 0;
  dirent *cur_dir = ::readdir(reinterpret_cast<DIR *>(it.IterationHandle));
  if (cur_dir == 0 && errno != 0) {
    return error_code(errno, system_category());
  } else if (cur_dir != 0) {
    StringRef name(cur_dir->d_name, NAMLEN(cur_dir));
    if ((name.size() == 1 && name[0] == '.') ||
        (name.size() == 2 && name[0] == '.' && name[1] == '.'))
      return directory_iterator_increment(it);
    it.CurrentEntry.replace_filename(name);
  } else
    return directory_iterator_destruct(it);

  return error_code::success();
}

error_code get_magic(const Twine &path, uint32_t len,
                     SmallVectorImpl<char> &result) {
  SmallString<128> PathStorage;
  StringRef Path = path.toNullTerminatedStringRef(PathStorage);
  result.set_size(0);

  // Open path.
  std::FILE *file = std::fopen(Path.data(), "rb");
  if (file == 0)
    return error_code(errno, system_category());

  // Reserve storage.
  result.reserve(len);

  // Read magic!
  size_t size = std::fread(result.data(), 1, len, file);
  if (std::ferror(file) != 0) {
    std::fclose(file);
    return error_code(errno, system_category());
  } else if (size != result.size()) {
    if (std::feof(file) != 0) {
      std::fclose(file);
      result.set_size(size);
      return make_error_code(errc::value_too_large);
    }
  }
  std::fclose(file);
  result.set_size(len);
  return error_code::success();
}

error_code map_file_pages(const Twine &path, off_t file_offset, size_t size,  
                                            bool map_writable, void *&result) {
  SmallString<128> path_storage;
  StringRef name = path.toNullTerminatedStringRef(path_storage);
  int oflags = map_writable ? O_RDWR : O_RDONLY;
  int ofd = ::open(name.begin(), oflags);
  if ( ofd == -1 )
    return error_code(errno, system_category());
  AutoFD fd(ofd);
  int flags = map_writable ? MAP_SHARED : MAP_PRIVATE;
  int prot = map_writable ? (PROT_READ|PROT_WRITE) : PROT_READ;
#ifdef MAP_FILE
  flags |= MAP_FILE;
#endif
  result = ::mmap(0, size, prot, flags, fd, file_offset);
  if (result == MAP_FAILED) {
    return error_code(errno, system_category());
  }
  
  return error_code::success();
}

error_code unmap_file_pages(void *base, size_t size) {
  if ( ::munmap(base, size) == -1 )
    return error_code(errno, system_category());
   
  return error_code::success();
}


} // end namespace fs
} // end namespace sys
} // end namespace llvm<|MERGE_RESOLUTION|>--- conflicted
+++ resolved
@@ -357,8 +357,6 @@
   return error_code::success();
 }
 
-<<<<<<< HEAD
-=======
 // Modifies permissions on a file.
 error_code permissions(const Twine &path, perms prms) {
   if ((prms & add_perms) && (prms & remove_perms))
@@ -388,7 +386,6 @@
   return error_code::success();
 }
 
->>>>>>> d20c256d
 // Since this is most often used for temporary files, mode defaults to 0600.
 error_code unique_file(const Twine &model, int &result_fd,
                        SmallVectorImpl<char> &result_path,
