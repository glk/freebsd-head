--- conflicted
+++ resolved
@@ -1,5 +1,3 @@
-<<<<<<< HEAD
-=======
 	--- 9.8.3-P2 released ---
 
 3346.	[security]	Bad-cache data could be used before it was
@@ -14,7 +12,6 @@
 3331.	[security]	dns_rdataslab_fromrdataset could produce bad
 			rdataslabs. [RT #29644]
 			
->>>>>>> d20c256d
 	--- 9.8.3 released ---
 
 3318.	[tuning]	Reduce the amount of work performed while holding a
