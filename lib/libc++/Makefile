--- conflicted
+++ resolved
@@ -35,16 +35,6 @@
 		utility.cpp\
 		valarray.cpp
 
-<<<<<<< HEAD
-WARNS=		0
-CXXFLAGS+=	-I${HDRDIR} -I${LIBCXXRTDIR} -std=c++0x -nostdlib -DLIBCXXRT
-
-DPADD=		${LIBCXXRT}
-LDADD=		-lcxxrt
-LDFLAGS+=	--verbose
-INCSGROUPS=	STD EXT
-
-=======
 CXXRT_SRCS+=	libelftc_dem_gnu3.c\
 		terminate.cc\
 		dynamic_cast.cc\
@@ -70,7 +60,6 @@
 LDFLAGS+=	--verbose
 INCSGROUPS=	STD EXT
 
->>>>>>> d20c256d
 STD_HEADERS=	__bit_reference\
 		__config\
 		__debug\
@@ -173,17 +162,10 @@
 
 .for hdr in ${STD_HEADERS}
 STD+=		${HDRDIR}/${hdr}
-<<<<<<< HEAD
 .endfor
 .for hdr in ${RT_HEADERS}
 STD+=		${LIBCXXRTDIR}/${hdr}
 .endfor
-=======
-.endfor
-.for hdr in ${RT_HEADERS}
-STD+=		${LIBCXXRTDIR}/${hdr}
-.endfor
->>>>>>> d20c256d
 STDDIR=		${CXXINCLUDEDIR}
 
 EXT_HEADERS=	__hash\
