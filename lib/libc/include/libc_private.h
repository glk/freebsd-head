/*
 * Copyright (c) 1998 John Birrell <jb@cimlogic.com.au>.
 * All rights reserved.
 *
 * Redistribution and use in source and binary forms, with or without
 * modification, are permitted provided that the following conditions
 * are met:
 * 1. Redistributions of source code must retain the above copyright
 *    notice, this list of conditions and the following disclaimer.
 * 2. Redistributions in binary form must reproduce the above copyright
 *    notice, this list of conditions and the following disclaimer in the
 *    documentation and/or other materials provided with the distribution.
 * 3. Neither the name of the author nor the names of any co-contributors
 *    may be used to endorse or promote products derived from this software
 *    without specific prior written permission.
 *
 * THIS SOFTWARE IS PROVIDED BY JOHN BIRRELL AND CONTRIBUTORS ``AS IS'' AND
 * ANY EXPRESS OR IMPLIED WARRANTIES, INCLUDING, BUT NOT LIMITED TO, THE
 * IMPLIED WARRANTIES OF MERCHANTABILITY AND FITNESS FOR A PARTICULAR PURPOSE
 * ARE DISCLAIMED.  IN NO EVENT SHALL THE REGENTS OR CONTRIBUTORS BE LIABLE
 * FOR ANY DIRECT, INDIRECT, INCIDENTAL, SPECIAL, EXEMPLARY, OR CONSEQUENTIAL
 * DAMAGES (INCLUDING, BUT NOT LIMITED TO, PROCUREMENT OF SUBSTITUTE GOODS
 * OR SERVICES; LOSS OF USE, DATA, OR PROFITS; OR BUSINESS INTERRUPTION)
 * HOWEVER CAUSED AND ON ANY THEORY OF LIABILITY, WHETHER IN CONTRACT, STRICT
 * LIABILITY, OR TORT (INCLUDING NEGLIGENCE OR OTHERWISE) ARISING IN ANY WAY
 * OUT OF THE USE OF THIS SOFTWARE, EVEN IF ADVISED OF THE POSSIBILITY OF
 * SUCH DAMAGE.
 *
 * $FreeBSD$
 *
 * Private definitions for libc, libc_r and libpthread.
 *
 */

#ifndef _LIBC_PRIVATE_H_
#define _LIBC_PRIVATE_H_
#include <sys/_types.h>
#include <sys/_pthreadtypes.h>

struct stat;

/*
 * This global flag is non-zero when a process has created one
 * or more threads. It is used to avoid calling locking functions
 * when they are not required.
 */
extern int	__isthreaded;

/*
 * Elf_Auxinfo *__elf_aux_vector, the pointer to the ELF aux vector
 * provided by kernel. Either set for us by rtld, or found at runtime
 * on stack for static binaries.
 *
 * Type is void to avoid polluting whole libc with ELF types.
 */
extern void	*__elf_aux_vector;

/*
 * libc should use libc_dlopen internally, which respects a global
 * flag where loading of new shared objects can be restricted.
 */
void *libc_dlopen(const char *, int);

/*
 * For dynamic linker.
 */
void _rtld_error(const char *fmt, ...);

/*
 * File lock contention is difficult to diagnose without knowing
 * where locks were set. Allow a debug library to be built which
 * records the source file and line number of each lock call.
 */
#ifdef	_FLOCK_DEBUG
#define _FLOCKFILE(x)	_flockfile_debug(x, __FILE__, __LINE__)
#else
#define _FLOCKFILE(x)	_flockfile(x)
#endif

/*
 * Macros for locking and unlocking FILEs. These test if the
 * process is threaded to avoid locking when not required.
 */
#define	FLOCKFILE(fp)		if (__isthreaded) _FLOCKFILE(fp)
#define	FUNLOCKFILE(fp)		if (__isthreaded) _funlockfile(fp)

struct _spinlock;
extern struct _spinlock __stdio_thread_lock;
#define STDIO_THREAD_LOCK()				\
do {							\
	if (__isthreaded)				\
		_SPINLOCK(&__stdio_thread_lock);	\
} while (0)
#define STDIO_THREAD_UNLOCK()				\
do {							\
	if (__isthreaded)				\
		_SPINUNLOCK(&__stdio_thread_lock);	\
} while (0)

/*
 * Indexes into the pthread jump table.
 *
 * Warning! If you change this type, you must also change the threads
 * libraries that reference it (libc_r, libpthread).
 */
typedef enum {
	PJT_ATFORK,
	PJT_ATTR_DESTROY,
	PJT_ATTR_GETDETACHSTATE,
	PJT_ATTR_GETGUARDSIZE,
	PJT_ATTR_GETINHERITSCHED,
	PJT_ATTR_GETSCHEDPARAM,
	PJT_ATTR_GETSCHEDPOLICY,
	PJT_ATTR_GETSCOPE,
	PJT_ATTR_GETSTACKADDR,
	PJT_ATTR_GETSTACKSIZE,
	PJT_ATTR_INIT,
	PJT_ATTR_SETDETACHSTATE,
	PJT_ATTR_SETGUARDSIZE,
	PJT_ATTR_SETINHERITSCHED,
	PJT_ATTR_SETSCHEDPARAM,
	PJT_ATTR_SETSCHEDPOLICY,
	PJT_ATTR_SETSCOPE,
	PJT_ATTR_SETSTACKADDR,
	PJT_ATTR_SETSTACKSIZE,
	PJT_CANCEL,
	PJT_CLEANUP_POP,
	PJT_CLEANUP_PUSH,
	PJT_COND_BROADCAST,
	PJT_COND_DESTROY,
	PJT_COND_INIT,
	PJT_COND_SIGNAL,
	PJT_COND_TIMEDWAIT,
	PJT_COND_WAIT,
	PJT_DETACH,
	PJT_EQUAL,
	PJT_EXIT,
	PJT_GETSPECIFIC,
	PJT_JOIN,
	PJT_KEY_CREATE,
	PJT_KEY_DELETE,
	PJT_KILL,
	PJT_MAIN_NP,
	PJT_MUTEXATTR_DESTROY,
	PJT_MUTEXATTR_INIT,
	PJT_MUTEXATTR_SETTYPE,
	PJT_MUTEX_DESTROY,
	PJT_MUTEX_INIT,
	PJT_MUTEX_LOCK,
	PJT_MUTEX_TRYLOCK,
	PJT_MUTEX_UNLOCK,
	PJT_ONCE,
	PJT_RWLOCK_DESTROY,
	PJT_RWLOCK_INIT,
	PJT_RWLOCK_RDLOCK,
	PJT_RWLOCK_TRYRDLOCK,
	PJT_RWLOCK_TRYWRLOCK,
	PJT_RWLOCK_UNLOCK,
	PJT_RWLOCK_WRLOCK,
	PJT_SELF,
	PJT_SETCANCELSTATE,
	PJT_SETCANCELTYPE,
	PJT_SETSPECIFIC,
	PJT_SIGMASK,
	PJT_TESTCANCEL,
	PJT_CLEANUP_POP_IMP,
	PJT_CLEANUP_PUSH_IMP,
	PJT_CANCEL_ENTER,
	PJT_CANCEL_LEAVE,
	PJT_MAX
} pjt_index_t;

typedef int (*pthread_func_t)(void);
typedef pthread_func_t pthread_func_entry_t[2];

extern pthread_func_entry_t __thr_jtable[];

/*
 * yplib internal interfaces
 */
#ifdef YP
int _yp_check(char **);
#endif

/*
 * Initialise TLS for static programs
 */
void _init_tls(void);

/*
 * Provides pthread_once()-like functionality for both single-threaded
 * and multi-threaded applications.
 */
int _once(pthread_once_t *, void (*)(void));

/*
 * Set the TLS thread pointer
 */
void _set_tp(void *tp);

/*
 * This is a pointer in the C run-time startup code. It is used
 * by getprogname() and setprogname().
 */
extern const char *__progname;

/*
 * This function is used by the threading libraries to notify malloc that a
 * thread is exiting.
 */
void _malloc_thread_cleanup(void);

/*
 * These functions are used by the threading libraries in order to protect
 * malloc across fork().
 */
void _malloc_prefork(void);
void _malloc_postfork(void);

/*
 * Function to clean up streams, called from abort() and exit().
 */
extern void (*__cleanup)(void);

/*
 * Get kern.osreldate to detect ABI revisions.  Explicitly
 * ignores value of $OSVERSION and caches result.  Prototypes
 * for the wrapped "new" pad-less syscalls are here for now.
 */
extern int __getosreldate(void);
#include <sys/_types.h>
/* Without pad */
extern __off_t	__sys_lseek(int, __off_t, int);
extern int	__sys_ftruncate(int, __off_t);
extern int	__sys_truncate(const char *, __off_t);
extern __ssize_t __sys_pread(int, void *, __size_t, __off_t);
extern __ssize_t __sys_pwrite(int, const void *, __size_t, __off_t);
extern void *	__sys_mmap(void *, __size_t, int, int, int, __off_t);

/* With pad */
extern __off_t	__sys_freebsd6_lseek(int, int, __off_t, int);
extern int	__sys_freebsd6_ftruncate(int, int, __off_t);
extern int	__sys_freebsd6_truncate(const char *, int, __off_t);
extern __ssize_t __sys_freebsd6_pread(int, void *, __size_t, int, __off_t);
extern __ssize_t __sys_freebsd6_pwrite(int, const void *, __size_t, int, __off_t);
extern void *	__sys_freebsd6_mmap(void *, __size_t, int, int, int, int, __off_t);

/* Without back-compat translation */
extern int	__sys_fcntl(int, int, ...);

<<<<<<< HEAD
extern int	__sys_fstatat(int, const char *, struct stat *, int);
=======
struct timespec;
struct timeval;
struct timezone;
int	__sys_gettimeofday(struct timeval *, struct timezone *);
int	__sys_clock_gettime(__clockid_t, struct timespec *ts);
>>>>>>> 29fee617

/* execve() with PATH processing to implement posix_spawnp() */
int _execvpe(const char *, char * const *, char * const *);

int _elf_aux_info(int aux, void *buf, int buflen);
struct dl_phdr_info;
int __elf_phdr_match_addr(struct dl_phdr_info *, void *);
void __init_elf_aux_vector(void);

void	_pthread_cancel_enter(int);
void	_pthread_cancel_leave(int);

#endif /* _LIBC_PRIVATE_H_ */<|MERGE_RESOLUTION|>--- conflicted
+++ resolved
@@ -248,15 +248,13 @@
 /* Without back-compat translation */
 extern int	__sys_fcntl(int, int, ...);
 
-<<<<<<< HEAD
 extern int	__sys_fstatat(int, const char *, struct stat *, int);
-=======
+
 struct timespec;
 struct timeval;
 struct timezone;
 int	__sys_gettimeofday(struct timeval *, struct timezone *);
 int	__sys_clock_gettime(__clockid_t, struct timespec *ts);
->>>>>>> 29fee617
 
 /* execve() with PATH processing to implement posix_spawnp() */
 int _execvpe(const char *, char * const *, char * const *);
