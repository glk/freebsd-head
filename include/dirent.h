--- conflicted
+++ resolved
@@ -94,14 +94,9 @@
 #endif
 #if __BSD_VISIBLE
 DIR	*__opendir2(const char *, int);
-<<<<<<< HEAD
+int	 fdclosedir(DIR *);
 ssize_t	 getdents(int, char *, size_t);
 ssize_t	 getdirentries(int, char *, size_t, off_t *);
-=======
-int	 fdclosedir(DIR *);
-int	 getdents(int, char *, int);
-int	 getdirentries(int, char *, int, long *);
->>>>>>> 6253c5ec
 #endif
 DIR	*opendir(const char *);
 DIR	*fdopendir(int);
